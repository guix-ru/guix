--- conflicted
+++ resolved
@@ -351,15 +351,23 @@
          "--with-system-teckit"
          "--with-system-xpdf"
          "--with-system-zlib"
-<<<<<<< HEAD
-         "--with-system-zziplib")
-
-       ;; Disable tests on mips64/aarch64 to cope with a failure of luajiterr.test.
-       ;; XXX FIXME fix luajit properly on mips64 and aarch64.
-       #:tests? ,(let ((s (or (%current-target-system)
-                              (%current-system))))
-                   (not (or (string-prefix? "aarch64" s)
-                            (string-prefix? "mips64" s))))
+         "--with-system-zziplib"
+         ;; LuaJIT is not ported to powerpc64le* yet.
+         ,@(if (string-prefix? "powerpc64le" (or (%current-target-system)
+                                                 (%current-system)))
+               '("--disable-luajittex"
+                 "--disable-mfluajit")
+               '()))
+
+      ;; Disable tests on some architectures to cope with a failure of
+      ;; luajiterr.test.
+      ;; XXX FIXME fix luajit properly on these architectures.
+      #:tests? ,(let ((s (or (%current-target-system)
+                             (%current-system))))
+                  (not (or (string-prefix? "aarch64" s)
+                           (string-prefix? "mips64" s)
+                           (string-prefix? "powerpc64le" s))))
+
        #:phases
        (modify-phases %standard-phases
          (add-after 'unpack 'configure-ghostscript-executable
@@ -530,114 +538,6 @@
     (synopsis "TeX Live, a package of the TeX typesetting system")
     (description
      "TeX Live provides a comprehensive TeX document production system.
-=======
-         "--with-system-zziplib"
-         ;; LuaJIT is not ported to powerpc64le* yet.
-         ,@(if (string-prefix? "powerpc64le" (or (%current-target-system)
-                                                 (%current-system)))
-               '("--disable-luajittex"
-                 "--disable-mfluajit")
-               '()))
-
-      ;; Disable tests on some architectures to cope with a failure of
-      ;; luajiterr.test.
-      ;; XXX FIXME fix luajit properly on these architectures.
-      #:tests? ,(let ((s (or (%current-target-system)
-                             (%current-system))))
-                  (not (or (string-prefix? "aarch64" s)
-                           (string-prefix? "mips64" s)
-                           (string-prefix? "powerpc64le" s))))
-
-      #:phases
-      (modify-phases %standard-phases
-        (add-after 'unpack 'configure-ghostscript-executable
-          ;; ps2eps.pl uses the "gswin32c" ghostscript executable on Windows,
-          ;; and the "gs" ghostscript executable on Unix. It detects Unix by
-          ;; checking for the existence of the /usr/bin directory. Since
-          ;; Guix System does not have /usr/bin, it is also detected as Windows.
-          (lambda* (#:key inputs #:allow-other-keys)
-            (substitute* "utils/ps2eps/ps2eps-src/bin/ps2eps.pl"
-              (("gswin32c") "gs"))
-            (substitute* "texk/texlive/linked_scripts/epstopdf/epstopdf.pl"
-              (("\"gs\"")
-               (string-append "\"" (assoc-ref inputs "ghostscript") "/bin/gs\"")))
-            #t))
-        (add-after 'unpack 'use-code-for-new-poppler
-          (lambda _
-            (copy-file "texk/web2c/pdftexdir/pdftoepdf-poppler0.76.0.cc"
-                       "texk/web2c/pdftexdir/pdftoepdf.cc")
-            (copy-file "texk/web2c/pdftexdir/pdftosrc-poppler0.76.0.cc"
-                       "texk/web2c/pdftexdir/pdftosrc.cc")
-            #t))
-        (add-after 'unpack 'patch-dvisvgm-build-files
-          (lambda _
-            ;; XXX: Ghostscript is detected, but HAVE_LIBGS is never set, so
-            ;; the appropriate linker flags are not added.
-            (substitute* "texk/dvisvgm/configure"
-              (("^have_libgs=yes" all)
-               (string-append all "\nHAVE_LIBGS=1")))
-            #t))
-        (add-after 'unpack 'disable-failing-test
-          (lambda _
-            ;; FIXME: This test fails on 32-bit architectures since Glibc 2.28:
-            ;; <https://bugzilla.redhat.com/show_bug.cgi?id=1631847>.
-            (substitute* "texk/web2c/omegafonts/check.test"
-              (("^\\./omfonts -ofm2opl \\$srcdir/tests/check tests/xcheck \\|\\| exit 1")
-               "./omfonts -ofm2opl $srcdir/tests/check tests/xcheck || exit 77"))
-            #t))
-        (add-after 'install 'postint
-          (lambda* (#:key inputs outputs #:allow-other-keys #:rest args)
-            (let* ((out (assoc-ref outputs "out"))
-                   (share (string-append out "/share"))
-                   (texlive-extra (assoc-ref inputs "texlive-extra-src"))
-                   (unpack (assoc-ref %standard-phases 'unpack))
-                   (patch-source-shebangs
-                    (assoc-ref %standard-phases 'patch-source-shebangs)))
-              (substitute* (string-append share "/texmf-dist/web2c/texmf.cnf")
-                ;; Don't truncate lines.
-                (("^error_line = .*$") "error_line = 254\n")
-                (("^half_error_line = .*$") "half_error_line = 238\n")
-                (("^max_print_line = .*$") "max_print_line = 1000\n"))
-              ;; Create symbolic links for the latex variants and their
-              ;; man pages.
-              (with-directory-excursion (string-append out "/bin/")
-                (for-each symlink
-                          '("pdftex" "pdftex"   "xetex"   "luatex")
-                          '("latex"  "pdflatex" "xelatex" "lualatex")))
-              (with-directory-excursion (string-append share "/man/man1/")
-                (symlink "luatex.1" "lualatex.1"))
-              ;; Unpack texlive-extra and install tlpkg.
-              (mkdir "texlive-extra")
-              (with-directory-excursion "texlive-extra"
-                (apply unpack (list #:source texlive-extra))
-                (apply patch-source-shebangs (list #:source texlive-extra))
-                (invoke "mv" "tlpkg" share))
-              (let ((scripts (string-append share "/texmf-dist/scripts/texlive/")))
-                (mkdir-p scripts)
-                (copy-recursively (assoc-ref inputs "texlive-scripts") scripts)
-                ;; Make sure that fmtutil can find its Perl modules.
-                (substitute* (string-append scripts "fmtutil.pl")
-                  (("\\$TEXMFROOT/") (string-append share "/"))))
-
-              ;; texlua shebangs are not patched by the patch-source-shebangs
-              ;; phase because the texlua executable does not exist at that
-              ;; time.
-              (setenv "PATH" (string-append (getenv "PATH") ":" out "/bin"))
-              (with-directory-excursion out
-                (patch-source-shebangs))))))))
-   (native-search-paths
-    (list (search-path-specification
-           (variable "TEXMF")
-           (files '("share/texmf-dist"))
-           (separator #f))
-          (search-path-specification
-           (variable "TEXMFCNF")
-           (files '("share/texmf-dist/web2c"))
-           (separator #f))))
-   (synopsis "TeX Live, a package of the TeX typesetting system")
-   (description
-    "TeX Live provides a comprehensive TeX document production system.
->>>>>>> 65c46e79
 It includes all the major TeX-related programs, macro packages, and fonts
 that are free software, including support for many languages around the
 world.
