;;; GNU Guix --- Functional package management for GNU
;;; Copyright © 2013, 2015 Andreas Enge <andreas@enge.fr>
;;; Copyright © 2014 John Darrington <jmd@gnu.org>
;;; Copyright © 2015, 2016 Sou Bunnbu <iyzsong@gmail.com>
;;; Copyright © 2015, 2018 Mark H Weaver <mhw@netris.org>
;;; Copyright © 2016, 2017 Efraim Flashner <efraim@flashner.co.il>
;;; Copyright © 2016, 2018 Leo Famulari <leo@famulari.name>
;;; Copyright © 2017 Ricardo Wurmus <rekado@elephly.net>
;;; Copyright © 2018, 2020 Tobias Geerinckx-Rice <me@tobias.gr>
;;; Copyright © 2019, 2020 Marius Bakke <mbakke@fastmail.com>
;;; Copyright © 2020 Liliana Marie Prikler <liliana.prikler@gmail.com>
;;; Copyright © 2020 Michael Rohleder <mike@rohleder.de>
;;;
;;; This file is part of GNU Guix.
;;;
;;; GNU Guix is free software; you can redistribute it and/or modify it
;;; under the terms of the GNU General Public License as published by
;;; the Free Software Foundation; either version 3 of the License, or (at
;;; your option) any later version.
;;;
;;; GNU Guix is distributed in the hope that it will be useful, but
;;; WITHOUT ANY WARRANTY; without even the implied warranty of
;;; MERCHANTABILITY or FITNESS FOR A PARTICULAR PURPOSE.  See the
;;; GNU General Public License for more details.
;;;
;;; You should have received a copy of the GNU General Public License
;;; along with GNU Guix.  If not, see <http://www.gnu.org/licenses/>.

(define-module (gnu packages gstreamer)
  #:use-module ((guix licenses) #:prefix license:)
  #:use-module (guix packages)
  #:use-module (guix download)
  #:use-module (guix git-download)
  #:use-module (guix build-system cmake)
  #:use-module (guix build-system gnu)
  #:use-module (guix build-system meson)
  #:use-module (guix build-system trivial)
  #:use-module (guix utils)
  #:use-module (gnu packages)
  #:use-module (gnu packages aidc)
  #:use-module (gnu packages audio)
  #:use-module (gnu packages autotools)
  #:use-module (gnu packages base)
  #:use-module (gnu packages bash)
  #:use-module (gnu packages bison)
  #:use-module (gnu packages cdrom)
  #:use-module (gnu packages curl)
  #:use-module (gnu packages compression)
  #:use-module (gnu packages documentation)
  #:use-module (gnu packages elf)
  #:use-module (gnu packages flex)
  #:use-module (gnu packages freedesktop)
  #:use-module (gnu packages gettext)
  #:use-module (gnu packages ghostscript)
  #:use-module (gnu packages gl)
  #:use-module (gnu packages glib)
  #:use-module (gnu packages gnome)
  #:use-module (gnu packages gnupg)
  #:use-module (gnu packages graphics)
  #:use-module (gnu packages graphviz)
  #:use-module (gnu packages gtk)
  #:use-module (gnu packages image)
  #:use-module (gnu packages image-processing)
  #:use-module (gnu packages iso-codes)
  #:use-module (gnu packages java)
  #:use-module (gnu packages libunwind)
  #:use-module (gnu packages libusb)
  #:use-module (gnu packages linux)
  #:use-module (gnu packages maths)
  #:use-module (gnu packages mp3)
  #:use-module (gnu packages multiprecision)
  #:use-module (gnu packages music)
  #:use-module (gnu packages ncurses)
  #:use-module (gnu packages nettle)
  #:use-module (gnu packages networking)
  #:use-module (gnu packages ocr)
  #:use-module (gnu packages perl)
  #:use-module (gnu packages photo)
  #:use-module (gnu packages pulseaudio)
  #:use-module (gnu packages qt)
  #:use-module (gnu packages rdf)
  #:use-module (gnu packages sdl)
  #:use-module (gnu packages shells)
  #:use-module (gnu packages video)
  #:use-module (gnu packages xorg)
  #:use-module (gnu packages xdisorg)
  #:use-module (gnu packages xiph)
  #:use-module (gnu packages pkg-config)
  #:use-module (gnu packages ruby)
  #:use-module (gnu packages speech)
  #:use-module (gnu packages python)
  #:use-module (gnu packages ssh)
  #:use-module (gnu packages telephony)
  #:use-module (gnu packages tls)
  #:use-module (gnu packages version-control)
  #:use-module (gnu packages vulkan)
  #:use-module (gnu packages webkit)
  #:use-module (gnu packages assembly)
  #:use-module (gnu packages xml))

(define-public openni2
  (package
    (name "openni2")
    (version "2.2.0")
    (source
     (origin
       (method git-fetch)
       (uri
        (git-reference
         (url "https://github.com/occipital/OpenNI2")
         (commit (string-append "v" version "-debian"))))
       (file-name (git-file-name name version))
       (sha256
        (base32 "0mfnyzpq53wnzgjfx91xcbx0nrl0lp1vrk1rk20a3gb3kshsr675"))))
    (build-system gnu-build-system)
    (arguments
     `(#:tests? #f                      ; No target
       #:phases
       (modify-phases %standard-phases
         (delete 'configure))))
    (native-inputs
     `(("graphviz" ,graphviz)
       ("doxygen" ,doxygen)
       ("openjdk" ,openjdk14)
       ("openjdk:jdk" ,openjdk14 "jdk")
       ("python" ,python-wrapper)))
    (inputs
     `(("freeglut3" ,freeglut)
       ("libudev" ,eudev)
       ("libusb" ,libusb)))
    (synopsis "Framework for sensor-based 'Natural Interaction")
    (description "OpenNI is a framework for getting data to support
'Natural Interaction', i.e. skeleton tracking, gesture tracking, and similar
ways of getting data from humans.  It provides the interface for physical devices
and for middleware components.")
    (home-page "https://structure.io/openni")
    (license license:asl2.0)))

(define-public libdc1394
  (package
    (name "libdc1394")
    (version "2.2.6")
    (source (origin
              (method url-fetch)
              (uri
               (string-append "https://sourceforge.net/projects/" name "/files/"
                              name "-2" "/" version "/" name "-" version ".tar.gz"))
              (sha256
               (base32 "1v8gq54n1pg8izn7s15yylwjf8r1l1dmzbm2yvf6pv2fmb4mz41b"))))
    (build-system gnu-build-system)
    (native-inputs
     (list doxygen perl pkg-config))
    (inputs
     (list glu
           libraw1394
           libusb
           libxv
           mesa
           sdl
           v4l-utils))
    (synopsis "1394-Based Digital Camera Control Library")
    (description "LibDC1394 is a library that provides functionality to control
any camera that conforms to the 1394-Based Digital Camera Specification written
by the 1394 Trade Association.  It utilizes the lowlevel functionality provided
by libraw1394 to communicate with the camera.  It also uses the video1394 kernel
module for the DMA capture of the video flow.")
    (home-page "https://damien.douxchamps.net/ieee1394/libdc1394/")
    (license license:lgpl2.0+)))

(define-public ccextractor
  (package
    (name "ccextractor")
    (version "0.88")
    (source
     (origin
       (method git-fetch)
       (uri
        (git-reference
         (url "https://github.com/CCExtractor/ccextractor")
         (commit (string-append "v" version))))
       (file-name (git-file-name name version))
       (sha256
        (base32 "1sya45hvv4d46bk7541yimmafgvgyhkpsvwfz9kv6pm4yi1lz6nb"))))
    (build-system cmake-build-system)
    (arguments
     `(#:tests? #f                      ; No target
       #:configure-flags
       (list
        "-DWITH_FFMPEG=ON"
        "-DWITH_OCR=ON"
        "-DWITH_SHARING=ON"
        "-DWITH_HARDSUBX=ON")
       #:phases
       (modify-phases %standard-phases
         ;; The package is in a sub-dir of this repo.
         (add-after 'unpack 'chdir
           (lambda _
             (chdir "src")
             #t))
         (add-after 'chdir 'fix-build-errors
           (lambda _
             (substitute* "CMakeLists.txt"
               (("libnanomsg")
                "nanomsg"))
             #t)))))
    (native-inputs
     `(("perl" ,perl)
       ("pkg-config" ,pkg-config)
       ("python" ,python-wrapper)))
    (inputs
     `(("ffmeg" ,ffmpeg-3.4)
       ("nanomsg" ,nanomsg)
       ("leptonica" ,leptonica)
       ("ocr" ,tesseract-ocr)
       ("zlib" ,zlib)))
    (synopsis "Closed Caption Extractor")
    (description "CCExtractor is a tool that analyzes video files and produces
independent subtitle files from the closed captions data.  It is portable, small,
and very fast.")
    (home-page "https://www.ccextractor.org/")
    (license license:gpl2+)))

(define-public libvisual
  (package
    (name "libvisual")
    (version "0.4.0")
    (source
     (origin
       (method git-fetch)
       (uri
        (git-reference
         (url "https://github.com/Libvisual/libvisual")
         (commit (string-append name "-" version))))
       (file-name (git-file-name name version))
       (sha256
        (base32 "02xwakwkqjsznc03pjlb6hcv1li1gw3r8xvyswqsm4msix5xq18a"))))
    (build-system gnu-build-system)
    (arguments
     `(#:phases
       (modify-phases %standard-phases
         ;; The package is in a sub-dir of this repo.
         (add-after 'unpack 'chdir
           (lambda _
             (chdir "libvisual")
             #t)))))
    (native-inputs
     `(("gettext" ,gettext-minimal)
       ("libintl" ,intltool)
       ("libtool" ,libtool)
       ("pkg-config" ,pkg-config)))
    (inputs
     (list sdl))
    (native-search-paths
     (list
      (search-path-specification
       (variable "LIBVISUAL_PLUGINS_BASE_DIR")
       (files '("lib/libvisual-0.4")))))
    ;; To load libvisual-plugins.
    (search-paths native-search-paths)
    (synopsis "Audio visualisation library")
    (description "Libvisual is a library that acts as a middle layer between
applications that want audio visualisation and audio visualisation plugins.")
    (home-page "http://libvisual.org/")
    (license
     (list
      ;; Libraries.
      license:lgpl2.1+
      ;; Examples and Tests.
      license:gpl2+))))

(define-public libvisual-plugins
  (package
    (name "libvisual-plugins")
    (version "0.4.0")
    (source
     (origin
       (method git-fetch)
       (uri
        (git-reference
         (url "https://github.com/Libvisual/libvisual")
         (commit (string-append name "-" version))))
       (file-name (git-file-name name version))
       (sha256
        (base32 "02xwakwkqjsznc03pjlb6hcv1li1gw3r8xvyswqsm4msix5xq18a"))))
    (build-system gnu-build-system)
    (arguments
     `(#:configure-flags
       (list
        "--disable-gstreamer-plugin"
        "--disable-corona"
        "--disable-gforce"
        (string-append "--with-plugins-base-dir=" (assoc-ref %outputs "out")
                       "/lib/libvisual-0.4"))
       #:phases
       (modify-phases %standard-phases
         ;; The package is in a sub-dir of this repo.
         (add-after 'unpack 'chdir
           (lambda _
             (chdir "libvisual-plugins")
             #t)))))
    (native-inputs
     `(("bison" ,bison)
       ("flex" ,flex)
       ("gettext" ,gettext-minimal)
       ("libintl" ,intltool)
       ("libtool" ,libtool)
       ("pkg-config" ,pkg-config)))
    (inputs
     `(("alsa-lib" ,alsa-lib)
       ("esound" ,esound)
       ("librsvg" ,librsvg)
       ("gtk+" ,gtk+-2)
       ("jack" ,jack-2)
       ("libx11" ,libx11)
       ("libxext" ,libxext)))
    (propagated-inputs
     (list libvisual))
    (synopsis "Audio visualisation library")
    (description "Libvisual is a library that acts as a middle layer between
applications that want audio visualisation and audio visualisation plugins.")
    (home-page "http://libvisual.org/")
    (license license:gpl2+)))

(define-public esound
  (package
    (name "esound")
    (version "0.2.41")
    (source
     (origin
       (method git-fetch)
       (uri
        (git-reference
         (url "https://gitlab.gnome.org/Archive/esound.git")
         (commit "ESOUND_0_2_41")))
       (file-name (git-file-name name version))
       (sha256
        (base32 "141jg70fim276i8k2kyypm84gy89i1k9mm4yf68mfwnybvjw1d6n"))))
    (build-system gnu-build-system)
    (native-inputs
     (list autoconf
           automake
           gettext-minimal
           gnome-common
           libtool
           pkg-config
           tcsh ; for the tests
           which))
    (inputs
     (list alsa-lib pcaudiolib tcp-wrappers))
    (propagated-inputs
     (list audiofile))
    (synopsis "Enlightened Sound Daemon")
    (description "The Enlightened Sound Daemon mixes several audio streams for
playback by a single audio device.  You can also pre-load samples, and play them
back without having to send all the data for the sound.  Network transparency is
also built in, so you can play sounds on one machine, and listen to them on
another.")
    (home-page "https://web.archive.org/web/20160528230227/
http://www.tux.org/~ricdude/overview.html")
    (license
     (list
      ;; Libraries.
      license:lgpl2.0+
      ;; Others.
      license:gpl2+))))

(define-public orc
  (package
    (name "orc")
    (version "0.4.32")
    (source (origin
              (method url-fetch)
              (uri (string-append "https://gstreamer.freedesktop.org/data/src/"
                                  "orc/orc-" version ".tar.xz"))
              (sha256
               (base32
                "1w0qmyj3v9sb2g7ff39pp38b9850y9hyy0bag26ifrby5f7ksvm6"))))
    (build-system meson-build-system)
    (arguments
     `(#:phases
       (modify-phases %standard-phases
         (add-after 'unpack 'disable-faulty-test
           (lambda _
             ;; XXX Disable the 'test-limits' and 'exec_opcodes_sys'
             ;; tests, which fail on some machines.  See:
             ;; https://bugzilla.gnome.org/show_bug.cgi?id=735273
             (substitute* '("testsuite/test-limits.c"
                            "testsuite/exec_opcodes_sys.c")
               (("if \\(error\\) return 1;")
                "if (error) return 77;"))
             #t)))))
    (native-inputs
     (list gtk-doc/stable))
    (home-page "https://gstreamer.freedesktop.org/modules/orc.html")
    (synopsis "Oil runtime compiler")
    (description
     "Orc is a just-in-time compiler implemented as a library and set of
associated tools for compiling and executing simple programs that operate on
arrays of data.")
    ;; The source code implementing the Marsenne Twister algorithm is licensed
    ;; under the 3-clause BSD license, the rest is under 2-clause BSD license.
    (license (list license:bsd-2 license:bsd-3))))

(define-public gstreamer-docs
  (package
    (name "gstreamer-docs")
    (version "1.18.5")
    (source (origin
              (method url-fetch)
              (uri (string-append
                    "https://gstreamer.freedesktop.org/src/gstreamer-docs"
                    "/gstreamer-docs-" version ".tar.xz"))
              (sha256
               (base32
                "1xvqrqv1zxqdpvd02dvr0xspk30c8b940vvnr9x75a08nx0x75xh"))))
    (build-system trivial-build-system)
    (arguments
     `(#:modules ((guix build utils))
       #:builder
       (begin
         (use-modules ((guix build utils)))
         (let* ((source (assoc-ref %build-inputs "source"))
                (tar (assoc-ref %build-inputs "tar"))
                (xz (assoc-ref %build-inputs "xz"))
                (out (assoc-ref %outputs "out"))
                (books (string-append out "/share/devhelp/books")))
           (setenv "PATH" (string-append xz "/bin"))
           (mkdir-p books)
           (with-directory-excursion books
             (invoke (string-append tar "/bin/tar") "-xvf" source
                     "--strip-components=3"
                     (string-append ,name "-" ,version
                                    "/devhelp/books/GStreamer")))))))
    (native-inputs
     (list tar xz))
    (home-page "https://gstreamer.freedesktop.org/")
    (synopsis "Developer documentation for GStreamer")
    (description
     "This package contains manuals, tutorials, and API reference for
the GStreamer multimedia framework.")
    ;; The documentation is covered by multiple licenses.  Anything not
    ;; explicitly mentioned below is LGPL2.1+.  See README.md for details.
    (license (list
              ;; The tutorial code can be used with either of these licenses,
              ;; at the users option.
              license:lgpl2.1+ license:bsd-2 license:expat
              ;; The developer manual and plugin writer guide carries
              ;; the Open Publication License v1.0.
              (license:fsf-free "https://opencontent.org/openpub/"
                                "The Open Publication License v1.0")
              ;; Tutorials are covered by CC-BY-SA 4.0.
              license:cc-by-sa4.0))))

;; Increase the test timeouts to accommodate slow or busy machines.
(define %common-gstreamer-phases
  '((add-after 'unpack 'increase-test-timeout
      (lambda _
        (substitute* "tests/check/meson.build"
          (("'CK_DEFAULT_TIMEOUT', '[0-9]*'")
           "'CK_DEFAULT_TIMEOUT', '600'")
          (("timeout ?: .*\\)")
           "timeout: 90 * 60)"))))))

(define-public gstreamer
  (package
    (name "gstreamer")
    (version "1.18.5")
    (source
     (origin
       (method url-fetch)
       (uri (string-append
             "https://gstreamer.freedesktop.org/src/gstreamer/gstreamer-"
             version ".tar.xz"))
       (sha256
        (base32
         "02p8my6dzmm4rvd93s3qnh8w5bm9bh4f7gdydbsvnn9llqr251jm"))))
    (build-system meson-build-system)
    (arguments
     `(#:phases
       (modify-phases %standard-phases
         ,@%common-gstreamer-phases
         ;; FIXME: Since switching to the meson-build-system, two tests
         ;; started failing on i686.  See
         ;; <https://gitlab.freedesktop.org/gstreamer/gstreamer/issues/499>.
         ,@(if (string-prefix? "i686" (or (%current-target-system)
                                          (%current-system)))
               `((add-after 'unpack 'disable-some-tests
                   (lambda _
                     (substitute* "tests/check/gst/gstsystemclock.c"
                       (("tcase_add_test \\(tc_chain, test_stress_cleanup_unschedule.*")
                        "")
                       (("tcase_add_test \\(tc_chain, test_stress_reschedule.*")
                        "")))))
<<<<<<< HEAD
               '()))))
=======
               '())
         (add-after 'unpack 'disable-problematic-tests
           (lambda _
             ;; Disable the 'pipelines-seek' test, which appears to be load
             ;; sensitive (see:
             ;; https://gitlab.freedesktop.org/gstreamer/gstreamer/-/issues/854).
             (substitute* "tests/check/meson.build"
               ((".*'pipelines/seek.c'.*")
                "")))))))
>>>>>>> 070b8a89
    (propagated-inputs
     ;; In gstreamer-1.0.pc:
     ;;   Requires: glib-2.0, gobject-2.0
     ;;   Requires.private: gmodule-no-export-2.0 libunwind libdw
<<<<<<< HEAD
     `(("elfutils" ,elfutils)           ; libdw
       ("glib" ,glib)
       ("libunwind" ,libunwind)))
=======
     (list elfutils ; libdw
           glib libunwind))
>>>>>>> 070b8a89
    (native-inputs
     `(("bash-completion" ,bash-completion)
       ("bison" ,bison)
       ("flex" ,flex)
       ("gettext" ,gettext-minimal)
       ("glib" ,glib "bin")
       ("gobject-introspection" ,gobject-introspection)
       ("perl" ,perl)
       ("pkg-config" ,pkg-config)
       ("python-wrapper" ,python-wrapper)))
    (inputs
<<<<<<< HEAD
     `(("gmp" ,gmp)
       ("libcap" ,libcap)
       ;; For tests.
       ("gsl" ,gsl)))
=======
     (list gmp libcap
           ;; For tests.
           gsl))
>>>>>>> 070b8a89
    (native-search-paths
     (list (search-path-specification
            (variable "GST_PLUGIN_SYSTEM_PATH")
            (files '("lib/gstreamer-1.0")))))
    (home-page "https://gstreamer.freedesktop.org/")
    (synopsis "Multimedia framework")
    (description
     "GStreamer is a library for constructing graphs of media-handling
components.  The applications it supports range from simple Ogg/Vorbis
playback, audio/video streaming to complex audio mixing and video
non-linear editing.

Applications can take advantage of advances in codec and filter technology
transparently.  Developers can add new codecs and filters by writing a
simple plugin with a clean, generic interface.

This package provides the core library and elements.")
    (license license:lgpl2.0+)))

(define-public gst-plugins-base
  (package
    (name "gst-plugins-base")
    (version "1.18.5")
    (source
     (origin
      (method url-fetch)
      (uri (string-append "https://gstreamer.freedesktop.org/src/" name "/"
                          name "-" version ".tar.xz"))
      (sha256
       (base32
        "18vg8kk7p2p8za8zaqg0v7z6898yw5a3b12vvl7xn02pb3s7l2wn"))))
    (build-system meson-build-system)
    (propagated-inputs
     `(("glib" ,glib)              ;required by gstreamer-sdp-1.0.pc
       ("gstreamer" ,gstreamer)    ;required by gstreamer-plugins-base-1.0.pc
       ;; wayland-client.h is referred to in
       ;; include/gstreamer-1.0/gst/gl/wayland/gstgldisplay_wayland.h
       ("wayland" ,wayland)
       ;; XXX: Do not enable Orc optimizations on ARM systems because
       ;; it leads to two test failures.
       ;; https://gitlab.freedesktop.org/gstreamer/gst-plugins-base/issues/683
       ,@(if (string-prefix? "arm" (or (%current-target-system)
                                       (%current-system)))
             '()
             `(("orc" ,orc)))))         ;required by gstreamer-audio-1.0.pc
    (inputs
     ;; TODO: Add libvorbisidec
     `(("cdparanoia" ,cdparanoia)
       ("pango" ,pango)
       ("libogg" ,libogg)
       ("libtheora" ,libtheora)
       ("libvorbis" ,libvorbis)
       ("libx11" ,libx11)
       ("zlib" ,zlib)
       ("libXext" ,libxext)
       ("libxv" ,libxv)
       ("alsa-lib" ,alsa-lib)
       ("opus" ,opus)
       ("graphene" ,graphene)
       ("iso-codes" ,iso-codes)
       ("libgudev" ,libgudev)
       ("libjpeg" ,libjpeg-turbo)
       ("libpng" ,libpng)
       ("libvisual" ,libvisual)
       ("mesa" ,mesa)
       ("wayland-protocols" ,wayland-protocols)))
    (native-inputs
     `(("pkg-config" ,pkg-config)
       ("glib:bin" ,glib "bin")
       ("gobject-introspection" ,gobject-introspection)
       ("python-wrapper" ,python-wrapper)
       ("gettext" ,gettext-minimal)
       ("xorg-server" ,xorg-server-for-tests)))
    (arguments
     `(#:phases
       (modify-phases %standard-phases
         ,@%common-gstreamer-phases
         (add-after 'unpack 'disable-problematic-tests
           (lambda _
             (substitute* "tests/check/meson.build"
               ;; This test causes nondeterministic failures (see:
               ;; https://gitlab.freedesktop.org/gstreamer/gst-plugins-base/-/issues/950).
               ((".*'elements/appsrc.c'.*")
                ""))))
         (add-before 'configure 'patch
           (lambda _
             (substitute* "tests/check/libs/pbutils.c"
<<<<<<< HEAD
               (("/bin/sh") (which "sh")))
             #t))
=======
               (("/bin/sh") (which "sh")))))
>>>>>>> 070b8a89
         (add-before 'check 'pre-check
           (lambda _
             ;; Tests require a running X server.
             (system "Xvfb :1 +extension GLX &")
             (setenv "DISPLAY" ":1")
             ;; Tests write to $HOME.
             (setenv "HOME" (getcwd))
             ;; Tests look for $XDG_RUNTIME_DIR.
             (setenv "XDG_RUNTIME_DIR" (getcwd))
             ;; For missing '/etc/machine-id'.
<<<<<<< HEAD
             (setenv "DBUS_FATAL_WARNINGS" "0")
             #t)))))
=======
             (setenv "DBUS_FATAL_WARNINGS" "0"))))))
>>>>>>> 070b8a89
    (home-page "https://gstreamer.freedesktop.org/")
    (synopsis
     "Plugins for the GStreamer multimedia library")
    (description "This package provides an essential exemplary set of plug-ins
for the GStreamer multimedia library.")
    (license license:lgpl2.0+)))

(define-public gst-plugins-good
  (package
    (name "gst-plugins-good")
    (version "1.18.5")
    (source
     (origin
       (method url-fetch)
       (uri
        (string-append
         "https://gstreamer.freedesktop.org/src/" name "/"
         name "-" version ".tar.xz"))
       (patches (search-patches "gst-plugins-good-fix-test.patch"))
       (sha256
        (base32 "0svrapawych2s3lm4lx3x023zxq5kcx50jnfmh0qigszfskyxbis"))))
    (build-system meson-build-system)
    (arguments
     `(#:glib-or-gtk? #t     ; To wrap binaries and/or compile schemas
       #:phases
       (modify-phases %standard-phases
         ,@%common-gstreamer-phases
         (add-before 'check 'pre-check
           (lambda _
             ;; Tests require a running X server.
             (system "Xvfb :1 +extension GLX &")
             (setenv "DISPLAY" ":1")
             ;; Tests write to $HOME.
             (setenv "HOME" (getcwd))
             ;; Tests look for $XDG_RUNTIME_DIR.
             (setenv "XDG_RUNTIME_DIR" (getcwd))
             ;; For missing '/etc/machine-id'.
             (setenv "DBUS_FATAL_WARNINGS" "0")
             #t)))))
    (native-inputs
     `(("gettext" ,gettext-minimal)
       ("glib:bin" ,glib "bin")
       ("gobject-introspection" ,gobject-introspection)
       ("gsettings-desktop-schemas" ,gsettings-desktop-schemas)
       ("perl" ,perl)
       ("pkg-config" ,pkg-config)
       ("python-wrapper" ,python-wrapper)
       ("xmllint" ,libxml2)
       ("xorg-server" ,xorg-server-for-tests)))
    (inputs
     `(("aalib" ,aalib)
       ("bzip2" ,bzip2)
       ("cairo" ,cairo)
       ("flac" ,flac)
       ("librsvg" ,(librsvg-for-system))
       ("glib" ,glib)
       ("glib-networking" ,glib-networking)
       ("glu" ,glu)
       ("gtk+" ,gtk+)
       ("jack" ,jack-2)
       ("lame" ,lame)
       ("libavc1394" ,libavc1394)
       ("libcaca" ,libcaca)
       ("libdv" ,libdv)
       ("libgudev" ,libgudev)
       ("libiec61883" ,libiec61883)
       ("libjpeg" ,libjpeg-turbo)
       ("libpng" ,libpng)
       ("libshout" ,libshout)
       ("libsoup" ,libsoup)
       ("libvpx" ,libvpx)
       ("libx11" ,libx11)
       ("libxdamage" ,libxdamage)
       ("libxfixes" ,libxfixes)
       ("libxext" ,libxext)
       ("libxshm" ,libxshmfence)
       ("mesa" ,mesa)
       ("mpg123" ,mpg123)
       ("orc" ,orc)
       ("pulseaudio" ,pulseaudio)
       ("speex" ,speex)
       ("taglib" ,taglib)
       ("twolame" ,twolame)
       ("v4l-utils" ,v4l-utils)
       ("wavpack" ,wavpack)
       ("zlib" ,zlib)))
    (propagated-inputs
     (list gstreamer gst-plugins-base))
    (synopsis "GStreamer plugins and helper libraries")
    (description "GStreamer-Plugins-Good is a collection of plug-ins you'd want
to have right next to you on the battlefield.  Shooting sharp and making no
mistakes, these plug-ins have it all: good looks, good code, and good
licensing.  Documented and dressed up in tests.  If you're looking for a role
model to base your own plug-in on, here it is.")
    (home-page "https://gstreamer.freedesktop.org/")
    (license license:lgpl2.0+)))

(define-public gst-plugins-bad
  (package
    (name "gst-plugins-bad")
    (version "1.18.5")
    (source (origin
              (method url-fetch)
              (uri (string-append "https://gstreamer.freedesktop.org/src/"
                                  name "/" name "-" version ".tar.xz"))
              (sha256
               (base32
<<<<<<< HEAD
                "13k7mm2wmsbhd04a20v9lj4afpf0w33ambpwlrw8bl7hjhxr4r51"))))
    (build-system meson-build-system)
    (arguments
     `(#:glib-or-gtk? #t     ; To wrap binaries and/or compile schemas
=======
                "13k7mm2wmsbhd04a20v9lj4afpf0w33ambpwlrw8bl7hjhxr4r51"))
              (modules '((guix build utils)))
              (snippet
               '(begin
                  ;; Delete bundled copy of usrsctp.
                  (delete-file-recursively "ext/sctp/usrsctp")))))
    (build-system meson-build-system)
    (arguments
     `(#:configure-flags '("-Dsctp-internal-usrsctp=disabled")
       #:glib-or-gtk? #t     ; To wrap binaries and/or compile schemas
>>>>>>> 070b8a89
       #:phases
       (modify-phases %standard-phases
         ,@%common-gstreamer-phases
         ,@(if (string-prefix? "arm" (or (%current-target-system)
                                         (%current-system)))
               ;; Disable test that fails on ARMv7.
               ;; https://gitlab.freedesktop.org/gstreamer/gst-plugins-bad/issues/1188
               `((add-after 'unpack 'disable-asfmux-test
                   (lambda _
                     (substitute* "tests/check/meson.build"
                       (("\\[\\['elements/asfmux\\.c'\\]\\],")
                        "")))))
               '())
         (add-after 'unpack 'adjust-tests
           (lambda* (#:key native-inputs inputs #:allow-other-keys)
             (let ((gst-plugins-good (assoc-ref (or native-inputs inputs)
                                                "gst-plugins-good")))
               (substitute* "tests/check/meson.build"
                 ;; Make gst-plugin-good available for tests, see
                 ;; https://gitlab.freedesktop.org/gstreamer/gst-plugins-bad/-/issues/1426
                 (("'GST_PLUGIN_SYSTEM_PATH_1_0', ''")
                  (string-append "'GST_PLUGIN_SYSTEM_PATH_1_0', '"
                                 gst-plugins-good "/lib/gstreamer-1.0'"))

                 ;; https://gitlab.freedesktop.org/gstreamer/gst-plugins-bad/-/issues/1136
                 ((".*elements/msdkh264enc\\.c.*") "")
                 ((".*elements/svthevcenc\\.c.*") "")

<<<<<<< HEAD
=======
                 ;; The 'elements_shm.test_shm_live' test sometimes times out
                 ;; (see:
                 ;; https://gitlab.freedesktop.org/gstreamer/gstreamer/-/issues/790).
                 ((".*'elements/shm\\.c'.*") "")

>>>>>>> 070b8a89
                 ;; FIXME: Why is this failing.
                 ((".*elements/dash_mpd\\.c.*") "")

                 ;; These tests are flaky and occasionally time out:
                 ;; https://gitlab.freedesktop.org/gstreamer/gst-plugins-bad/-/issues/932
                 ((".*elements/curlhttpsrc\\.c.*") "")
                 ;; https://gitlab.freedesktop.org/gstreamer/gst-plugins-bad/-/issues/1412
<<<<<<< HEAD
                 ((".*elements/dtls\\.c.*") "")))))
=======
                 ((".*elements/dtls\\.c.*") ""))
               (substitute* "tests/check/elements/zxing.c"
                 ;; zxing 1.2.0 seemingly changed the type representation of
                 ;; the EAN_13 structure; disable it.
                 ((".*\"EAN_13\".*")
                  "")))))
>>>>>>> 070b8a89
         (add-before 'check 'pre-check
           (lambda _
             ;; Tests require a running X server.
             (system "Xvfb :1 +extension GLX &")
             (setenv "DISPLAY" ":1")
             ;; Tests write to $HOME.
             (setenv "HOME" (getcwd))
             ;; Tests look for $XDG_RUNTIME_DIR.
             (setenv "XDG_RUNTIME_DIR" (getcwd))
             ;; For missing '/etc/machine-id'.
             (setenv "DBUS_FATAL_WARNINGS" "0"))))))
    (propagated-inputs
<<<<<<< HEAD
     `(("gstreamer" ,gstreamer)
       ("gst-plugins-base" ,gst-plugins-base)))
=======
     (list gstreamer gst-plugins-base))
>>>>>>> 070b8a89
    (native-inputs
     `(("gettext" ,gettext-minimal)
       ("glib:bin" ,glib "bin")         ; for glib-mkenums, etc.
       ("gobject-introspection" ,gobject-introspection)
       ("gsettings-desktop-schemas" ,gsettings-desktop-schemas)
       ("gst-plugins-good" ,gst-plugins-good) ;for tests
       ("perl" ,perl)
       ("pkg-config" ,pkg-config)
       ("python" ,python-wrapper)
       ("xorg-server" ,xorg-server-for-tests)))
    (inputs
     `(("bluez" ,bluez)
       ("bzip2" ,bzip2)
       ("cairo" ,cairo)
       ;; ("ccextractor" ,ccextractor)
       ("chromaprint" ,chromaprint)
       ("curl" ,curl)
       ("directfb" ,directfb)
       ;;("dssim" ,dssim)
       ("faac" ,faac)
       ("faad2" ,faad2)
       ("flite" ,flite)
       ("fluidsynth" ,fluidsynth)
       ("glib" ,glib)
       ("glib-networking" ,glib-networking)
       ("glu" ,glu)
       ("gsm" ,gsm)
       ("gtk+" ,gtk+)
       ("iqa" ,iqa)
       ("ladspa" ,ladspa)
       ("lcms" ,lcms)
       ("libaom" ,libaom)
       ("libass" ,libass)
       ("libbs2b" ,libbs2b)
       ("libdc1394" ,libdc1394)
       ("libdca" ,libdca)
       ("libde265" ,libde265)
       ("libdrm" ,libdrm)
       ("libdvdnav" ,libdvdnav)
       ("libdvdread" ,libdvdread)
       ("libexif" ,libexif)
       ("libfdk" ,libfdk)
       ("libgcrypt" ,libgcrypt)
       ("libgme" ,libgme)
       ("libgudev" ,libgudev)
       ("libkate" ,libkate)
       ("libmfx" ,mediasdk)
       ("libmms" ,libmms)
       ("libmodplug" ,libmodplug)
       ("libmpcdec" ,libmpcdec)
       ("libnice" ,libnice)
       ("libofa" ,libofa)
       ("libopenmpt" ,libopenmpt)
       ("librsvg" ,librsvg)
       ("libsndfile" ,libsndfile)
       ("libsrtp" ,libsrtp)
       ("libssh2" ,libssh2)
       ("libtiff" ,libtiff)
       ("libusb" ,libusb)
       ("libva" ,libva)
       ("libvdpau" ,libvdpau)
       ("libwebp" ,libwebp)
       ("libx11" ,libx11)
       ("libxcb" ,libxcb)
       ("libxext" ,libxext)
       ("libxkbcommon" ,libxkbcommon)
       ("libxml2" ,libxml2)
       ("libxshm" ,libxshmfence)
       ("lilv" ,lilv)
       ("lrdf" ,lrdf)
       ("lv2" ,lv2)
       ("mesa" ,mesa)
       ("mjpegtools" ,mjpegtools)
       ("neon" ,neon)
       ("nettle" ,nettle)
       ("openal" ,openal)
       ;; ("opencv" ,opencv)
       ("openexr" ,openexr)
       ("openh264" ,openh264)
       ("openjpeg" ,openjpeg)
       ;; ("openni2" ,openni2)
       ("opensles" ,opensles)
       ("openssl" ,openssl)
       ("opus" ,opus)
       ("orc" ,orc)
       ("pango" ,pango)
       ("rtmp" ,rtmpdump)
       ("sbc" ,sbc)
       ("sctp" ,lksctp-tools)
       ("soundtouch" ,soundtouch)
       ("spandsp" ,spandsp)
       ("srt" ,srt)
       ("svthevcenc" ,svt-hevc)
       ("tinyalsa" ,tinyalsa)
       ("transcode" ,transcode)
<<<<<<< HEAD
=======
       ("usrsctp" ,usrsctp)
>>>>>>> 070b8a89
       ("v4l" ,v4l-utils)
       ("voaacenc", vo-aacenc)
       ("voamrwbenc" ,vo-amrwbenc)
       ("vulkan-headers" ,vulkan-headers)
       ("vulkan-loader" ,vulkan-loader)
       ("x265" ,x265)
       ("wayland" ,wayland)
       ("webrtcdsp" ,webrtc-audio-processing)
       ("wildmidi" ,wildmidi)
       ("wpebackend-fdo" ,wpebackend-fdo)
<<<<<<< HEAD
       ;; ("wpewebkit" ,wpewebkit)
       ("zbar" ,zbar)
       ("zxing" ,zxing-cpp)))
=======
       ("zbar" ,zbar)
       ("zxing" ,zxing-cpp-1.2)))
>>>>>>> 070b8a89
    (home-page "https://gstreamer.freedesktop.org/")
    (synopsis "Plugins for the GStreamer multimedia library")
    (description
     "GStreamer Bad Plug-ins is a set of plug-ins whose quality aren't up to
par compared to the rest.")
    (license license:lgpl2.0+)))

(define-public gst-plugins-ugly
  (package
    (name "gst-plugins-ugly")
    (version "1.18.5")
    (source
     (origin
       (method url-fetch)
       (uri
        (string-append "https://gstreamer.freedesktop.org/src/"
                       name "/" name "-" version ".tar.xz"))
       (sha256
        (base32 "1nb6kz3gbn8r0sld6xkm16qpgyb2bvhafb7sff9rgagqk0z80cnz"))))
    (build-system meson-build-system)
    (arguments
     `(#:glib-or-gtk? #t     ; To wrap binaries and/or compile schemas
       #:phases
       (modify-phases %standard-phases
         ,@%common-gstreamer-phases
         (add-before 'check 'pre-check
           (lambda _
             ;; Tests require a running X server.
             (system "Xvfb :1 +extension GLX &")
             (setenv "DISPLAY" ":1")
             ;; Tests write to $HOME.
             (setenv "HOME" (getcwd))
             ;; Tests look for $XDG_RUNTIME_DIR.
             (setenv "XDG_RUNTIME_DIR" (getcwd))
             ;; For missing '/etc/machine-id'.
             (setenv "DBUS_FATAL_WARNINGS" "0"))))))
    (native-inputs
     `(("gettext" ,gettext-minimal)
       ("glib:bin" ,glib "bin")
       ("gobject-introspection" ,gobject-introspection)
       ("gsettings-desktop-schemas" ,gsettings-desktop-schemas)
       ("perl" ,perl)
       ("pkg-config" ,pkg-config)
       ("python-wrapper" ,python-wrapper)
       ("xorg-server" ,xorg-server-for-tests)))
    (inputs
     (list glib
           glib-networking
           liba52
           libcdio
           libdvdread
           libmpeg2
           libx264
           opencore-amr
           orc))
    (propagated-inputs
     (list gstreamer gst-plugins-base))
    (synopsis "GStreamer plugins and helper libraries")
    (description "Gst-Plugins-Ugly are the ones that might have a patent noose
around their neck, or a lock-up license, or any other problem that makes you
think twice about shipping them.")
    (home-page "https://gstreamer.freedesktop.org/")
    (license license:lgpl2.0+)))

(define-public gst-libav
  (package
    (name "gst-libav")
    (version "1.18.5")
    (source
     (origin
       (method url-fetch)
       (uri
        (string-append
         "https://gstreamer.freedesktop.org/src/" name "/"
         name "-" version ".tar.xz"))
       (sha256
        (base32 "0j55jgk9sbhinfx2gsg21q609x6yzrixrn5xxlxd378fj6500bl2"))))
    (build-system meson-build-system)
    (native-inputs
     (list perl pkg-config python-wrapper ruby))
    (inputs
     (list ffmpeg))
    (propagated-inputs
     (list gstreamer gst-plugins-base))
    (synopsis "GStreamer plugins and helper libraries")
    (description "Gst-Libav contains a GStreamer plugin for using the encoders,
decoders, muxers, and demuxers provided by FFmpeg.")
    (home-page "https://gstreamer.freedesktop.org/")
    (license license:lgpl2.0+)))

(define-public gst-editing-services
  (package
    (name "gst-editing-services")
    (version "1.18.5")
    (source (origin
              (method url-fetch)
              (uri (string-append
                    "https://gstreamer.freedesktop.org/src/" name "/"
                    "gst-editing-services-" version ".tar.xz"))
              (sha256
               (base32
                "1x8db4021qv4ypq1g6n5q2awrb7glr4xp1h650c3w7q59lwsix4a"))))
    (build-system meson-build-system)
    (arguments
     ;; FIXME: 16/22 failing tests.
     `(#:tests? #f
       #:glib-or-gtk? #t     ; To wrap binaries and/or compile schemas
       #:phases (modify-phases %standard-phases
                  ,@%common-gstreamer-phases)))
    (propagated-inputs
<<<<<<< HEAD
     `(("gstreamer" ,gstreamer)
       ("gst-plugins-base" ,gst-plugins-base)))
    (inputs
     `(("glib" ,glib)
       ("glib-networking" ,glib-networking)
       ("gtk+" ,gtk+)
       ("libxml2" ,libxml2)))
=======
     (list gstreamer gst-plugins-base))
    (inputs
     (list glib glib-networking gtk+ libxml2))
>>>>>>> 070b8a89
    (native-inputs
     `(("flex" ,flex)
       ("gobject-introspection" ,gobject-introspection)
       ("glib:bin" ,glib "bin")
       ("gst-plugins-bad" ,gst-plugins-bad)
       ("gst-plugins-good" ,gst-plugins-good)
       ("perl" ,perl)
       ("pkg-config" ,pkg-config)
       ("python" ,python-wrapper)))
    (home-page "https://gstreamer.freedesktop.org/")
    (synopsis "GStreamer library for non-linear editors")
    (description
     "This is a high-level library for facilitating the creation of audio/video
non-linear editors.")
    (license license:gpl2+)))

(define-public gst-plugins/selection
  (lambda* (pkg #:key plugins configure-flags)
    "Build PKG with only PLUGINS enabled.  Optionally, if CONFIGURE-FLAGS are
given, also pass them to the build system instead of the ones used by PKG."
    (package/inherit pkg
      (arguments
       (substitute-keyword-arguments (package-arguments pkg)
         ((#:configure-flags flags `(,@(or configure-flags '())))
          `(append
            (list
             ,@(map (lambda (plugin)
                      (string-append "-D" plugin "=enabled"))
                    plugins))
            (list ,@(or configure-flags flags))))
          ((#:phases phases)
           `(modify-phases ,phases
              (add-after 'unpack 'disable-auto-plugins
                (lambda _
                  (substitute* "meson_options.txt"
                    (("'auto'") "'disabled'"))
                  #t)))))))))

(define-public python-gst
  (package
    (name "python-gst")
    (version "1.18.5")
    (source (origin
              (method url-fetch)
              (uri (string-append
                    "https://gstreamer.freedesktop.org/src/gst-python/"
                    "gst-python-" version ".tar.xz"))
              (sha256
               (base32
                "0lmwwmr3wm56qlrdrb0d5cpmqxkcmarz61wmp1nrv5852f3qadjk"))))
    (build-system meson-build-system)
    (arguments
     `(#:modules ((guix build meson-build-system)
                  (guix build utils)
                  ((guix build python-build-system) #:prefix python:))
       #:imported-modules (,@%meson-build-system-modules
                           (guix build python-build-system))
       #:configure-flags
       (list (string-append
              "-Dpygi-overrides-dir="
              (python:site-packages %build-inputs %outputs) "gi/overrides"))))
    (native-inputs
     (list pkg-config python))
    (propagated-inputs
     (list gst-plugins-base python-pygobject))
    (home-page "https://gstreamer.freedesktop.org/")
    (synopsis "GStreamer GObject Introspection overrides for Python")
    (description
     "This package contains GObject Introspection overrides for Python that can
be used by Python applications using GStreamer.")
    (license license:lgpl2.1+)))

(define-public gst123
  (package
    (name "gst123")
    (version "0.3.5")
    (source (origin
              (method url-fetch)
              (uri (string-append "http://space.twc.de/~stefan/gst123/gst123-"
                                  version ".tar.bz2"))
              (sha256
               (base32
                "0zaa117n4wkya9p903vkj8hj58lmdb66pxsdx5wwcv7nffbp5d67"))))
    (build-system gnu-build-system)
    (inputs
     (list gtk+-2 ncurses gstreamer gst-plugins-base))
    (native-inputs
     (list pkg-config))
    (home-page "https://space.twc.de/~stefan/gst123.php")
    (synopsis "Flexible command line media player based on gstreamer")
    (description "The program gst123 is designed to be a more flexible command
line player in the spirit of ogg123 and mpg123, based on the gstreamer media
framework.  It plays all file formats gstreamer supports, so if you have a
music collection which contains different file formats, like flac, ogg and
mp3, you can use gst123 to play all your music files.")
    (license license:lgpl2.0+)))<|MERGE_RESOLUTION|>--- conflicted
+++ resolved
@@ -491,9 +491,6 @@
                         "")
                        (("tcase_add_test \\(tc_chain, test_stress_reschedule.*")
                         "")))))
-<<<<<<< HEAD
-               '()))))
-=======
                '())
          (add-after 'unpack 'disable-problematic-tests
            (lambda _
@@ -503,19 +500,12 @@
              (substitute* "tests/check/meson.build"
                ((".*'pipelines/seek.c'.*")
                 "")))))))
->>>>>>> 070b8a89
     (propagated-inputs
      ;; In gstreamer-1.0.pc:
      ;;   Requires: glib-2.0, gobject-2.0
      ;;   Requires.private: gmodule-no-export-2.0 libunwind libdw
-<<<<<<< HEAD
-     `(("elfutils" ,elfutils)           ; libdw
-       ("glib" ,glib)
-       ("libunwind" ,libunwind)))
-=======
      (list elfutils ; libdw
            glib libunwind))
->>>>>>> 070b8a89
     (native-inputs
      `(("bash-completion" ,bash-completion)
        ("bison" ,bison)
@@ -527,16 +517,9 @@
        ("pkg-config" ,pkg-config)
        ("python-wrapper" ,python-wrapper)))
     (inputs
-<<<<<<< HEAD
-     `(("gmp" ,gmp)
-       ("libcap" ,libcap)
-       ;; For tests.
-       ("gsl" ,gsl)))
-=======
      (list gmp libcap
            ;; For tests.
            gsl))
->>>>>>> 070b8a89
     (native-search-paths
      (list (search-path-specification
             (variable "GST_PLUGIN_SYSTEM_PATH")
@@ -624,12 +607,7 @@
          (add-before 'configure 'patch
            (lambda _
              (substitute* "tests/check/libs/pbutils.c"
-<<<<<<< HEAD
-               (("/bin/sh") (which "sh")))
-             #t))
-=======
                (("/bin/sh") (which "sh")))))
->>>>>>> 070b8a89
          (add-before 'check 'pre-check
            (lambda _
              ;; Tests require a running X server.
@@ -640,12 +618,7 @@
              ;; Tests look for $XDG_RUNTIME_DIR.
              (setenv "XDG_RUNTIME_DIR" (getcwd))
              ;; For missing '/etc/machine-id'.
-<<<<<<< HEAD
-             (setenv "DBUS_FATAL_WARNINGS" "0")
-             #t)))))
-=======
              (setenv "DBUS_FATAL_WARNINGS" "0"))))))
->>>>>>> 070b8a89
     (home-page "https://gstreamer.freedesktop.org/")
     (synopsis
      "Plugins for the GStreamer multimedia library")
@@ -753,12 +726,6 @@
                                   name "/" name "-" version ".tar.xz"))
               (sha256
                (base32
-<<<<<<< HEAD
-                "13k7mm2wmsbhd04a20v9lj4afpf0w33ambpwlrw8bl7hjhxr4r51"))))
-    (build-system meson-build-system)
-    (arguments
-     `(#:glib-or-gtk? #t     ; To wrap binaries and/or compile schemas
-=======
                 "13k7mm2wmsbhd04a20v9lj4afpf0w33ambpwlrw8bl7hjhxr4r51"))
               (modules '((guix build utils)))
               (snippet
@@ -769,7 +736,6 @@
     (arguments
      `(#:configure-flags '("-Dsctp-internal-usrsctp=disabled")
        #:glib-or-gtk? #t     ; To wrap binaries and/or compile schemas
->>>>>>> 070b8a89
        #:phases
        (modify-phases %standard-phases
          ,@%common-gstreamer-phases
@@ -798,14 +764,11 @@
                  ((".*elements/msdkh264enc\\.c.*") "")
                  ((".*elements/svthevcenc\\.c.*") "")
 
-<<<<<<< HEAD
-=======
                  ;; The 'elements_shm.test_shm_live' test sometimes times out
                  ;; (see:
                  ;; https://gitlab.freedesktop.org/gstreamer/gstreamer/-/issues/790).
                  ((".*'elements/shm\\.c'.*") "")
 
->>>>>>> 070b8a89
                  ;; FIXME: Why is this failing.
                  ((".*elements/dash_mpd\\.c.*") "")
 
@@ -813,16 +776,12 @@
                  ;; https://gitlab.freedesktop.org/gstreamer/gst-plugins-bad/-/issues/932
                  ((".*elements/curlhttpsrc\\.c.*") "")
                  ;; https://gitlab.freedesktop.org/gstreamer/gst-plugins-bad/-/issues/1412
-<<<<<<< HEAD
-                 ((".*elements/dtls\\.c.*") "")))))
-=======
                  ((".*elements/dtls\\.c.*") ""))
                (substitute* "tests/check/elements/zxing.c"
                  ;; zxing 1.2.0 seemingly changed the type representation of
                  ;; the EAN_13 structure; disable it.
                  ((".*\"EAN_13\".*")
                   "")))))
->>>>>>> 070b8a89
          (add-before 'check 'pre-check
            (lambda _
              ;; Tests require a running X server.
@@ -835,12 +794,7 @@
              ;; For missing '/etc/machine-id'.
              (setenv "DBUS_FATAL_WARNINGS" "0"))))))
     (propagated-inputs
-<<<<<<< HEAD
-     `(("gstreamer" ,gstreamer)
-       ("gst-plugins-base" ,gst-plugins-base)))
-=======
      (list gstreamer gst-plugins-base))
->>>>>>> 070b8a89
     (native-inputs
      `(("gettext" ,gettext-minimal)
        ("glib:bin" ,glib "bin")         ; for glib-mkenums, etc.
@@ -936,10 +890,7 @@
        ("svthevcenc" ,svt-hevc)
        ("tinyalsa" ,tinyalsa)
        ("transcode" ,transcode)
-<<<<<<< HEAD
-=======
        ("usrsctp" ,usrsctp)
->>>>>>> 070b8a89
        ("v4l" ,v4l-utils)
        ("voaacenc", vo-aacenc)
        ("voamrwbenc" ,vo-amrwbenc)
@@ -950,14 +901,8 @@
        ("webrtcdsp" ,webrtc-audio-processing)
        ("wildmidi" ,wildmidi)
        ("wpebackend-fdo" ,wpebackend-fdo)
-<<<<<<< HEAD
-       ;; ("wpewebkit" ,wpewebkit)
-       ("zbar" ,zbar)
-       ("zxing" ,zxing-cpp)))
-=======
        ("zbar" ,zbar)
        ("zxing" ,zxing-cpp-1.2)))
->>>>>>> 070b8a89
     (home-page "https://gstreamer.freedesktop.org/")
     (synopsis "Plugins for the GStreamer multimedia library")
     (description
@@ -1068,19 +1013,9 @@
        #:phases (modify-phases %standard-phases
                   ,@%common-gstreamer-phases)))
     (propagated-inputs
-<<<<<<< HEAD
-     `(("gstreamer" ,gstreamer)
-       ("gst-plugins-base" ,gst-plugins-base)))
-    (inputs
-     `(("glib" ,glib)
-       ("glib-networking" ,glib-networking)
-       ("gtk+" ,gtk+)
-       ("libxml2" ,libxml2)))
-=======
      (list gstreamer gst-plugins-base))
     (inputs
      (list glib glib-networking gtk+ libxml2))
->>>>>>> 070b8a89
     (native-inputs
      `(("flex" ,flex)
        ("gobject-introspection" ,gobject-introspection)
