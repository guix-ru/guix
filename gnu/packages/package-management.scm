--- conflicted
+++ resolved
@@ -11,12 +11,9 @@
 ;;; Copyright © 2018, 2019 Eric Bavier <bavier@member.fsf.org>
 ;;; Copyright © 2019, 2020 Efraim Flashner <efraim@flashner.co.il>
 ;;; Copyright © 2019 Jonathan Brielmaier <jonathan.brielmaier@web.de>
-<<<<<<< HEAD
 ;;; Copyright © 2020 Mathieu Othacehe <m.othacehe@gmail.com>
 ;;; Copyright © 2020 Jan (janneke) Nieuwenhuizen <janneke@gnu.org>
-=======
 ;;; Copyright © 2020 Giacomo Leidi <goodoldpaul@autistici.org>
->>>>>>> 13c18af1
 ;;;
 ;;; This file is part of GNU Guix.
 ;;;
@@ -62,11 +59,8 @@
   #:use-module (gnu packages gtk)
   #:use-module (gnu packages guile)
   #:use-module (gnu packages guile-xyz)
-<<<<<<< HEAD
   #:use-module (gnu packages hurd)
-=======
   #:use-module (gnu packages libedit)
->>>>>>> 13c18af1
   #:use-module (gnu packages linux)
   #:use-module (gnu packages lisp)
   #:use-module (gnu packages man)
