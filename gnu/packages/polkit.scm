;;; GNU Guix --- Functional package management for GNU
;;; Copyright © 2014 Andreas Enge <andreas@enge.fr>
;;; Copyright © 2015 Andy Wingo <wingo@igalia.com>
;;; Copyright © 2015, 2021-2022 Ludovic Courtès <ludo@gnu.org>
;;; Copyright © 2015 Mark H Weaver <mhw@netris.org>
;;; Copyright © 2016, 2022 Efraim Flashner <efraim@flashner.co.il>
;;; Copyright © 2017 Huang Ying <huang.ying.caritas@gmail.com>
;;; Copyright © 2018 Tobias Geerinckx-Rice <me@tobias.gr>
;;; Copyright © 2018 Ricardo Wurmus <rekado@elephly.net>
;;; Copyright © 2021 Morgan Smith <Morgan.J.Smith@outlook.com>
;;; Copyright © 2022 Jean-Pierre De Jesus DIAZ <me@jeandudey.tech>
;;; Copyright © 2022 Marius Bakke <marius@gnu.org>
;;; Copyright © 2021, 2022 Maxim Cournoyer <maxim.cournoyer@gmail.com>
;;;
;;; This file is part of GNU Guix.
;;;
;;; GNU Guix is free software; you can redistribute it and/or modify it
;;; under the terms of the GNU General Public License as published by
;;; the Free Software Foundation; either version 3 of the License, or (at
;;; your option) any later version.
;;;
;;; GNU Guix is distributed in the hope that it will be useful, but
;;; WITHOUT ANY WARRANTY; without even the implied warranty of
;;; MERCHANTABILITY or FITNESS FOR A PARTICULAR PURPOSE.  See the
;;; GNU General Public License for more details.
;;;
;;; You should have received a copy of the GNU General Public License
;;; along with GNU Guix.  If not, see <http://www.gnu.org/licenses/>.

(define-module (gnu packages polkit)
  #:use-module (guix download)
  #:use-module (guix gexp)
  #:use-module (guix memoization)
  #:use-module ((guix licenses) #:select (lgpl2.0+))
  #:use-module (guix packages)
  #:use-module (guix utils)
  #:use-module (guix build utils)
  #:use-module (guix build-system cmake)
  #:use-module (guix build-system gnu)
  #:use-module (guix build-system meson)
  #:use-module (gnu packages)
  #:use-module (gnu packages gettext)
  #:use-module (gnu packages docker)
  #:use-module (gnu packages freedesktop)
  #:use-module (gnu packages glib)
  #:use-module (gnu packages gtk)
  #:use-module (gnu packages docbook)
  #:use-module (gnu packages javascript)
  #:use-module (gnu packages linux)
  #:use-module (gnu packages nss)
  #:use-module (gnu packages perl)
  #:use-module (gnu packages pkg-config)
  #:use-module (gnu packages python)
  #:use-module (gnu packages python-xyz)
  #:use-module (gnu packages qt)
  #:use-module (gnu packages xml))

(define-public polkit
  (package
    (name "polkit")
    (version "121")
    (source (origin
<<<<<<< HEAD
              (method url-fetch)
              (uri (string-append
                    "https://www.freedesktop.org/software/polkit/releases/"
                    name "-" version ".tar.gz"))
              (sha256
               (base32
                "1apz3bh7nbpmlp1cr00pb8z8wp0c7yb23ninb959jz3r38saxiwx"))))
=======
             (method url-fetch)
             (uri (string-append
                   "https://www.freedesktop.org/software/polkit/releases/"
                   name "-" version ".tar.gz"))
             (patches (search-patches "polkit-disable-systemd.patch"))
             (sha256
              (base32
               "1apz3bh7nbpmlp1cr00pb8z8wp0c7yb23ninb959jz3r38saxiwx"))
             (modules '((guix build utils)))
             (snippet
              '(begin
                 ;; Disable a test that requires Python, D-Bus and a few
                 ;; libraries and fails with "ERROR: timed out waiting for bus
                 ;; process to terminate".
                 (substitute* "test/meson.build"
                   (("subdir\\('polkitbackend'\\)")
                    ""))
                 ;; Look up actions and rules from /etc/polkit ...
                 (substitute* "src/polkitbackend/meson.build"
                   (("'-DPACKAGE_SYSCONF_DIR=.*,")
                    "'-DPACKAGE_SYSCONF_DIR=\"/etc\"',"))
                 (substitute* "src/polkitbackend/polkitbackendinteractiveauthority.c"
                   (("PACKAGE_DATA_DIR \"/polkit-1/actions\"")
                    "PACKAGE_SYSCONF_DIR \"/polkit-1/actions\""))
                 ;; ... but install package files below the prefix.
                 (substitute* "meson.build"
                   (("pk_sysconfdir = get_option\\('sysconfdir'\\)")
                    "pk_sysconfdir = get_option('prefix') + '/etc'"))
                 ;; Set the setuid helper's real location.
                 (substitute* "src/polkitagent/polkitagentsession.c"
                   (("PACKAGE_PREFIX \"/lib/polkit-1/polkit-agent-helper-1\"")
                    "\"/run/setuid-programs/polkit-agent-helper-1\""))))))
>>>>>>> fa894b3f
    (build-system meson-build-system)
    (arguments
     (list
      #:imported-modules `(,@%meson-build-system-modules
                           (guix build syscalls))
      #:modules '((guix build meson-build-system)
                  (guix build syscalls)
                  (guix build utils)
                  (ice-9 match))
      #:configure-flags
      #~(list "--sysconfdir=/etc"
              "-Dman=true"
              "-Dtests=true"
              ;; Work around cross-compilation failure.  The build system
              ;; probes for the _target_ gobject-introspection, but if we
              ;; change it to native, Meson fails with:
              ;;   ERROR: Pkg-config binary for machine
              ;;   MachineChoice.BUILD not found, giving up.
              ;; Just disable introspection for now.
              #$@(if (%current-target-system)
                     '("-Dintrospection=false")
                     '()))
      #:phases
      #~(modify-phases %standard-phases
          (add-after 'unpack 'adjust-install-time-etc-directory
            ;; This is so that the default example rules files can be
            ;; installed along the package; otherwise it would fail attempting
            ;; to write to /etc.  Unlike with GNU Autotools, Meson can't
            ;; override the pkgsysconfdir value at install time; instead, we
            ;; rewrite the pkgsysconfdir references in the build system to
            ;; point to #$output/etc.
            (lambda _
              (substitute* "meson.build"
                (("pk_sysconfdir = get_option\\('sysconfdir')")
                 (format #f "pk_sysconfdir = '~a'"
                         (string-append #$output "/etc"))))))
          (add-before 'check 'patch-bash
            (lambda _
              (substitute* (list "subprojects/mocklibc-1.0/bin/mocklibc"
                                 (string-append "../polkit-v." #$version
                                                "/test/data/etc/passwd")
                                 (string-append "../polkit-v." #$version
                                                "/test/data/etc/polkit-1"
                                                "/rules.d/10-testing.rules"))
                (("/bin/(bash|false|true)" _ command)
                 (which command)))))
          (replace 'check
            (lambda* (#:key tests? test-options #:allow-other-keys)
              (when tests?
                ;; Run the test suite through tini to ensure signals are
                ;; properly handled and zombie processes reaped.
                (match (primitive-fork)
                  (0                    ;child process
                   (set-child-subreaper!)
                   ;; Use tini so that signals are properly handled and
                   ;; doubly-forked processes get reaped; otherwise,
                   ;; python-dbusmock would waste time polling for the dbus
                   ;; processes it spawns to be reaped, in vain.
                   (apply execlp "tini" "--"
                          "meson" "--" "test" "-t" "0" "--print-errorlogs"
                          test-options))
                  (pid
                   (match (waitpid pid)
                     ((_ . status)
                      (unless (zero? status)
                        (error "`meson test' exited with status"
                               status))))))))))))
    (inputs
     (list duktape expat elogind linux-pam nspr))
    (propagated-inputs
     (list glib))                       ;required by polkit-gobject-1.pc
    (native-inputs
     (list gettext-minimal
           `(,glib "bin")               ;for glib-mkenums
           docbook-xsl                  ;for man page generation
           gobject-introspection
           libxml2                      ;for XML_CATALOG_FILES
           libxslt                      ;for man page generation
<<<<<<< HEAD
           perl
           pkg-config
           python
           python-dbusmock
           tini))
=======
           docbook-xsl))                ;for man page generation
    (arguments
     (list #:configure-flags
           #~'("--sysconfdir=/etc"
               "-Dsession_tracking=libelogind"
               "-Dman=true"
               "-Dtests=true"
               "-Djs_engine=mozjs"
               ;; Work around broken gobject-introspection detection when
               ;; cross-compiling.  The build system probes for the _target_
               ;; gobject-introspection, but if we change it to native, Meson
               ;; fails with:
               ;; ERROR: Pkg-config binary for machine MachineChoice.BUILD
               ;; not found, giving up.
               ;; Just disable introspection for now.
               #$@(if (%current-target-system)
                      '("-Dintrospection=false")
                      '()))))
>>>>>>> fa894b3f
    (home-page "https://www.freedesktop.org/wiki/Software/polkit/")
    (synopsis "Authorization API for privilege management")
    (description "Polkit is an application-level toolkit for defining and
handling the policy that allows unprivileged processes to speak to
privileged processes.  It is a framework for centralizing the decision
making process with respect to granting access to privileged operations
for unprivileged applications.")
    (license lgpl2.0+)))

(define-public polkit-qt
  (package
    (name "polkit-qt")
    (version "1-0.114.0")
    (source (origin
             (method url-fetch)
             (uri (string-append
                   "mirror://kde/stable/polkit-qt-1/"
                   "polkit-qt-" version ".tar.xz"))
             (sha256
              (base32
               "0zlhwgkqn8g0rkjc7c5n7fbhyyl4jcv0rg5zlbzrb0l88ljg5c1f"))))
    (build-system cmake-build-system)
    (inputs
     (list polkit))
    (propagated-inputs
     (list qtbase-5))
    (native-inputs
     (list pkg-config))
    (arguments
     `(#:configure-flags (list (string-append "-DCMAKE_INSTALL_RPATH="
                                              (assoc-ref %outputs "out")
                                              "/lib:"
                                              (assoc-ref %outputs "out")
                                              "/lib64"))
       #:tests? #f)) ; there is a test subdirectory, but no test target
    (home-page "https://api.kde.org/kdesupport-api/polkit-qt-1-apidocs/")
    (synopsis "Qt frontend to the polkit library")
    (description "Polkit-qt is a library that lets developers use the
PolicyKit API through a Qt-styled API.  It is mainly a wrapper around
QAction and QAbstractButton that lets you integrate those two component
easily with PolicyKit.")
    (license lgpl2.0+)))

(define-public polkit-gnome
  (package
    (name "polkit-gnome")
    (version "0.105")
    (source (origin
              (method url-fetch)
              (uri (string-append "mirror://gnome/sources/"
                                  name "/" version "/"
                                  name "-" version ".tar.xz"))
              (sha256
               (base32
                "0sckmcbxyj6sbrnfc5p5lnw27ccghsid6v6wxq09mgxqcd4lk10p"))))
    (build-system gnu-build-system)
    (inputs (list gtk+ polkit))
    (native-inputs (list intltool pkg-config))
    (synopsis "Legacy polkit authentication agent for GNOME")
    (description "PolicyKit-gnome provides a D-Bus session bus service
that is used to bring up authentication dialogs used for obtaining
privileges.")
    (home-page "https://www.freedesktop.org/wiki/Software/polkit/")
    (license lgpl2.0+)))<|MERGE_RESOLUTION|>--- conflicted
+++ resolved
@@ -60,48 +60,38 @@
     (name "polkit")
     (version "121")
     (source (origin
-<<<<<<< HEAD
               (method url-fetch)
               (uri (string-append
                     "https://www.freedesktop.org/software/polkit/releases/"
                     name "-" version ".tar.gz"))
+              (patches (search-patches "polkit-disable-systemd.patch"))
               (sha256
                (base32
-                "1apz3bh7nbpmlp1cr00pb8z8wp0c7yb23ninb959jz3r38saxiwx"))))
-=======
-             (method url-fetch)
-             (uri (string-append
-                   "https://www.freedesktop.org/software/polkit/releases/"
-                   name "-" version ".tar.gz"))
-             (patches (search-patches "polkit-disable-systemd.patch"))
-             (sha256
-              (base32
-               "1apz3bh7nbpmlp1cr00pb8z8wp0c7yb23ninb959jz3r38saxiwx"))
-             (modules '((guix build utils)))
-             (snippet
-              '(begin
-                 ;; Disable a test that requires Python, D-Bus and a few
-                 ;; libraries and fails with "ERROR: timed out waiting for bus
-                 ;; process to terminate".
-                 (substitute* "test/meson.build"
-                   (("subdir\\('polkitbackend'\\)")
-                    ""))
-                 ;; Look up actions and rules from /etc/polkit ...
-                 (substitute* "src/polkitbackend/meson.build"
-                   (("'-DPACKAGE_SYSCONF_DIR=.*,")
-                    "'-DPACKAGE_SYSCONF_DIR=\"/etc\"',"))
-                 (substitute* "src/polkitbackend/polkitbackendinteractiveauthority.c"
-                   (("PACKAGE_DATA_DIR \"/polkit-1/actions\"")
-                    "PACKAGE_SYSCONF_DIR \"/polkit-1/actions\""))
-                 ;; ... but install package files below the prefix.
-                 (substitute* "meson.build"
-                   (("pk_sysconfdir = get_option\\('sysconfdir'\\)")
-                    "pk_sysconfdir = get_option('prefix') + '/etc'"))
-                 ;; Set the setuid helper's real location.
-                 (substitute* "src/polkitagent/polkitagentsession.c"
-                   (("PACKAGE_PREFIX \"/lib/polkit-1/polkit-agent-helper-1\"")
-                    "\"/run/setuid-programs/polkit-agent-helper-1\""))))))
->>>>>>> fa894b3f
+                "1apz3bh7nbpmlp1cr00pb8z8wp0c7yb23ninb959jz3r38saxiwx"))
+              (modules '((guix build utils)))
+              (snippet
+               '(begin
+                  ;; This is so that the default example rules files can be
+                  ;; installed along the package; otherwise it would fail
+                  ;; attempting to write to /etc.  Unlike with GNU Autotools,
+                  ;; Meson can't override the pkgsysconfdir value at install
+                  ;; time; instead, we rewrite the pkgsysconfdir references
+                  ;; in the build system to point to #$output/etc.
+                  ;; Look up actions and rules from /etc/polkit ...
+                  (substitute* "src/polkitbackend/meson.build"
+                    (("'-DPACKAGE_SYSCONF_DIR=.*,")
+                     "'-DPACKAGE_SYSCONF_DIR=\"/etc\"',"))
+                  (substitute* "src/polkitbackend/polkitbackendinteractiveauthority.c"
+                    (("PACKAGE_DATA_DIR \"/polkit-1/actions\"")
+                     "PACKAGE_SYSCONF_DIR \"/polkit-1/actions\""))
+                  ;; ... but install package files below the prefix.
+                  (substitute* "meson.build"
+                    (("pk_sysconfdir = get_option\\('sysconfdir'\\)")
+                     "pk_sysconfdir = get_option('prefix') + '/etc'"))
+                  ;; Set the setuid helper's real location.
+                  (substitute* "src/polkitagent/polkitagentsession.c"
+                    (("PACKAGE_PREFIX \"/lib/polkit-1/polkit-agent-helper-1\"")
+                     "\"/run/setuid-programs/polkit-agent-helper-1\""))))))
     (build-system meson-build-system)
     (arguments
      (list
@@ -113,6 +103,7 @@
                   (ice-9 match))
       #:configure-flags
       #~(list "--sysconfdir=/etc"
+              "-Dsession_tracking=libelogind"
               "-Dman=true"
               "-Dtests=true"
               ;; Work around cross-compilation failure.  The build system
@@ -126,18 +117,6 @@
                      '()))
       #:phases
       #~(modify-phases %standard-phases
-          (add-after 'unpack 'adjust-install-time-etc-directory
-            ;; This is so that the default example rules files can be
-            ;; installed along the package; otherwise it would fail attempting
-            ;; to write to /etc.  Unlike with GNU Autotools, Meson can't
-            ;; override the pkgsysconfdir value at install time; instead, we
-            ;; rewrite the pkgsysconfdir references in the build system to
-            ;; point to #$output/etc.
-            (lambda _
-              (substitute* "meson.build"
-                (("pk_sysconfdir = get_option\\('sysconfdir')")
-                 (format #f "pk_sysconfdir = '~a'"
-                         (string-append #$output "/etc"))))))
           (add-before 'check 'patch-bash
             (lambda _
               (substitute* (list "subprojects/mocklibc-1.0/bin/mocklibc"
@@ -180,32 +159,11 @@
            gobject-introspection
            libxml2                      ;for XML_CATALOG_FILES
            libxslt                      ;for man page generation
-<<<<<<< HEAD
            perl
            pkg-config
            python
            python-dbusmock
            tini))
-=======
-           docbook-xsl))                ;for man page generation
-    (arguments
-     (list #:configure-flags
-           #~'("--sysconfdir=/etc"
-               "-Dsession_tracking=libelogind"
-               "-Dman=true"
-               "-Dtests=true"
-               "-Djs_engine=mozjs"
-               ;; Work around broken gobject-introspection detection when
-               ;; cross-compiling.  The build system probes for the _target_
-               ;; gobject-introspection, but if we change it to native, Meson
-               ;; fails with:
-               ;; ERROR: Pkg-config binary for machine MachineChoice.BUILD
-               ;; not found, giving up.
-               ;; Just disable introspection for now.
-               #$@(if (%current-target-system)
-                      '("-Dintrospection=false")
-                      '()))))
->>>>>>> fa894b3f
     (home-page "https://www.freedesktop.org/wiki/Software/polkit/")
     (synopsis "Authorization API for privilege management")
     (description "Polkit is an application-level toolkit for defining and
