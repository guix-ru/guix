;;; GNU Guix --- Functional package management for GNU
;;; Copyright © 2013, 2014, 2015, 2016, 2018 Ludovic Courtès <ludo@gnu.org>
;;; Copyright © 2013, 2015 Andreas Enge <andreas@enge.fr>
;;; Copyright © 2015 Eric Bavier <bavier@member.fsf.org>
;;; Copyright © 2015 Sou Bunnbu <iyzsong@gmail.com>
;;; Copyright © 2015, 2016, 2017 Ricardo Wurmus <rekado@elephly.net>
;;; Copyright © 2015, 2016, 2017 Mark H Weaver <mhw@netris.org>
;;; Copyright © 2015, 2016, 2017 Efraim Flashner <efraim@flashner.co.il>
;;; Copyright © 2015 Raimon Grau <raimonster@gmail.com>
;;; Copyright © 2016 Mathieu Lirzin <mthl@gnu.org>
;;; Copyright © 2016, 2017 Leo Famulari <leo@famulari.name>
;;; Copyright © 2016 Ben Woodcroft <donttrustben@gmail.com>
;;; Copyright © 2016 Jan Nieuwenhuizen <janneke@gnu.org>
;;; Copyright © 2016, 2017 ng0 <contact.ng0@cryptolab.net>
;;; Copyright © 2016, 2017, 2018 Tobias Geerinckx-Rice <me@tobias.gr>
;;; Copyright © 2016, 2017 Marius Bakke <mbakke@fastmail.com>
;;; Copyright © 2017 Adriano Peluso <catonano@gmail.com>
;;; Copyright © 2017 Gregor Giesen <giesen@zaehlwerk.net>
;;; Copyright © 2017 Alex Vong <alexvong1995@gmail.com>
;;; Copyright © 2017 Petter <petter@mykolab.ch>
;;; Copyright © 2017 Stefan Reichör <stefan@xsteve.at>
;;;
;;; This file is part of GNU Guix.
;;;
;;; GNU Guix is free software; you can redistribute it and/or modify it
;;; under the terms of the GNU General Public License as published by
;;; the Free Software Foundation; either version 3 of the License, or (at
;;; your option) any later version.
;;;
;;; GNU Guix is distributed in the hope that it will be useful, but
;;; WITHOUT ANY WARRANTY; without even the implied warranty of
;;; MERCHANTABILITY or FITNESS FOR A PARTICULAR PURPOSE.  See the
;;; GNU General Public License for more details.
;;;
;;; You should have received a copy of the GNU General Public License
;;; along with GNU Guix.  If not, see <http://www.gnu.org/licenses/>.

(define-module (gnu packages xml)
  #:use-module (gnu packages)
  #:use-module (gnu packages autotools)
  #:use-module (gnu packages compression)
  #:use-module (gnu packages gnupg)
  #:use-module (gnu packages perl)
  #:use-module (gnu packages perl-check)
  #:use-module (gnu packages python)
  #:use-module (gnu packages tls)
  #:use-module (gnu packages web)
  #:use-module ((guix licenses) #:prefix license:)
  #:use-module (guix packages)
  #:use-module (guix download)
  #:use-module (guix build-system ant)
  #:use-module (guix build-system cmake)
  #:use-module (guix build-system gnu)
  #:use-module (guix build-system perl)
  #:use-module (guix build-system python)
  #:use-module (gnu packages linux)
  #:use-module (gnu packages pkg-config))

(define-public expat
  (package
    (name "expat")
    (version "2.2.5")
    (source (origin
             (method url-fetch)
             (uri (string-append "mirror://sourceforge/expat/expat/"
                                 version "/expat-" version ".tar.bz2"))
             (sha256
              (base32
               "1xpd78sp7m34jqrw5x13bz7kgz0n6aj15wn4zj4gfx3ypbpk5p6r"))))
    (build-system gnu-build-system)
    (home-page "https://libexpat.github.io/")
    (synopsis "Stream-oriented XML parser library written in C")
    (description
     "Expat is an XML parser library written in C.  It is a
stream-oriented parser in which an application registers handlers for
things the parser might find in the XML document (like start tags).")
    (license license:expat)))

(define-public libebml
  (package
    (name "libebml")
    (version "1.3.5")
    (source
     (origin
       (method url-fetch)
       (uri (string-append "https://dl.matroska.org/downloads/"
                           name "/" name "-" version ".tar.xz"))
       (sha256
        (base32
         "005a0ipqnfbsq47zrc61zszi439jw32q5xd6dc1jyb3lc0zl266q"))))
    (build-system gnu-build-system)
    (home-page "https://matroska-org.github.io/libebml/")
    (synopsis "C++ libary to parse EBML files")
    (description "libebml is a C++ library to read and write EBML (Extensible
Binary Meta Language) files.  EBML was designed to be a simplified binary
extension of XML for the purpose of storing and manipulating data in a
hierarchical form with variable field lengths.")
    (license license:lgpl2.1)))

(define-public libxml2
  (package
    (name "libxml2")
    (version "2.9.7")
    (source (origin
             (method url-fetch)
             (uri (string-append "ftp://xmlsoft.org/libxml2/libxml2-"
                                 version ".tar.gz"))
             (sha256
              (base32
               "034hylzspvkm0p4bczqbf8q05a7r2disr8dz725x4bin61ymwg7n"))))
    (build-system gnu-build-system)
    (home-page "http://www.xmlsoft.org/")
    (synopsis "C parser for XML")
    (propagated-inputs `(("zlib" ,zlib))) ; libxml2.la says '-lz'.
    (native-inputs `(("perl" ,perl)))
    ;; $XML_CATALOG_FILES lists 'catalog.xml' files found in under the 'xml'
    ;; sub-directory of any given package.
    (native-search-paths (list (search-path-specification
                                (variable "XML_CATALOG_FILES")
                                (separator " ")
                                (files '("xml"))
                                (file-pattern "^catalog\\.xml$")
                                (file-type 'regular))))
    (search-paths native-search-paths)
    (description
     "Libxml2 is the XML C parser and toolkit developed for the Gnome
project (but it is usable outside of the Gnome platform).")
    (license license:x11)))

<<<<<<< HEAD
=======
(define libxml2/fixed
  (package
    (inherit libxml2)
    (source
     (origin
       (inherit (package-source libxml2))
       (patches
        (append (origin-patches (package-source libxml2))
        (search-patches "libxml2-CVE-2017-0663.patch"
                        "libxml2-CVE-2017-7375.patch"
                        "libxml2-CVE-2017-7376.patch"
                        "libxml2-CVE-2017-9047+CVE-2017-9048.patch"
                        "libxml2-CVE-2017-9049+CVE-2017-9050.patch"
                        "libxml2-CVE-2017-15412.patch")))))))

>>>>>>> ccb5cac1
(define-public python-libxml2
  (package/inherit libxml2
    (name "python-libxml2")
    (build-system python-build-system)
    (arguments
     `(;; XXX: Tests are specified in 'Makefile.am', but not in 'setup.py'.
       #:tests? #f
       #:phases
       (modify-phases %standard-phases
         (add-before
          'build 'configure
          (lambda* (#:key inputs #:allow-other-keys)
            (chdir "python")
            (let ((glibc   (assoc-ref inputs ,(if (%current-target-system)
                                                  "cross-libc" "libc")))
                  (libxml2 (assoc-ref inputs "libxml2")))
              (substitute* "setup.py"
                ;; For 'libxml2/libxml/tree.h'.
                (("ROOT = r'/usr'")
                 (format #f "ROOT = r'~a'" libxml2))
                ;; For 'iconv.h'.
                (("/opt/include")
                 (string-append glibc "/include")))))))))
    (inputs `(("libxml2" ,libxml2)))
    (synopsis "Python bindings for the libxml2 library")))

(define-public python2-libxml2
  (package-with-python2 python-libxml2))

(define-public libxslt
  (package
    (name "libxslt")
    (version "1.1.32")
    (source (origin
             (method url-fetch)
             (uri (string-append "ftp://xmlsoft.org/libxslt/libxslt-"
                                 version ".tar.gz"))
             (sha256
              (base32
               "0q2l6m56iv3ysxgm2walhg4c9wp7q183jb328687i9zlp85csvjj"))
             (patches (search-patches "libxslt-generated-ids.patch"))))
    (build-system gnu-build-system)
    (home-page "http://xmlsoft.org/XSLT/index.html")
    (synopsis "C library for applying XSLT stylesheets to XML documents")
    (inputs `(("libgcrypt" ,libgcrypt)
              ("libxml2" ,libxml2)
              ("python" ,python-minimal-wrapper)
              ("zlib" ,zlib)))
    (description
     "Libxslt is an XSLT C library developed for the GNOME project.  It is
based on libxml for XML parsing, tree manipulation and XPath support.")
    (license license:x11)))

(define libxslt/fixed
  (package
    (inherit libxslt)
    (source (origin
              (inherit (package-source libxslt))
              (patches (search-patches "libxslt-CVE-2016-4738.patch"
                                       "libxslt-CVE-2017-5029.patch"
                                       "libxslt-generated-ids.patch"))))))

(define-public perl-graph-readwrite
  (package
    (name "perl-graph-readwrite")
    (version "2.09")
    (source
     (origin
       (method url-fetch)
       (uri (string-append
             "mirror://cpan/authors/id/N/NE/NEILB/Graph-ReadWrite-"
             version
             ".tar.gz"))
       (sha256
        (base32
         "0jlsg64pmy6ka5q5gy851nnyfgjzvhyxc576bhns3vi2x5ng07mh"))))
    (build-system perl-build-system)
    (propagated-inputs
     `(("perl-graph" ,perl-graph)
       ("perl-parse-yapp" ,perl-parse-yapp)
       ("perl-xml-parser" ,perl-xml-parser)
       ("perl-xml-writer" ,perl-xml-writer)))
    (home-page "http://search.cpan.org/dist/Graph-ReadWrite")
    (synopsis "Modules for reading and writing directed graphs")
    (description "This is a collection of perl classes for reading and writing
directed graphs in a variety of file formats.  The graphs are represented in
Perl using Jarkko Hietaniemi's @code{Graph} classes.

There are two base classes. @code{Graph::Reader} is the base class for classes
which read a graph file and create an instance of the Graph class.
@code{Graph::Writer} is the base class for classes which take an instance of
the @code{Graph} class and write it out in a specific file format.")
    (license license:perl-license)))

(define-public perl-xml-atom
  (package
    (name "perl-xml-atom")
    (version "0.42")
    (source (origin
              (method url-fetch)
              (uri (string-append "mirror://cpan/authors/id/M/MI/MIYAGAWA/"
                                  "XML-Atom-" version ".tar.gz"))
              (sha256
               (base32
                "1wa8kfy1w4mg7kzxim4whyprkn48a2il6fap0b947zywknw4c6y6"))))
    (build-system perl-build-system)
    (arguments
     `(#:phases
       (modify-phases %standard-phases
         (add-before 'check 'set-perl-search-path
           (lambda _
             (setenv "PERL5LIB"
                     (string-append (getcwd) ":"
                                    (getenv "PERL5LIB")))
             #t)))))
    (native-inputs
     `(("perl-datetime" ,perl-datetime)
       ;; TODO package: perl-datetime-format-atom
       ("perl-html-tagset" ,perl-html-tagset)
       ("perl-module-build-tiny" ,perl-module-build-tiny)
       ("perl-module-install" ,perl-module-install)
       ("perl-xml-xpath" ,perl-xml-xpath)))
    (inputs
     `(("perl-class-data-inheritable" ,perl-class-data-inheritable)
       ("perl-datetime" ,perl-datetime)
       ("perl-datetime-timezone" ,perl-datetime-timezone)
       ("perl-digest-sha1" ,perl-digest-sha1)
       ("perl-libwww" ,perl-libwww)
       ("perl-uri" ,perl-uri)
       ("perl-xml-libxml" ,perl-xml-libxml)
       ("perl-xml-xpath" ,perl-xml-xpath)))
    (home-page "http://search.cpan.org/dist/XML-Atom")
    (synopsis "Atom feed and API implementation")
    (description
     "Atom is a syndication, API, and archiving format for weblogs and other data.
@code{XML::Atom} implements the feed format as well as a client for the API.")
    (license license:perl-license)))

(define-public perl-xml-descent
  (package
    (name "perl-xml-descent")
    (version "1.04")
    (source (origin
              (method url-fetch)
              (uri (string-append "mirror://cpan/authors/id/A/AN/ANDYA/"
                                  "XML-Descent-" version ".tar.gz"))
              (sha256
               (base32
                "0l5xmw2hd95ypppz3lyvp4sn02ccsikzjwacli3ydxfdz1bbh4d7"))))
    (build-system perl-build-system)
    (native-inputs
     `(("perl-module-build" ,perl-module-build)))
    (propagated-inputs
     `(("perl-test-differences" ,perl-test-differences)
       ("perl-xml-tokeparser" ,perl-xml-tokeparser)))
    (home-page "http://search.cpan.org/dist/XML-Descent")
    (synopsis "Recursive descent XML parsing")
    (description
     "The conventional models for parsing XML are either @dfn{DOM}
(a data structure representing the entire document tree is created) or
@dfn{SAX} (callbacks are issued for each element in the XML).

XML grammar is recursive - so it's nice to be able to write recursive
parsers for it.  @code{XML::Descent} allows such parsers to be created.")
    (license license:perl-license)))

(define-public perl-xml-parser
  (package
    (name "perl-xml-parser")
    (version "2.44")
    (source (origin
             (method url-fetch)
             (uri (string-append
                   "mirror://cpan/authors/id/T/TO/TODDR/XML-Parser-"
                   version ".tar.gz"))
             (sha256
              (base32
               "05ij0g6bfn27iaggxf8nl5rhlwx6f6p6xmdav6rjcly3x5zd1s8s"))))
    (build-system perl-build-system)
    (arguments `(#:make-maker-flags
                 (let ((expat (assoc-ref %build-inputs "expat")))
                   (list (string-append "EXPATLIBPATH=" expat "/lib")
                         (string-append "EXPATINCPATH=" expat "/include")))))
    (inputs `(("expat" ,expat)))
    (license license:perl-license)
    (synopsis "Perl bindings to the Expat XML parsing library")
    (description
     "This module provides ways to parse XML documents.  It is built on top of
XML::Parser::Expat, which is a lower level interface to James Clark's expat
library.  Each call to one of the parsing methods creates a new instance of
XML::Parser::Expat which is then used to parse the document.  Expat options
may be provided when the XML::Parser object is created.  These options are
then passed on to the Expat object on each parse call.  They can also be given
as extra arguments to the parse methods, in which case they override options
given at XML::Parser creation time.")
    (home-page "http://search.cpan.org/dist/XML-Parser")))

(define-public perl-xml-tokeparser
  (package
    (name "perl-xml-tokeparser")
    (version "0.05")
    (source (origin
              (method url-fetch)
              (uri (string-append "mirror://cpan/authors/id/P/PO/PODMASTER/"
                                  "XML-TokeParser-" version ".tar.gz"))
              (sha256
               (base32
                "1hnpwb3lh6cbgwvjjgqzcp6jm4mp612qn6ili38adc9nhkwv8fc5"))))
    (build-system perl-build-system)
    (propagated-inputs `(("perl-xml-parser" ,perl-xml-parser)))
    (home-page "http://search.cpan.org/dist/XML-TokeParser")
    (synopsis "Simplified interface to XML::Parser")
    (description
     "@code{XML::TokeParser} provides a procedural (\"pull mode\") interface
to @code{XML::Parser} in much the same way that Gisle Aas'
@code{HTML::TokeParser} provides a procedural interface to @code{HTML::Parser}.
@code{XML::TokeParser} splits its XML input up into \"tokens\", each
corresponding to an @code{XML::Parser} event.")
    (license license:perl-license)))

(define-public perl-libxml
  (package
    (name "perl-libxml")
    (version "0.08")
    (source (origin
             (method url-fetch)
             (uri (string-append
                   "mirror://cpan/authors/id/K/KM/KMACLEOD/libxml-perl-"
                   version ".tar.gz"))
             (sha256
              (base32
               "1jy9af0ljyzj7wakqli0437zb2vrbplqj4xhab7bfj2xgfdhawa5"))))
    (build-system perl-build-system)
    (propagated-inputs
     `(("perl-xml-parser" ,perl-xml-parser)))
    (license license:perl-license)
    (synopsis "Perl SAX parser using XML::Parser")
    (description
     "XML::Parser::PerlSAX is a PerlSAX parser using the XML::Parser
module.")
    (home-page "http://search.cpan.org/~kmacleod/libxml-perl/lib/XML/Parser/PerlSAX.pm")))

(define-public perl-xml-libxml
  (package
    (name "perl-xml-libxml")
    (version "2.0132")
    (source
     (origin
       (method url-fetch)
       (uri (string-append "mirror://cpan/authors/id/S/SH/SHLOMIF/"
                           "XML-LibXML-" version ".tar.gz"))
       (sha256
        (base32
         "0xnl281hb590i287fxpl947f1s4zl9dnvc4ajvsqi89w23im453j"))))
    (build-system perl-build-system)
    (propagated-inputs
     `(("perl-xml-namespacesupport" ,perl-xml-namespacesupport)
       ("perl-xml-sax" ,perl-xml-sax)))
    (inputs
     `(("libxml2" ,libxml2)))
    (home-page "http://search.cpan.org/dist/XML-LibXML")
    (synopsis "Perl interface to libxml2")
    (description "This module implements a Perl interface to the libxml2
library which provides interfaces for parsing and manipulating XML files.  This
module allows Perl programmers to make use of the highly capable validating
XML parser and the high performance DOM implementation.")
    (license license:perl-license)))

(define-public perl-xml-libxml-simple
  (package
    (name "perl-xml-libxml-simple")
    (version "0.97")
    (source (origin
              (method url-fetch)
              (uri (string-append "mirror://cpan/authors/id/M/MA/MARKOV/"
                                  "XML-LibXML-Simple-" version ".tar.gz"))
              (sha256
               (base32
                "1g8nlk3zdz2cclxf7azvsb3jfxmvy6ml8wmj774k4qjqcsqmzk0w"))))
    (build-system perl-build-system)
    (propagated-inputs
     `(("perl-file-slurp-tiny" ,perl-file-slurp-tiny)
       ("perl-xml-libxml" ,perl-xml-libxml)))
    (home-page "http://search.cpan.org/dist/XML-LibXML-Simple")
    (synopsis "XML::LibXML based XML::Simple clone")
    (description
     "This package provides the same API as @code{XML::Simple} but is based on
@code{XML::LibXML}.")
    (license license:perl-license)))

(define-public perl-xml-libxslt
  (package
    (name "perl-xml-libxslt")
    (version "1.95")
    (source
     (origin
       (method url-fetch)
       (uri (string-append "mirror://cpan/authors/id/S/SH/SHLOMIF/"
                           "XML-LibXSLT-" version ".tar.gz"))
       (sha256
        (base32
         "0dggycql18kfxzkb1kw3yc7gslxlrrgyyn2r2ygsylycb89j3jpi"))))
    (build-system perl-build-system)
    (inputs
     `(("libxslt" ,libxslt)))
    (propagated-inputs
     `(("perl-xml-libxml" ,perl-xml-libxml)))
    (home-page "http://search.cpan.org/dist/XML-LibXSLT")
    (synopsis "Perl bindings to GNOME libxslt library")
    (description "This Perl module is an interface to the GNOME project's
libxslt library.")
    (license license:perl-license)))

(define-public perl-xml-namespacesupport
  (package
    (name "perl-xml-namespacesupport")
    (version "1.12")
    (source
     (origin
       (method url-fetch)
       (uri (string-append "mirror://cpan/authors/id/P/PE/PERIGRIN/"
                           "XML-NamespaceSupport-" version ".tar.gz"))
       (sha256
        (base32
         "1vz5pbi4lm5fhq2slrs2hlp6bnk29863abgjlcx43l4dky2rbsa7"))))
    (build-system perl-build-system)
    (home-page "http://search.cpan.org/dist/XML-NamespaceSupport")
    (synopsis "XML namespace support class")
    (description "This module offers a simple to process namespaced XML
names (unames) from within any application that may need them.  It also helps
maintain a prefix to namespace URI map, and provides a number of basic
checks.")
    (license license:perl-license)))

(define-public perl-xml-rss
  (package
    (name "perl-xml-rss")
    (version "1.59")
    (source (origin
              (method url-fetch)
              (uri (string-append "mirror://cpan/authors/id/S/SH/SHLOMIF/"
                                  "XML-RSS-" version ".tar.gz"))
              (sha256
               (base32
                "0v6vfizn2psy6av057kp7fv3z3y73s6b3w56jm3zr6hlq48llsx2"))))
    (build-system perl-build-system)
    (native-inputs
     `(("perl-module-build" ,perl-module-build)
       ("perl-test-manifest" ,perl-test-manifest)
       ("perl-test-differences" ,perl-test-differences)
       ("perl-test-pod" ,perl-test-pod)
       ("perl-test-pod-coverage" ,perl-test-pod-coverage)))
    ;; XXX: The test which uses this modules does not run, even when it is included
    ;; it is ignored. ("perl-test-trailingspace" ,perl-test-trailingspace)
    (inputs
     `(("perl-datetime" ,perl-datetime)
       ("perl-datetime-format-mail" ,perl-datetime-format-mail)
       ("perl-datetime-format-w3cdtf" ,perl-datetime-format-w3cdtf)
       ("perl-html-parser" ,perl-html-parser)
       ("perl-xml-parser" ,perl-xml-parser)))
    (home-page "http://search.cpan.org/dist/XML-RSS")
    (synopsis "Creates and updates RSS files")
    (description
     "This module provides a basic framework for creating and maintaining
RDF Site Summary (RSS) files.  This distribution also contains many examples
that allow you to generate HTML from an RSS, convert between 0.9, 0.91, and
1.0 version, and more.")
    (license license:perl-license)))

(define-public perl-xml-sax
  (package
    (name "perl-xml-sax")
    (version "0.99")
    (source
     (origin
       (method url-fetch)
       (uri (string-append "mirror://cpan/authors/id/G/GR/GRANTM/"
                           "XML-SAX-" version ".tar.gz"))
       (sha256
        (base32
         "115dypb50w1l94y3iwihv5nkixbsv1cxiqkd93y4rk5n6s74pc1j"))))
    (build-system perl-build-system)
    (propagated-inputs
     `(("perl-xml-namespacesupport" ,perl-xml-namespacesupport)
       ("perl-xml-sax-base" ,perl-xml-sax-base)))
    (arguments
     `(#:phases (modify-phases %standard-phases
                  (add-before
                   'install 'augment-path
                   ;; The install target tries to load the newly-installed
                   ;; XML::SAX module, but can't find it, so we need to tell
                   ;; perl where to look.
                   (lambda* (#:key outputs #:allow-other-keys)
                     (setenv "PERL5LIB"
                             (string-append (getenv "PERL5LIB") ":"
                                            (assoc-ref outputs "out")
                                            "/lib/perl5/site_perl")))))))
    (home-page "http://search.cpan.org/dist/XML-SAX")
    (synopsis "Perl API for XML")
    (description "XML::SAX consists of several framework classes for using and
building Perl SAX2 XML parsers, filters, and drivers.")
    (license license:perl-license)))

(define-public perl-xml-sax-base
  (package
    (name "perl-xml-sax-base")
    (version "1.08")
    (source
     (origin
       (method url-fetch)
       (uri (string-append "mirror://cpan/authors/id/G/GR/GRANTM/"
                           "XML-SAX-Base-" version ".tar.gz"))
       (sha256
        (base32
         "17i161rq1ngjlk0c8vdkrkkc56y1pf51k1g54y28py0micqp0qk6"))))
    (build-system perl-build-system)
    (home-page "http://search.cpan.org/dist/XML-SAX-Base")
    (synopsis "Base class for SAX Drivers and Filters")
    (description "This module has a very simple task - to be a base class for
PerlSAX drivers and filters.  It's default behaviour is to pass the input
directly to the output unchanged.  It can be useful to use this module as a
base class so you don't have to, for example, implement the characters()
callback.")
    (license license:perl-license)))

(define-public perl-xml-simple
  (package
    (name "perl-xml-simple")
    (version "2.22")
    (source (origin
             (method url-fetch)
             (uri (string-append
                   "mirror://cpan/authors/id/G/GR/GRANTM/XML-Simple-"
                   version ".tar.gz"))
             (sha256
              (base32
               "0jgbk30jizafpl7078jhw1di1yh08gf8d85dsvjllr595vr0widr"))))
    (build-system perl-build-system)
    (propagated-inputs
     `(("perl-xml-parser" ,perl-xml-parser)
       ("perl-xml-sax" ,perl-xml-sax)))
    (license license:perl-license)
    (synopsis "Perl module for easy reading/writing of XML files")
    (description
     "The XML::Simple module provides a simple API layer on top of an
underlying XML parsing module (either XML::Parser or one of the SAX2
parser modules).")
    (home-page "http://search.cpan.org/dist/XML-Simple")))

(define-public perl-xml-regexp
  (package
    (name "perl-xml-regexp")
    (version "0.04")
    (source (origin
             (method url-fetch)
             (uri (string-append
                   "mirror://cpan/authors/id/T/TJ/TJMATHER/XML-RegExp-"
                   version ".tar.gz"))
             (sha256
              (base32
               "0m7wj00a2kik7wj0azhs1zagwazqh3hlz4255n75q21nc04r06fz"))))
    (build-system perl-build-system)
    (inputs
     `(("perl-xml-parser" ,perl-xml-parser)))
    (license license:perl-license)
    (synopsis "Perl regular expressions for XML tokens")
    (description
     "XML::RegExp contains regular expressions for the following XML tokens:
BaseChar, Ideographic, Letter, Digit, Extender, CombiningChar, NameChar,
EntityRef, CharRef, Reference, Name, NmToken, and AttValue.")
    (home-page "http://search.cpan.org/~tjmather/XML-RegExp/lib/XML/RegExp.pm")))

(define-public perl-xml-dom
  (package
    (name "perl-xml-dom")
    (version "1.46")
    (source (origin
             (method url-fetch)
             (uri (string-append
                   "mirror://cpan/authors/id/T/TJ/TJMATHER/XML-DOM-"
                   version ".tar.gz"))
             (sha256
              (base32
               "0phpkc4li43m2g44hdcvyxzy9pymqwlqhh5hwp2xc0cv8l5lp8lb"))))
    (build-system perl-build-system)
    (propagated-inputs
     `(("perl-libwww" ,perl-libwww)
       ("perl-libxml" ,perl-libxml)
       ("perl-xml-parser" ,perl-xml-parser)
       ("perl-xml-regexp" ,perl-xml-regexp)))
    (license license:perl-license)
    (synopsis
     "Perl module for building DOM Level 1 compliant document structures")
    (description
     "This module extends the XML::Parser module by Clark Cooper.  The
XML::Parser module is built on top of XML::Parser::Expat, which is a lower
level interface to James Clark's expat library.  XML::DOM::Parser is derived
from XML::Parser.  It parses XML strings or files and builds a data structure
that conforms to the API of the Document Object Model.")
    (home-page "http://search.cpan.org/~tjmather/XML-DOM-1.44/lib/XML/DOM.pm")))

(define-public perl-xml-compile-tester
  (package
    (name "perl-xml-compile-tester")
    (version "0.90")
    (source (origin
              (method url-fetch)
              (uri (string-append "mirror://cpan/authors/id/M/MA/MARKOV/"
                                  "XML-Compile-Tester-" version ".tar.gz"))
              (sha256
               (base32
                "1bcl8x8cyacqv9yjp97aq9qq85sy8wv78kd8c16yd9yw3by4cpp1"))))
    (build-system perl-build-system)
    (propagated-inputs
     `(("perl-log-report" ,perl-log-report)
       ("perl-test-deep" ,perl-test-deep)))
    (home-page "http://search.cpan.org/dist/XML-Compile-Tester")
    (synopsis "XML::Compile related regression testing")
    (description
     "The @code{XML::Compile} module suite has extensive regression testing.
This module provide functions which simplify writing tests for
@code{XML::Compile} related distributions.")
    (license license:perl-license)))

(define-public perl-xml-compile
  (package
    (name "perl-xml-compile")
    (version "1.54")
    (source (origin
              (method url-fetch)
              (uri (string-append "mirror://cpan/authors/id/M/MA/MARKOV/"
                                  "XML-Compile-" version ".tar.gz"))
              (sha256
               (base32
                "1hp41960bpqxvv1samv9hc0ghhmvs3i16r4rfl9yp54lp6jhsr2c"))))
    (build-system perl-build-system)
    (propagated-inputs
     `(("perl-log-report" ,perl-log-report)
       ("perl-xml-compile-tester" ,perl-xml-compile-tester)
       ("perl-xml-libxml" ,perl-xml-libxml)
       ("perl-test-deep" ,perl-test-deep)))
    (home-page "http://search.cpan.org/dist/XML-Compile")
    (synopsis "Compilation-based XML processing")
    (description
     "@code{XML::Compile} can be used to translate a Perl data-structure into
XML or XML into a Perl data-structure, both directions under rigid control by
a schema.")
    (license license:perl-license)))

(define-public perl-xml-compile-cache
  (package
    (name "perl-xml-compile-cache")
    (version "1.05")
    (source (origin
              (method url-fetch)
              (uri (string-append "mirror://cpan/authors/id/M/MA/MARKOV/"
                                  "XML-Compile-Cache-" version ".tar.gz"))
              (sha256
               (base32
                "0xbwlszhi9hg8sxm5ylglm2qvnb689i595p913awrj2g4mp9yfsw"))))
    (build-system perl-build-system)
    (propagated-inputs
     `(("perl-log-report" ,perl-log-report)
       ("perl-xml-compile" ,perl-xml-compile)
       ("perl-xml-compile-tester" ,perl-xml-compile-tester)
       ("perl-xml-libxml-simple" ,perl-xml-libxml-simple)))
    (home-page "http://search.cpan.org/dist/XML-Compile-Cache")
    (synopsis "Cache compiled XML translators")
    (description
     "This package provides methods to cache compiled XML translators.")
    (license license:perl-license)))

(define-public perl-xml-compile-soap
  (package
    (name "perl-xml-compile-soap")
    (version "3.21")
    (source (origin
              (method url-fetch)
              (uri (string-append "mirror://cpan/authors/id/M/MA/MARKOV/"
                                  "XML-Compile-SOAP-" version ".tar.gz"))
              (sha256
               (base32
                "0rxidh7kjyhnw2y789bqbwccnp8n0m3xskn524y9c752s64qpjcz"))))
    (build-system perl-build-system)
    (propagated-inputs
     `(("perl-file-slurp-tiny" ,perl-file-slurp-tiny)
       ("perl-libwww" ,perl-libwww)
       ("perl-log-report" ,perl-log-report)
       ("perl-xml-compile" ,perl-xml-compile)
       ("perl-xml-compile-cache" ,perl-xml-compile-cache)
       ("perl-xml-compile-tester" ,perl-xml-compile-tester)))
    (home-page "http://search.cpan.org/dist/XML-Compile-SOAP")
    (synopsis "Base-class for SOAP implementations")
    (description
     "This module provides a class to handle the SOAP protocol.  The first
implementation is @url{SOAP1.1,
http://www.w3.org/TR/2000/NOTE-SOAP-20000508/}, which is still most often
used.")
    (license license:perl-license)))

(define-public perl-xml-compile-wsdl11
  (package
    (name "perl-xml-compile-wsdl11")
    (version "3.06")
    (source (origin
              (method url-fetch)
              (uri (string-append "mirror://cpan/authors/id/M/MA/MARKOV/"
                                  "XML-Compile-WSDL11-" version ".tar.gz"))
              (sha256
               (base32
                "0vbq05cpynm3jj81fw1k4nsb3wv4zngi6blvi1jhdarmh2rfg1x2"))))
    (build-system perl-build-system)
    (propagated-inputs
     `(("perl-log-report" ,perl-log-report)
       ("perl-xml-compile" ,perl-xml-compile)
       ("perl-xml-compile-cache" ,perl-xml-compile-cache)
       ("perl-xml-compile-soap" ,perl-xml-compile-soap)))
    (home-page "http://search.cpan.org/dist/XML-Compile-WSDL11")
    (synopsis "Create SOAP messages defined by WSDL 1.1")
    (description
     "This module understands WSDL version 1.1.  A WSDL file defines a set of
messages to be send and received over SOAP connections.  This involves
encoding of the message to be send into XML, sending the message to the
server, collect the answer, and finally decoding the XML to Perl.")
    (license license:perl-license)))

(define-public perl-xml-feed
  (package
    (name "perl-xml-feed")
    (version "0.53")
    (source (origin
              (method url-fetch)
              (uri (string-append "mirror://cpan/authors/id/D/DA/DAVECROSS/"
                                  "XML-Feed-" version ".tar.gz"))
              (sha256
               (base32
                "07b165g6wk8kqwpl49r3n0kag6p2nrkyp3ch0h8qyxb6nrnkkq7c"))))
    (build-system perl-build-system)
    (arguments
     `(#:tests? #f)) ; Tests require internet connection
    (native-inputs
     `(("perl-module-build" ,perl-module-build)
       ("perl-uri" ,perl-uri)
       ("perl-class-data-inheritable" ,perl-class-data-inheritable)))
    (inputs
     `(("perl-class-errorhandler" ,perl-class-errorhandler)
       ("perl-datetime" ,perl-datetime)
       ("perl-datetime-format-mail" ,perl-datetime-format-mail)
       ("perl-datetime-format-w3cdtf" ,perl-datetime-format-w3cdtf)
       ("perl-feed-find" ,perl-feed-find)
       ("perl-html-parser" ,perl-html-parser)
       ("perl-libwww-perl" ,perl-libwww)
       ("perl-module-pluggable" ,perl-module-pluggable)
       ("perl-uri-fetch" ,perl-uri-fetch)
       ("perl-xml-atom" ,perl-xml-atom)
       ("perl-xml-libxml" ,perl-xml-libxml)
       ("perl-xml-rss" ,perl-xml-rss)))
    (home-page "http://search.cpan.org/dist/XML-Feed")
    (synopsis "XML Syndication Feed Support")
    (description "@code{XML::Feed} is a syndication feed parser for both RSS and
Atom feeds.  It also implements feed auto-discovery for finding feeds, given a URI.
@code{XML::Feed} supports the following syndication feed formats:
RSS 0.91, RSS 1.0, RSS 2.0, Atom")
    (license license:perl-license)))

(define-public perl-xml-xpath
  (package
    (name "perl-xml-xpath")
    (version "1.40")
    (source (origin
              (method url-fetch)
              (uri (string-append "mirror://cpan/authors/id/M/MA/MANWAR/"
                                  "XML-XPath-" version ".tar.gz"))
              (sha256
               (base32
                "07pa0bl42jka8mj7jshjynx8vpfh8b4cdyiv4zlkqvkqz98nzxib"))))
    (build-system perl-build-system)
    (native-inputs
     `(("perl-path-tiny" ,perl-path-tiny)))
    (inputs
     `(("perl-xml-parser" ,perl-xml-parser)))
    (home-page "http://search.cpan.org/dist/XML-XPath")
    (synopsis "Parse and evaluate XPath statements")
    (description
     "This module aims to comply exactly to the @url{XPath specification,
https://www.w3.org/TR/xpath} and yet allow extensions to be added in
the form of functions.")
    (license license:perl-license)))

(define-public pugixml
  (package
    (name "pugixml")
    (version "1.8.1")
    (source
     (origin
      (method url-fetch)
      (uri (string-append "https://github.com/zeux/pugixml/releases/download/v"
                          version "/pugixml-" version ".tar.gz"))
      (sha256
       (base32
        "0fcgggry5x5bn0zhb09ij9hb0p45nb0sv0d9fw3cm1cf62hp9n80"))))
    (build-system cmake-build-system)
    (arguments
     `(#:configure-flags '("-DCMAKE_CXX_FLAGS=-shared -fPIC"
                           "-DCMAKE_C_FLAGS=-shared -fPIC")
       #:tests? #f))                    ; no tests
    (home-page "http://pugixml.org")
    (synopsis "Light-weight, simple and fast XML parser for C++ with XPath support")
    (description
     "pugixml is a C++ XML processing library, which consists of a DOM-like
interface with rich traversal/modification capabilities, a fast XML parser
which constructs the DOM tree from an XML file/buffer, and an XPath 1.0
implementation for complex data-driven tree queries.  Full Unicode support is
also available, with Unicode interface variants and conversions between
different Unicode encodings which happen automatically during
parsing/saving.")
    (license license:expat)))

(define-public python-pyxb
  (package
    (name "python-pyxb")
    (version "1.2.6")
    (source (origin
              (method url-fetch)
              (uri (pypi-uri "PyXB" version))
              (sha256
               (base32
                "1d17pyixbfvjyi2lb0cfp0ch8wwdf44mmg3r5pwqhyyqs66z601a"))))
    (build-system python-build-system)
    (home-page "http://pyxb.sourceforge.net/")
    (synopsis "Python XML Schema Bindings")
    (description
     "PyXB (\"pixbee\") is a pure Python package that generates Python source
code for classes that correspond to data structures defined by XMLSchema.")
    (license (list license:asl2.0    ; Most files.
                   license:expat     ; pyxb/utils/six.py
                   license:gpl2      ; bundled jquery in doc is dual MIT/GPL2
                   license:psfl))))  ; pyxb/utils/activestate.py

(define-public python2-pyxb
  (package-with-python2 python-pyxb))

(define-public xmlto
  (package
    (name "xmlto")
    (version "0.0.28")
    (source
     (origin
      (method url-fetch)
      ;; The old source on fedorahosted.org is offline permanently:
      ;; <https://bugs.gnu.org/25989>
      (uri (string-append "mirror://debian/pool/main/x/xmlto/"
                          "xmlto_" version ".orig.tar.bz2"))
      (file-name (string-append name "-" version ".tar.bz2"))
      (sha256
       (base32
        "0xhj8b2pwp4vhl9y16v3dpxpsakkflfamr191mprzsspg4xdyc0i"))))
    (build-system gnu-build-system)
    (arguments
     ;; Make sure the reference to util-linux's 'getopt' is kept in 'xmlto'.
     '(#:configure-flags (list (string-append "GETOPT="
                                              (assoc-ref %build-inputs
                                                         "util-linux")
                                              "/bin/getopt"))))
    (inputs
     `(("util-linux" ,util-linux)                 ; for 'getopt'
       ("libxml2" ,libxml2)                       ; for 'xmllint'
       ("libxslt" ,libxslt)))                     ; for 'xsltproc'
    (home-page "http://cyberelk.net/tim/software/xmlto/")
    (synopsis "Front-end to an XSL toolchain")
    (description
     "Xmlto is a front-end to an XSL toolchain.  It chooses an appropriate
stylesheet for the conversion you want and applies it using an external
XSL-T processor.  It also performs any necessary post-processing.")
    (license license:gpl2+)))

(define-public xmlsec
  (package
    (name "xmlsec")
    (version "1.2.25")
    (source (origin
             (method url-fetch)
             (uri (string-append "https://www.aleksey.com/xmlsec/download/"
                                 name "1-" version ".tar.gz"))
             (sha256
              (base32
               "1lpwj8dxwhha54sby0v5axjk79h56jnhjjiwiasbbk15vwzahz4n"))))
    (build-system gnu-build-system)
    (propagated-inputs ; according to xmlsec1.pc
     `(("libxml2" ,libxml2)
       ("libxslt" ,libxslt)))
    (inputs
     `(("gnutls" ,gnutls)
       ("libgcrypt" ,libgcrypt)
       ("libltdl" ,libltdl)))
    (native-inputs
     `(("pkg-config" ,pkg-config)))
    (home-page "http://www.libexpat.org/")
    (synopsis "XML Security Library")
    (description
     "The XML Security Library is a C library based on Libxml2.  It
supports XML security standards such as XML Signature, XML Encryption,
Canonical XML (part of Libxml2) and Exclusive Canonical XML (part of
Libxml2).")
    (license (license:x11-style "file://COPYING"
                                "See 'COPYING' in the distribution."))))

(define-public minixml
  (package
    (name "minixml")
    (version "2.11")
    (source (origin
              (method url-fetch/tarbomb)
              (uri (string-append "https://github.com/michaelrsweet/mxml/"
                                  "releases/download/v" version
                                  "/mxml-" version ".tar.gz"))
              (sha256
               (base32
                "13xsw8vvkxd10vca42ccdyl9rs64lcvhbfz57aknpl3xcfn8mxma"))))
    (build-system gnu-build-system)
    (arguments
     `(#:phases
       (modify-phases %standard-phases
         (add-after 'unpack 'fix-permissions
           ;; FIXME: url-fetch/tarbomb resets all permissions to 555/444.
           (lambda _
             (for-each
              (lambda (file)
                (chmod file #o644))
              (find-files "doc" "\\."))
             #t)))
       #:tests? #f))                    ; tests are run during build
    (home-page "https://michaelrsweet.github.io/mxml")
    (synopsis "Small XML parsing library")
    (description
     "Mini-XML is a small C library to read and write XML files and strings in
UTF-8 and UTF-16 encoding.")
    ;; LGPL 2.0+ with additional exceptions for static linking
    (license license:lgpl2.0+)))

;; TinyXML is an unmaintained piece of software, so the patches and build
;; system massaging have no upstream potential.
(define-public tinyxml
  (package
    (name "tinyxml")
    (version "2.6.2")
    (source (origin
              (method url-fetch)
              (uri (string-append "mirror://sourceforge/tinyxml/tinyxml/"
                                  version "/tinyxml_"
                                  (string-join (string-split version #\.) "_")
                                  ".tar.gz"))
              (sha256
               (base32
                "14smciid19lvkxqznfig77jxn5s4iq3jpb47vh5a6zcaqp7gvg8m"))
              (patches (search-patches "tinyxml-use-stl.patch"))))
    (build-system gnu-build-system)
    ;; This library is missing *a lot* of the steps to make it usable, so we
    ;; have to add them here, like every other distro must do.
    (arguments
     `(#:phases
       (modify-phases %standard-phases
         (delete 'configure)
         (add-after 'build 'build-shared-library
           (lambda _
             (zero? (system* "g++" "-Wall" "-O2" "-shared" "-fpic"
                             "tinyxml.cpp" "tinyxmlerror.cpp"
                             "tinyxmlparser.cpp" "tinystr.cpp"
                             "-o" "libtinyxml.so"))))
         (replace 'check
           (lambda _ (zero? (system "./xmltest"))))
         (replace 'install
           (lambda* (#:key outputs #:allow-other-keys)
             (let* ((out (assoc-ref outputs "out"))
                    (include (string-append out "/include"))
                    (lib (string-append out "/lib"))
                    (pkgconfig (string-append out "/lib/pkgconfig"))
                    (doc (string-append out "/share/doc")))
               ;; Install libs and headers.
               (install-file "libtinyxml.so" lib)
               (install-file "tinystr.h" include)
               (install-file "tinyxml.h" include)
               ;; Generate and install pkg-config file.
               (mkdir-p pkgconfig)
               ;; Software such as Kodi expect this file to be present, but
               ;; it's not provided in the source code.
               (call-with-output-file (string-append pkgconfig "/tinyxml.pc")
                 (lambda (port)
                   (format port "prefix=~a
exec_prefix=${prefix}
libdir=${exec_prefix}/lib
includedir=${prefix}/include

Name: TinyXML
Description: A simple, small, C++ XML parser
Version: ~a
Libs: -L${libdir} -ltinyxml
Cflags: -I${includedir}
"
                           out ,version)))
               ;; Install docs.
               (mkdir-p doc)
               (copy-recursively "docs" (string-append doc "tinyxml"))
               #t))))))
    (synopsis "Small XML parser for C++")
    (description "TinyXML is a small and simple XML parsing library for the
C++ programming language.")
    (home-page "http://www.grinninglizard.com/tinyxml/index.html")
    (license license:zlib)))

(define-public tinyxml2
  (package
    (name "tinyxml2")
    (version "4.0.1")
    (source
     (origin
       (method url-fetch)
       (uri (string-append "https://github.com/leethomason/tinyxml2/archive/"
                           version ".tar.gz"))
       (sha256
       (base32
        "083z4r4khcndxi9k840lcr48sqxvar4gpsnf749xfdn1bkr8xcql"))))
    (build-system cmake-build-system)
    (arguments
     `(#:tests? #f))    ; no tests
    (synopsis "Small XML parser for C++")
    (description "TinyXML2 is a small and simple XML parsing library for the
C++ programming language.")
    (home-page "http://www.grinninglizard.com/tinyxml2/")
    (license license:zlib)))

(define-public xmlstarlet
 (package
   (name "xmlstarlet")
   (version "1.6.1")
   (source
    (origin
      (method url-fetch)
      (uri (string-append "mirror://sourceforge/xmlstar/xmlstarlet/"
                          version "/xmlstarlet-" version ".tar.gz"))
      (sha256
       (base32
        "1jp737nvfcf6wyb54fla868yrr39kcbijijmjpyk4lrpyg23in0m"))))
   (build-system gnu-build-system)
   (arguments
    '(#:phases
     (modify-phases %standard-phases
       (add-before 'check 'drop-failing-tests
         (lambda _
           ;; FIXME: Why are these tests failing.
           (substitute* "Makefile"
             (("^examples/schema1\\\\") "\\")
             (("^examples/valid1\\\\") "\\"))
           #t)))))
   (inputs
    `(("libxslt" ,libxslt)
      ("libxml2" ,libxml2)))
   (home-page "http://xmlstar.sourceforge.net/")
   (synopsis "Command line XML toolkit")
   (description "XMLStarlet is a set of command line utilities which can be
used to transform, query, validate, and edit XML documents.  XPath is used to
match and extract data, and elements can be added, deleted or modified using
XSLT and EXSLT.")
   (license license:x11)))

(define-public html-xml-utils
 (package
   (name "html-xml-utils")
   (version "7.4")
   (source
    (origin
      (method url-fetch)
      (uri (string-append
            "https://www.w3.org/Tools/HTML-XML-utils/html-xml-utils-"
            version ".tar.gz"))
      (sha256
       (base32
        "04pgrahsfawnzd9pilvirs05pfdgsd7qwvw4dvkb42rgybhw6h95"))))
   (build-system gnu-build-system)
   (home-page "https://www.w3.org/Tools/HTML-XML-utils/")
   (synopsis "Command line utilities to manipulate HTML and XML files")
   (description "HTML-XML-utils provides a number of simple utilities for
manipulating and converting HTML and XML files in various ways.  The suite
consists of the following tools:

@itemize
 @item @command{asc2xml} convert from @code{UTF-8} to @code{&#nnn;} entities
 @item @command{xml2asc} convert from @code{&#nnn;} entities to @code{UTF-8}
 @item @command{hxaddid} add IDs to selected elements
 @item @command{hxcite} replace bibliographic references by hyperlinks
 @item @command{hxcite} mkbib - expand references and create bibliography
 @item @command{hxclean} apply heuristics to correct an HTML file
 @item @command{hxcopy} copy an HTML file while preserving relative links
 @item @command{hxcount} count elements and attributes in HTML or XML files
 @item @command{hxextract} extract selected elements
 @item @command{hxincl} expand included HTML or XML files
 @item @command{hxindex} create an alphabetically sorted index
 @item @command{hxmkbib} create bibliography from a template
 @item @command{hxmultitoc} create a table of contents for a set of HTML files
 @item @command{hxname2id} move some @code{ID=} or @code{NAME=} from A
elements to their parents
 @item @command{hxnormalize} pretty-print an HTML file
 @item @command{hxnsxml} convert output of hxxmlns back to normal XML
 @item @command{hxnum} number section headings in an HTML file
 @item @command{hxpipe} convert XML to a format easier to parse with Perl or AWK
 @item @command{hxprintlinks} number links and add table of URLs at end of an HTML file
 @item @command{hxprune} remove marked elements from an HTML file
 @item @command{hxref} generate cross-references
 @item @command{hxselect} extract elements that match a (CSS) selector
 @item @command{hxtoc} insert a table of contents in an HTML file
 @item @command{hxuncdata} replace CDATA sections by character entities
 @item @command{hxunent} replace HTML predefined character entities to @code{UTF-8}
 @item @command{hxunpipe} convert output of pipe back to XML format
 @item @command{hxunxmlns} replace \"global names\" by XML Namespace prefixes
 @item @command{hxwls} list links in an HTML file
 @item @command{hxxmlns} replace XML Namespace prefixes by \"global names\"
@end itemize
")
   (license license:expat)))

(define-public xlsx2csv
  (package
    (name "xlsx2csv")
    (version "0.7.2")
    (source (origin
             (method url-fetch)
             (uri (string-append
                   "https://github.com/dilshod/"
                   name "/archive/release/" version ".tar.gz"))
             (file-name (string-append name "-" version ".tar.gz"))
             (sha256
              (base32
               "1gpn6kaa7l1ai8c9zx2j3acf04bvxq79pni8jjfjrk01smjbyyql"))))
    (build-system python-build-system)
    (arguments
     `(#:python ,python-2 ; Use python-2 for the test script.
       #:phases
       (modify-phases %standard-phases
         (replace 'check
           (lambda _
             (substitute* "test/run"
               ;; Run tests with `python' only
               (("^(PYTHON_VERSIONS = ).*" all m) (string-append m "['']")))
             (zero? (system* "test/run")))))))
    (home-page "https://github.com/dilshod/xlsx2csv")
    (synopsis "XLSX to CSV converter")
    (description
     "Xlsx2csv is a program to convert Microsoft Excel 2007 XML (XLSX and
XLSM) format spreadsheets into plaintext @dfn{comma separated values} (CSV)
files.  It is designed to be fast and to handle large input files.")
    (license license:gpl2+)))

(define-public python-defusedxml
  (package
    (name "python-defusedxml")
    (version "0.4.1")
    (source
     (origin
       (method url-fetch)
       (uri (pypi-uri "defusedxml" version))
       (sha256
        (base32
         "0y147zy3jqmk6ly7fbhqmzn1hf41xcb53f2vcc3m8x4ba5d1smfd"))))
    (build-system python-build-system)
    (home-page "https://bitbucket.org/tiran/defusedxml")
    (synopsis "XML bomb protection for Python stdlib modules")
    (description
     "Defusedxml provides XML bomb protection for Python stdlib modules.")
    (license license:psfl)))

(define-public python2-defusedxml
  (package-with-python2 python-defusedxml))

(define-public libxls
  (package
    (name "libxls")
    (version "1.4.0")
    (source (origin
              (method url-fetch)
              (uri (string-append "https://sourceforge.net/projects/"
                                  name "/files/" name "-"
                                  version ".zip"))
              (sha256
               (base32
                "1g8ds7wbhsa4hdcn77xc2c0l3vvz5bx2hx9ng9c9n7aii92ymfnk"))))
    (build-system gnu-build-system)
    (arguments
     `(#:phases
       (modify-phases %standard-phases
         ;; Bootstrapping is required in order to fix the test driver script.
         (add-after 'unpack 'bootstrap
           (lambda _
             (zero? (system* "bash" "bootstrap")))))))
    (native-inputs
     `(("unzip" ,unzip)
       ("autoconf" ,autoconf)
       ("automake" ,automake)
       ("libtool" ,libtool)))
    (home-page "http://libxls.sourceforge.net/")
    (synopsis "Read Excel files")
    (description
     "libxls is a C library which can read Excel (xls) files since Excel 97 (the BIFF8 format).
libxls cannot write Excel files.")
    (license license:bsd-2)))

(define-public freexl
  (package
    (name "freexl")
    (version "1.0.4")
    (source (origin
              (method url-fetch)
              (uri (string-append "http://www.gaia-gis.it/gaia-sins/"
                                  name  "-" version ".tar.gz"))
              (sha256
               (base32
                "09bwzqjc41cc8qw8qkw9wq58rg9nax8r3fg19iny5vmw1c0z23sh"))))
    (build-system gnu-build-system)
    (home-page "https://www.gaia-gis.it/fossil/freexl/index")
    (synopsis "Read Excel files")
    (description
     "FreeXL is a C library to extract valid data from within an Excel (.xls)
spreadsheet.")
    ;; Any of these licenses may be picked.
    (license (list license:gpl2+
                   license:lgpl2.1+
                   license:mpl1.1))))

(define-public xerces-c
  (package
    (name "xerces-c")
    (version "3.1.4")
    (source (origin
              (method url-fetch)
              (uri (string-append "mirror://apache/xerces/c/3/sources/"
                                  "xerces-c-" version ".tar.xz"))
              (sha256
               (base32
                "0hb29c0smqlpxj0zdm09s983z5jx37szlliccnvgh0qq91wwqwwr"))))
    (build-system gnu-build-system)
    (arguments
     (let ((system (or (%current-target-system)
                       (%current-system))))
       (if (string-prefix? "x86_64" system)
           '()
           '(#:configure-flags '("--disable-sse2")))))
    (native-inputs
     `(("perl" ,perl)))
    (home-page "http://xerces.apache.org/xerces-c/")
    (synopsis "Validating XML parser library for C++")
    (description "Xerces-C++ is a validating XML parser written in a portable
subset of C++.  Xerces-C++ makes it easy to give your application the ability
to read and write XML data.  A shared library is provided for parsing,
generating, manipulating, and validating XML documents using the DOM, SAX, and
SAX2 APIs.")
    (license license:asl2.0)))

(define-public java-simple-xml
  (package
    (name "java-simple-xml")
    (version "2.7.1")
    (source (origin
              (method url-fetch)
              (uri (string-append "mirror://sourceforge/simple/simple-xml-"
                                  version ".zip"))
              (sha256
               (base32
                "0w19k1awslmihpwsxwjbg89hv0vjhk4k3i0vrfchy3mqknd988y5"))))
    (build-system ant-build-system)
    (arguments
     `(#:build-target "build"
       #:test-target "test"
       #:phases
       (modify-phases %standard-phases
         (replace 'install (install-jars "jar")))))
    (native-inputs
     `(("unzip" ,unzip)))
    (home-page "http://simple.sourceforge.net/")
    (synopsis "XML serialization framework for Java")
    (description "Simple is a high performance XML serialization and
configuration framework for Java.  Its goal is to provide an XML framework
that enables rapid development of XML configuration and communication systems.
This framework aids the development of XML systems with minimal effort and
reduced errors.  It offers full object serialization and deserialization,
maintaining each reference encountered.")
    (license license:asl2.0)))

(define-public perl-xml-xpathengine
  (package
    (name "perl-xml-xpathengine")
    (version "0.14")
    (source (origin
              (method url-fetch)
              (uri (string-append "mirror://cpan/authors/id/M/MI/MIROD/"
                                  "XML-XPathEngine-" version ".tar.gz"))
              (sha256
               (base32
                "0r72na14bmsxfd16s9nlza155amqww0k8wsa9x2a3sqbpp5ppznj"))))
    (build-system perl-build-system)
    (home-page "http://search.cpan.org/dist/XML-XPathEngine/")
    (synopsis "Re-usable XPath engine for DOM-like trees")
    (description
     "This module provides an XPath engine, that can be re-used by other
modules/classes that implement trees.

In order to use the XPath engine, nodes in the user module need to mimick DOM
nodes.  The degree of similitude between the user tree and a DOM dictates how
much of the XPath features can be used.  A module implementing all of the DOM
should be able to use this module very easily (you might need to add the
@code{cmp} method on nodes in order to get ordered result sets).")
    (license license:perl-license)))

(define-public perl-tree-xpathengine
  (package
    (name "perl-tree-xpathengine")
    (version "0.05")
    (source (origin
              (method url-fetch)
              (uri (string-append "mirror://cpan/authors/id/M/MI/MIROD/"
                                  "Tree-XPathEngine-" version ".tar.gz"))
              (sha256
               (base32
                "1vbbw8wxm79r3xbra8narw1dqvm34510q67wbmg2zmj6zd1k06r9"))))
    (build-system perl-build-system)
    (home-page "http://search.cpan.org/dist/Tree-XPathEngine/")
    (synopsis "Re-usable XPath engine")
    (description
     "This module provides an XPath engine, that can be re-used by other
module/classes that implement trees.  It is designed to be compatible with
@code{Class::XPath}, ie it passes its tests if you replace @code{Class::XPath}
by @code{Tree::XPathEngine}.")
    (license license:perl-license)))

(define-public perl-xml-filter-buffertext
  (package
    (name "perl-xml-filter-buffertext")
    (version "1.01")
    (source
     (origin
       (method url-fetch)
       (uri (string-append "mirror://cpan/authors/id/R/RB/RBERJON/"
                           "XML-Filter-BufferText-" version ".tar.gz"))
       (sha256
        (base32
         "0p5785c1dsk6kdp505vapb5h54k8krrz8699hpgm9igf7dni5llg"))))
    (build-system perl-build-system)
    (propagated-inputs
     `(("perl-xml-sax-base" ,perl-xml-sax-base)))
    (home-page "http://search.cpan.org/dist/XML-Filter-BufferText/")
    (synopsis "Filter to put all characters() in one event")
    (description "This is a very simple filter.  One common cause of
grief (and programmer error) is that XML parsers aren't required to provide
character events in one chunk.  They can, but are not forced to, and most
don't.  This filter does the trivial but oft-repeated task of putting all
characters into a single event.")
    (license license:perl-license)))

(define-public perl-xml-sax-writer
  (package
    (name "perl-xml-sax-writer")
    (version "0.57")
    (source (origin
              (method url-fetch)
              (uri (string-append
                    "mirror://cpan/authors/id/P/PE/PERIGRIN/"
                    "XML-SAX-Writer-" version ".tar.gz"))
              (sha256
               (base32
                "1w1cd1ybxdvhmnxdlkywi3x5ka3g4md42kyynksjc09vyizd0q9x"))))
    (build-system perl-build-system)
    (propagated-inputs
     `(("perl-libxml" ,perl-libxml)
       ("perl-xml-filter-buffertext" ,perl-xml-filter-buffertext)
       ("perl-xml-namespacesupport", perl-xml-namespacesupport)
       ("perl-xml-sax-base" ,perl-xml-sax-base)))
    (home-page "http://search.cpan.org/dist/XML-SAX-Writer/")
    (synopsis "SAX2 XML Writer")
    (description
     "This is an XML writer that understands SAX2.  It is based on
@code{XML::Handler::YAWriter}.")
    (license license:perl-license)))

(define-public perl-xml-handler-yawriter
  (package
    (name "perl-xml-handler-yawriter")
    (version "0.23")
    (source
     (origin
       (method url-fetch)
       (uri (string-append "mirror://cpan/authors/id/K/KR/KRAEHE/"
                           "XML-Handler-YAWriter-" version ".tar.gz"))
       (sha256
        (base32
         "11d45a1sz862va9rry3p2m77pwvq3kpsvgwhc5ramh9mbszbnk77"))))
    (build-system perl-build-system)
    (propagated-inputs
     `(("perl-libxml" ,perl-libxml)))
    (home-page "http://search.cpan.org/dist/XML-Handler-YAWriter/")
    (synopsis "Yet another Perl SAX XML Writer")
    (description "YAWriter implements Yet Another @code{XML::Handler::Writer}.
It provides a flexible escaping technique and pretty printing.")
    (license license:perl-license)))

(define-public perl-xml-twig
  (package
    (name "perl-xml-twig")
    (version "3.52")
    (source (origin
              (method url-fetch)
              (uri (string-append "mirror://cpan/authors/id/M/MI/MIROD/"
                                  "XML-Twig-" version ".tar.gz"))
              (sha256
               (base32
                "1bc0hrz4jp6199hi29sdxmb9gyy45whla9hd19yqfasgq8k5ixzy"))))
    (build-system perl-build-system)
    (inputs
     `(("expat" ,expat)))
    (propagated-inputs
     `(("perl-html-tidy" ,perl-html-tidy)
       ("perl-html-tree" ,perl-html-tree)
       ("perl-io-captureoutput" ,perl-io-captureoutput)
       ("perl-io-string" ,perl-io-string)
       ("perl-io-stringy" ,perl-io-stringy)
       ("perl-libxml" ,perl-libxml)
       ("perl-xml-filter-buffertext" ,perl-xml-filter-buffertext)
       ("perl-xml-handler-yawriter" ,perl-xml-handler-yawriter)
       ("perl-xml-parser" ,perl-xml-parser)
       ("perl-xml-sax-writer" ,perl-xml-sax-writer)
       ("perl-xml-simple" ,perl-xml-simple)
       ("perl-xml-xpathengine" ,perl-xml-xpathengine)
       ("perl-test-pod", perl-test-pod)
       ("perl-tree-xpathengine" ,perl-tree-xpathengine)))
    (home-page "http://search.cpan.org/dist/XML-Twig/")
    (synopsis "Perl module for processing huge XML documents in tree mode")
    (description "@code{XML::Twig} is an XML transformation module.  Its
strong points: can be used to process huge documents while still being in tree
mode; not bound by DOM or SAX, so it is very perlish and offers a very
comprehensive set of methods; simple to use; DWIMs as much as possible.

What it doesn't offer: full SAX support (it can export SAX, but only reads
XML), full XPath support (unless you use @code{XML::Twig::XPath}), nor DOM
support.")
    (license license:perl-license)))<|MERGE_RESOLUTION|>--- conflicted
+++ resolved
@@ -127,24 +127,6 @@
 project (but it is usable outside of the Gnome platform).")
     (license license:x11)))
 
-<<<<<<< HEAD
-=======
-(define libxml2/fixed
-  (package
-    (inherit libxml2)
-    (source
-     (origin
-       (inherit (package-source libxml2))
-       (patches
-        (append (origin-patches (package-source libxml2))
-        (search-patches "libxml2-CVE-2017-0663.patch"
-                        "libxml2-CVE-2017-7375.patch"
-                        "libxml2-CVE-2017-7376.patch"
-                        "libxml2-CVE-2017-9047+CVE-2017-9048.patch"
-                        "libxml2-CVE-2017-9049+CVE-2017-9050.patch"
-                        "libxml2-CVE-2017-15412.patch")))))))
-
->>>>>>> ccb5cac1
 (define-public python-libxml2
   (package/inherit libxml2
     (name "python-libxml2")
