--- conflicted
+++ resolved
@@ -327,13 +327,8 @@
 
 (define-public shepherd-0.9
   (package
-<<<<<<< HEAD
     (inherit shepherd-0.8)
-    (version "0.9.2")
-=======
-    (inherit shepherd)
     (version "0.9.3")
->>>>>>> 595b53b7
     (source (origin
               (method url-fetch)
               (uri (string-append "mirror://gnu/shepherd/shepherd-"
