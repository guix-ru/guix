;;; GNU Guix --- Functional package management for GNU
;;; Copyright © 2014 David Thompson <davet@gnu.org>
;;; Copyright © 2015, 2017, 2019, 2020 Ricardo Wurmus <rekado@elephly.net>
;;; Copyright © 2015, 2016, 2017 Leo Famulari <leo@famulari.name>
;;; Copyright © 2016 Hartmut Goebel <h.goebel@crazy-compilers.com>
;;; Copyright © 2016, 2017, 2018, 2019 Marius Bakke <mbakke@fastmail.com>
;;; Copyright © 2017 Danny Milosavljevic <dannym+a@scratchpost.org>
;;; Copyright © 2017, 2018, 2020 Tobias Geerinckx-Rice <me@tobias.gr>
;;; Copyright © 2017 Frederick M. Muriithi <fredmanglis@gmail.com>
;;; Copyright © 2017 Christopher Allan Webber <cwebber@dustycloud.org>
;;; Copyright © 2017 Julien Lepiller <julien@lepiller.eu>
;;; Copyright © 2019 Efraim Flashner <efraim@flashner.co.il>
;;; Copyright © 2019 Nicolas Goaziou <mail@nicolasgoaziou.fr>
;;; Copyright © 2019 Alexandros Theodotou <alex@zrythm.org>
;;; Copyright © 2019 Brett Gilio <brettg@gnu.org>
;;;
;;; This file is part of GNU Guix.
;;;
;;; GNU Guix is free software; you can redistribute it and/or modify it
;;; under the terms of the GNU General Public License as published by
;;; the Free Software Foundation; either version 3 of the License, or (at
;;; your option) any later version.
;;;
;;; GNU Guix is distributed in the hope that it will be useful, but
;;; WITHOUT ANY WARRANTY; without even the implied warranty of
;;; MERCHANTABILITY or FITNESS FOR A PARTICULAR PURPOSE.  See the
;;; GNU General Public License for more details.
;;;
;;; You should have received a copy of the GNU General Public License
;;; along with GNU Guix.  If not, see <http://www.gnu.org/licenses/>.

(define-module (gnu packages sphinx)
  #:use-module (guix packages)
  #:use-module (guix download)
  #:use-module (guix git-download)
  #:use-module (guix utils)
  #:use-module (guix build-system python)
  #:use-module ((guix licenses) #:prefix license:)
  #:use-module (gnu packages)
  #:use-module (gnu packages check)
  #:use-module (gnu packages graphviz)
  #:use-module (gnu packages image)
  #:use-module (gnu packages imagemagick)
  #:use-module (gnu packages python-web)
  #:use-module (gnu packages python-xyz)
  #:use-module (gnu packages time))

(define-public python-sphinx
  (package
    (name "python-sphinx")
<<<<<<< HEAD
    (version "3.1.2")
=======
    (version "3.2.1")
>>>>>>> dd7cdd3d
    (source
     (origin
       (method url-fetch)
       (uri (pypi-uri "Sphinx" version))
       (sha256
        (base32
<<<<<<< HEAD
         "1zd8l4dh0v4p8m7s51xr001k09cq2023dd0953ygw7xa76dypnmr"))))
=======
         "1s70hxhddzf656kmj01lws4cbywgsinbg8750r9ilf7s2sdns79j"))))
>>>>>>> dd7cdd3d
    (build-system python-build-system)
    (arguments
     `(#:phases
       (modify-phases %standard-phases
         (replace 'check
           (lambda _
             ;; Requires Internet access.
             (delete-file "tests/test_build_linkcheck.py")
             (substitute* "tests/test_build_latex.py"
               (("@pytest.mark.sphinx\\('latex', testroot='images'\\)")
                "@pytest.mark.skip()"))
             (invoke "make" "test"))))))
    (propagated-inputs
     `(("python-babel" ,python-babel)
       ("python-docutils" ,python-docutils)
       ("python-jinja2" ,python-jinja2)
       ("python-imagesize" ,python-imagesize)
       ("python-packaging" ,python-packaging)
       ("python-pygments" ,python-pygments)
       ("python-requests" ,python-requests)
       ("python-snowballstemmer" ,python-snowballstemmer)
       ("python-sphinx-alabaster-theme"
        ,python-sphinx-alabaster-theme)
       ("python-sphinxcontrib-applehelp" ,python-sphinxcontrib-applehelp)
       ("python-sphinxcontrib-devhelp" ,python-sphinxcontrib-devhelp)
       ("python-sphinxcontrib-htmlhelp" ,python-sphinxcontrib-htmlhelp)
       ("python-sphinxcontrib-jsmath" ,python-sphinxcontrib-jsmath)
       ("python-sphinxcontrib-qthelp" ,python-sphinxcontrib-qthelp)
       ("python-sphinxcontrib-serializinghtml"
        ,python-sphinxcontrib-serializinghtml)))
    (native-inputs
     `(("graphviz" ,graphviz)
       ("imagemagick" ,imagemagick)                    ;for "convert"
       ("python-html5lib" ,python-html5lib)
       ("python-mock" ,python-mock)
       ("python-nose" ,python-nose)
       ("python-pytest" ,python-pytest)))
    (home-page "https://www.sphinx-doc.org")
    (synopsis "Python documentation generator")
    (description "Sphinx is a tool that makes it easy to create documentation
for Python projects or other documents consisting of multiple reStructuredText
sources.")
    (license license:bsd-2)
    (properties `((python2-variant . ,(delay python-sphinx))))))

(define-public python-sphinxcontrib-applehelp
  (package
    (name "python-sphinxcontrib-applehelp")
    (version "1.0.2")
    (source (origin
              (method url-fetch)
              (uri (pypi-uri "sphinxcontrib-applehelp" version))
              (sha256
               (base32
                "0n5wrn4l7x6gxvi1g7c6y72hkxgc223axz1jykipaxhfr1g76wm0"))))
    (build-system python-build-system)
    (arguments
     `(#:tests? #f))                    ;XXX: circular dependency on Sphinx
    (home-page "https://github.com/sphinx-doc/sphinxcontrib-applehelp")
    (synopsis "Sphinx extension for creating Apple help books")
    (description
     "@code{sphinxcontrib-applehelp} is a Sphinx extension which outputs
Apple help books.")
    (license license:bsd-2)))

(define-public python-sphinx-copybutton
  (package
    (name "python-sphinx-copybutton")
    (version "0.2.6")
    (source
     (origin
       (method url-fetch)
       (uri (pypi-uri "sphinx-copybutton" version))
       (sha256
        (base32
         "0ny9jpygj93z8jyjpi4v6jjz90pmns74s389wq16igzzq2mpgfjm"))))
    (build-system python-build-system)
    (arguments
     `(#:tests? #f)) ; XXX: Check requires network access.
    (propagated-inputs
     `(("python-flit" ,python-flit)
       ("python-setuptools" ,python-setuptools)
       ("python-sphinx" ,python-sphinx)
       ("python-wheel" ,python-wheel)))
    (home-page "https://github.com/choldgraf/sphinx-copybutton")
    (synopsis "Sphinx extension to add \"copy\" buttons to code blocks")
    (description
     "This package provides a small sphinx extension to add \"copy\" buttons
to code blocks.")
    (license license:expat)))

(define-public python-sphinxcontrib-devhelp
  (package
    (name "python-sphinxcontrib-devhelp")
    (version "1.0.2")
    (source (origin
              (method url-fetch)
              (uri (pypi-uri "sphinxcontrib-devhelp" version))
              (sha256
               (base32
                "1r1qngsbjqbg4rj93kpj44qqy7n4x5khldkr0c3ffhlnggx1lzzz"))))
    (build-system python-build-system)
    (arguments
     `(#:tests? #f))                    ;XXX: circular dependency on Sphinx
    (home-page "https://github.com/sphinx-doc/sphinxcontrib-devhelp")
    (synopsis "Sphinx extension for creating Devhelp documents")
    (description
     "@code{sphinxcontrib-devhelp} is a Sphinx extension which outputs
@url{Devhelp,https://wiki.gnome.org/Apps/Devhelp} documents.")
    (license license:bsd-2)))

(define-public python-sphinxcontrib-htmlhelp
  (package
    (name "python-sphinxcontrib-htmlhelp")
    (version "1.0.3")
    (source (origin
              (method url-fetch)
              (uri (pypi-uri "sphinxcontrib-htmlhelp" version))
              (sha256
               (base32
                "16v5jdnibwrqjdr5aqchgyzpwy3rgamwhdf4kidv5nxj65zbpxg8"))))
    (build-system python-build-system)
    (arguments
     `(#:tests? #f))                    ;XXX: circular dependency on Sphinx
    (home-page "https://github.com/sphinx-doc/sphinxcontrib-htmlhelp")
    (synopsis "Sphinx extension for rendering HTML help files")
    (description
     "@code{sphinxcontrib-htmlhelp} is a Sphinx extension which renders
HTML help files.")
    (license license:bsd-2)))

(define-public python-sphinxcontrib-jsmath
  (package
    (name "python-sphinxcontrib-jsmath")
    (version "1.0.1")
    (source (origin
              (method url-fetch)
              (uri (pypi-uri "sphinxcontrib-jsmath" version))
              (sha256
               (base32
                "1f64w19j33sp151jimibraw6qrbhd5gxy8hs3797w9478m55x4m9"))))
    (build-system python-build-system)
    (arguments
     `(#:tests? #f))                    ;XXX: circular dependency on Sphinx
    (home-page "https://github.com/sphinx-doc/sphinxcontrib-jsmath")
    (synopsis "Sphinx extension to render math equations")
    (description
     "@code{sphinxcontrib-jsmath} is a Sphinx extension which renders display
math in HTML via JavaScript.")
    (license license:bsd-2)))

(define-public python-sphinxcontrib-newsfeed
  (package
    (name "python-sphinxcontrib-newsfeed")
    (version "0.1.4")
    (source (origin
             (method url-fetch)
             (uri (pypi-uri "sphinxcontrib-newsfeed" version))
             (sha256
              (base32
               "1d7gam3mn8v4in4p16yn3v10vps7nnaz6ilw99j4klij39dqd37p"))))
    (arguments '(#:tests? #f)) ; No tests.
    (build-system python-build-system)
    (propagated-inputs
     `(("python-sphinx" ,python-sphinx)))
    (synopsis "News Feed extension for Sphinx")
    (description "Sphinxcontrib-newsfeed is an extension for adding a simple
Blog, News or Announcements section to a Sphinx website.")
    (home-page "https://bitbucket.org/prometheus/sphinxcontrib-newsfeed")
    (license license:bsd-2)))

(define-public python-sphinxcontrib-programoutput
  (package
    (name "python-sphinxcontrib-programoutput")
    (version "0.15")
    (source (origin
              (method url-fetch)
              (uri (pypi-uri "sphinxcontrib-programoutput" version))
              (sha256
               (base32
                "155bz0z2cz544pphkd3nk7ph83mz7nn0ql135kzi62kqmd75ppc0"))))
    (build-system python-build-system)
    (arguments
     ;; FIXME: Many tests are failing.
     '(#:tests? #f))
    (propagated-inputs
     `(("python-sphinx" ,python-sphinx)))
    (synopsis "Sphinx extension to include program output")
    (description "A Sphinx extension to literally insert the output of arbitrary
commands into documents, helping you to keep your command examples up to date.")
    (home-page "https://github.com/NextThought/sphinxcontrib-programoutput")
    (license license:bsd-2)))

(define-public python2-sphinxcontrib-programoutput
  (package-with-python2 python-sphinxcontrib-programoutput))

(define-public python-sphinxcontrib-qthelp
  (package
    (name "python-sphinxcontrib-qthelp")
    (version "1.0.3")
    (source (origin
              (method url-fetch)
              (uri (pypi-uri "sphinxcontrib-qthelp" version))
              (sha256
               (base32
                "0wjsp96d262shzkx7pb7pra7mmf0j8c5rz56i6x0vdsqw1z7ccsc"))))
    (build-system python-build-system)
    (arguments
     `(#:tests? #f))                    ;XXX: circular dependency on Sphinx
    (home-page "https://github.com/sphinx-doc/sphinxcontrib-qthelp")
    (synopsis "Sphinx extension to output QtHelp documents")
    (description
     "@code{sphinxcontrib-qthelp} is a Sphinx extension which outputs QtHelp
documents.")
    (license license:bsd-2)))

(define-public python-sphinxcontrib-serializinghtml
  (package
    (name "python-sphinxcontrib-serializinghtml")
    (version "1.1.4")
    (source (origin
              (method url-fetch)
              (uri (pypi-uri "sphinxcontrib-serializinghtml" version))
              (sha256
               (base32
                "1g3pbx0g88zd9xzcrbaypa2k60axrh92vf5j76wsk0p9hv6fr87a"))))
    (build-system python-build-system)
    (arguments
     `(#:tests? #f))                    ;XXX: circular dependency on Sphinx
    (home-page "https://github.com/sphinx-doc/sphinxcontrib-serializinghtml")
    (synopsis "Sphinx extension to serialize HTML files")
    (description
     "@code{sphinxcontrib-serializinghtml} is a Sphinx extension which outputs
\"serialized\" HTML files.")
    (license license:bsd-2)))

(define-public python-sphinxcontrib-svg2pdfconverter
  (package
    (name "python-sphinxcontrib-svg2pdfconverter")
    (version "1.0.1")
    (source (origin
              (method url-fetch)
              (uri (pypi-uri "sphinxcontrib-svg2pdfconverter" version))
              (sha256
               (base32
                "1hhaxmqc7wh8gnyw5jaqckliknvk0p21y12wk3bdmncgkaf9ar8f"))))
    (build-system python-build-system)
    (propagated-inputs
     `(("python-sphinx" ,python-sphinx)))
    (home-page "https://github.com/missinglinkelectronics/sphinxcontrib-svg2pdfconverter")
    (synopsis "Sphinx SVG to PDF converter extension")
    (description "A Sphinx extension to convert SVG images to PDF in case the
builder does not support SVG images natively (e.g. LaTeX).")
    (license license:bsd-2)))

(define-public python-sphinxcontrib-websupport
  (package
    (name "python-sphinxcontrib-websupport")
    (version "1.2.0")
    (source (origin
              (method url-fetch)
              (uri (pypi-uri "sphinxcontrib-websupport" version))
              (sha256
               (base32
                "1smma7r0rhwcmbfvvkfs5djfz1qm8wbpcvp084ca6dmw2b9zplxs"))))
    (build-system python-build-system)
    (arguments
     ;; FIXME: Tests depend on Sphinx, which depends on this.
     `(#:tests? #f))
    (home-page "https://sphinx-doc.org/")
    (synopsis "Sphinx API for web applications")
    (description "This package provides a Python API to easily integrate
Sphinx documentation into your web application.  It provides tools to
integrate Sphinx documents in web templates and to handle searches.")
    (license license:bsd-3)))

(define-public python2-sphinxcontrib-websupport
  (package-with-python2 python-sphinxcontrib-websupport))

(define-public python-sphinx-gallery
  (package
    (name "python-sphinx-gallery")
    (version "0.1.13")
    (source (origin
              (method git-fetch)
              (uri (git-reference
                     (url "https://github.com/sphinx-gallery/sphinx-gallery")
                     (commit (string-append "v" version))))
              (file-name (git-file-name name version))
              (sha256
               (base32
                "14nbqh9krx2l2y2ylbln6l6w8iak3wac1lngvaf278y1cx7685kg"))))
    (build-system python-build-system)
    (arguments
     ;; FIXME: Tests attempt to download <https://docs.python.org/3/objects.inv>,
     ;; <https://docs.scipy.org/doc/numpy/objects.inv>, and
     ;; <https://matplotlib.org/objects.inv>.
     `(#:tests? #f))
    (native-inputs
     `(("python-pytest-runner" ,python-pytest-runner)))
    (home-page "https://sphinx-gallery.github.io/")
    (synopsis "Generate an examples gallery automatically")
    (description
     "@code{sphinx_gallery} is a Sphinx extension that builds an HTML version
from any set of Python scripts and puts it into an examples gallery.")
    (license license:bsd-3)))

(define-public python2-sphinx-gallery
  (package-with-python2 python-sphinx-gallery))

(define-public python-sphinx-me
  (package
    (name "python-sphinx-me")
    (version "0.3")
    (source
     (origin
       (method url-fetch)
       (uri (pypi-uri "sphinx-me" version))
       (sha256
        (base32
         "06jzgp213zihnvpcy2y5jy3ykid3apc2ncp2pg6a2g05lhiziglq"))))
    (build-system python-build-system)
    (home-page "https://github.com/stephenmcd/sphinx-me")
    (synopsis "Create a Sphinx documentation shell")
    (description
      "Create a Sphinx documentation shell for your project and include the
README file as the documentation index.  It handles extracting the required
meta data such as the project name, author and version from your project for
use in your Sphinx docs.")
    (license license:bsd-2)))

(define-public python2-sphinx-me
  (package-with-python2 python-sphinx-me))

(define-public python-sphinx-repoze-autointerface
  (package
    (name "python-sphinx-repoze-autointerface")
    (version "0.8")
    (source (origin
              (method url-fetch)
              (uri (pypi-uri "repoze.sphinx.autointerface" version))
              (sha256
               (base32
                "08ycivzf7bh4a1zcyp31hbyqs1b2c9r26raa3vxjwwmbfqr3iw4f"))))
    (build-system python-build-system)
    (arguments '(#:tests? #f)) ; No tests.
    (propagated-inputs
     `(("python-sphinx" ,python-sphinx)
       ("python-zope-interface" ,python-zope-interface)))
    (synopsis "Auto-generate Sphinx API docs from Zope interfaces")
    (description "This package defines an extension for the Sphinx documentation
system.  The extension allows generation of API documentation by
introspection of @code{zope.interface} instances in code.")
    (home-page "https://github.com/repoze/repoze.sphinx.autointerface")
    (license license:repoze)))

(define-public python2-sphinx-repoze-autointerface
  (package-with-python2 python-sphinx-repoze-autointerface))

(define-public python-sphinx-alabaster-theme
  (package
    (name "python-sphinx-alabaster-theme")
    (version "0.7.12")
    (source (origin
              (method url-fetch)
              (uri (pypi-uri "alabaster" version))
              (sha256
               (base32
                "00nwwjj2d2ym4s2kk217x7jkx1hnczc3fvm8yxbqmsp6b0nxfqd6"))))
    (build-system python-build-system)
    (propagated-inputs
     `(("python-pygments" ,python-pygments)))
    (home-page "https://alabaster.readthedocs.io/")
    (synopsis "Configurable sidebar-enabled Sphinx theme")
    (description "Alabaster is a visually (c)lean, responsive, configurable
theme for the Sphinx documentation system.  It's the default theme of Sphinx.")
    (license license:bsd-3)))

(define-public python2-sphinx-alabaster-theme
  (package-with-python2 python-sphinx-alabaster-theme))

(define-public python-sphinx-cloud-sptheme
  (package
    (name "python-sphinx-cloud-sptheme")
    (version "1.8.0")
    (source (origin
              (method url-fetch)
              (uri (pypi-uri "cloud_sptheme" version))
              (sha256
               (base32
                "1dniqb6a39yh786f86c4jn666rwnyi1jvzn4616zhcchb7sfdshd"))))
    (build-system python-build-system)
    ;; FIXME: The 'pypi' release archive does not contain tests.
    (arguments '(#:tests? #f))
    (native-inputs
     `(("python-sphinx" ,python-sphinx)))
    (home-page "https://bitbucket.org/ecollins/cloud_sptheme")
    (synopsis "'Cloud' theme for Sphinx documenter")
    (description "This package contains the \"Cloud\" theme for Sphinx and some
related extensions.")
    (license license:bsd-3)))

(define-public python2-sphinx-cloud-sptheme
  (package-with-python2 python-sphinx-cloud-sptheme))

(define-public python-guzzle-sphinx-theme
  (package
    (name "python-guzzle-sphinx-theme")
    (version "0.7.11")
    (source
      (origin
        (method url-fetch)
        (uri (pypi-uri "guzzle_sphinx_theme" version))
        (sha256
         (base32
          "1rnkzrrsbnifn3vsb4pfaia3nlvgvw6ndpxp7lzjrh23qcwid34v"))))
    (build-system python-build-system)
    (propagated-inputs
     `(("python-sphinx" ,python-sphinx)))
    (home-page "https://github.com/guzzle/guzzle_sphinx_theme")
    (synopsis "Sphinx theme used by Guzzle")
    (description "This package provides guzzle_sphinx_theme, a theme for the
Sphinx documentation system, used by @uref{http://docs.guzzlephp.org, Guzzle}
and several other projects.")
    (license license:expat)))

(define-public python2-guzzle-sphinx-theme
  (package-with-python2 python-guzzle-sphinx-theme))

(define-public python-sphinx-rtd-theme
  (package
    (name "python-sphinx-rtd-theme")
    (version "0.2.4")
    (source
     (origin
       (method url-fetch)
       (uri (pypi-uri "sphinx_rtd_theme" version))
       (sha256
        (base32
         "05rlhjzdyapr2w74jjs7mrm8hi69qskcr5vya9f9drpsys7lpxrd"))))
    (build-system python-build-system)
    (arguments '(#:tests? #f)) ; No tests.
    (propagated-inputs
     `(("python-sphinx" ,python-sphinx)))
    (home-page "https://github.com/snide/sphinx_rtd_theme/")
    (synopsis "ReadTheDocs.org theme for Sphinx")
    (description "A theme for Sphinx used by ReadTheDocs.org.")
    (license license:expat)))

(define-public python2-sphinx-rtd-theme
  (package-with-python2 python-sphinx-rtd-theme))

(define-public python-breathe
  (package
    (name "python-breathe")
    (version "4.22.1")
    (source
     (origin
       (method url-fetch)
       (uri (pypi-uri "breathe" version))
       (sha256
        (base32
         "0snk538xv60z4vfhl3f7v5g658za7257hddkg07cknkn33k6cjvf"))))
    (build-system python-build-system)
    (propagated-inputs
     `(("python-docutils" ,python-docutils)
       ("python-six" ,python-six)
       ("python-sphinx" ,python-sphinx)))
    (home-page "https://github.com/michaeljones/breathe")
    (synopsis "ReStructuredText and Sphinx bridge to Doxygen")
    (description "This package is an extension to reStructuredText and Sphinx
to be able to read and render the Doxygen xml output.")
    (license license:bsd-3)))

(define-public python-sphinx-intl
  (package
    (name "python-sphinx-intl")
    (version "2.0.1")
    (source
     (origin
       (method url-fetch)
       (uri (pypi-uri "sphinx-intl" version))
       (sha256
        (base32 "1d1q0sanjp4nkfvhsxi75zf3xjyyi8nzxvl3v7l0jy9ld70nwnmj"))))
    (build-system python-build-system)
    (propagated-inputs
     `(("python-sphinx" ,python-sphinx)
       ("python-click" ,python-click)))
    (home-page "https://github.com/sphinx-doc/sphinx-intl")
    (synopsis
     "Sphinx utility that makes it easy to translate and to apply translation")
    (description
     "A utility tool that provides several features that make it easy to
translate and to apply translation to Sphinx generated document.")
    (license license:bsd-2)))

(define-public python-sphinx-autobuild
  (package
    (name "python-sphinx-autobuild")
    (version "0.7.1")
    (source
     (origin
       (method url-fetch)
       (uri (pypi-uri "sphinx-autobuild" version))
       (sha256
        (base32
         "0kn753dyh3b1s0h77lbk704niyqc7bamvq6v3s1f6rj6i20qyf36"))))
    (build-system python-build-system)
    (arguments
     `(#:phases
       (modify-phases %standard-phases
         ;; See https://github.com/GaretJax/sphinx-autobuild/pull/72
         (add-after 'unpack 'use-later-port-for
           (lambda _
             (substitute* "requirements.txt"
               (("port_for==.*") "port_for\n"))
             #t))
         (delete 'check)
         (add-after 'install 'check
           (lambda* (#:key inputs outputs tests? #:allow-other-keys)
             (when tests?
               (add-installed-pythonpath inputs outputs)
               (invoke "pytest" "-v"))
             #t)))))
    (propagated-inputs
     `(("python-argh" ,python-argh)
       ("python-livereload" ,python-livereload)
       ("python-pathtools" ,python-pathtools)
       ("python-port-for" ,python-port-for)
       ("python-pyyaml" ,python-pyyaml)
       ("python-tornado" ,python-tornado)
       ("python-watchdog" ,python-watchdog)))
    (native-inputs
     `(("python-pytest" ,python-pytest)))
    (home-page "https://github.com/GaretJax/sphinx-autobuild")
    (synopsis "Rebuild Sphinx documentation when a change is detected")
    (description
     "This package lets you watch a Sphinx directory and rebuild the
documentation when a change is detected.  It also includes a livereload
enabled web server.")
    (license license:expat)))<|MERGE_RESOLUTION|>--- conflicted
+++ resolved
@@ -48,22 +48,14 @@
 (define-public python-sphinx
   (package
     (name "python-sphinx")
-<<<<<<< HEAD
-    (version "3.1.2")
-=======
     (version "3.2.1")
->>>>>>> dd7cdd3d
     (source
      (origin
        (method url-fetch)
        (uri (pypi-uri "Sphinx" version))
        (sha256
         (base32
-<<<<<<< HEAD
-         "1zd8l4dh0v4p8m7s51xr001k09cq2023dd0953ygw7xa76dypnmr"))))
-=======
          "1s70hxhddzf656kmj01lws4cbywgsinbg8750r9ilf7s2sdns79j"))))
->>>>>>> dd7cdd3d
     (build-system python-build-system)
     (arguments
      `(#:phases
