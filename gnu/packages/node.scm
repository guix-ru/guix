;;; GNU Guix --- Functional package management for GNU
;;; Copyright © 2014 Cyrill Schenkel <cyrill.schenkel@gmail.com>
;;; Copyright © 2015 Andreas Enge <andreas@enge.fr>
;;; Copyright © 2015, 2016 David Thompson <davet@gnu.org>
;;; Copyright © 2016, 2021 Ludovic Courtès <ludo@gnu.org>
;;; Copyright © 2017 Mike Gerwitz <mtg@gnu.org>
;;; Copyright © 2018 Tobias Geerinckx-Rice <me@tobias.gr>
;;; Copyright © 2018-2022 Marius Bakke <marius@gnu.org>
;;; Copyright © 2020, 2021 Pierre Langlois <pierre.langlois@gmx.com>
;;; Copyright © 2020 Ricardo Wurmus <rekado@elephly.net>
;;; Copyright © 2021 Simon Tournier <zimon.toutoune@gmail.com>
;;; Copyright © 2021 Guillaume Le Vaillant <glv@posteo.net>
;;; Copyright © 2021, 2022 Philip McGrath <philip@philipmcgrath.com>
;;;
;;; This file is part of GNU Guix.
;;;
;;; GNU Guix is free software; you can redistribute it and/or modify it
;;; under the terms of the GNU General Public License as published by
;;; the Free Software Foundation; either version 3 of the License, or (at
;;; your option) any later version.
;;;
;;; GNU Guix is distributed in the hope that it will be useful, but
;;; WITHOUT ANY WARRANTY; without even the implied warranty of
;;; MERCHANTABILITY or FITNESS FOR A PARTICULAR PURPOSE.  See the
;;; GNU General Public License for more details.
;;;
;;; You should have received a copy of the GNU General Public License
;;; along with GNU Guix.  If not, see <http://www.gnu.org/licenses/>.

(define-module (gnu packages node)
  #:use-module ((guix licenses) #:prefix license:)
  #:use-module ((guix build utils) #:select (alist-replace))
  #:use-module (guix packages)
  #:use-module (guix derivations)
  #:use-module (guix download)
  #:use-module (guix git-download)
  #:use-module (guix utils)
  #:use-module (guix build-system gnu)
  #:use-module (guix build-system node)
  #:use-module (gnu packages)
  #:use-module (gnu packages adns)
  #:use-module (gnu packages base)
  #:use-module (gnu packages bash)
  #:use-module (gnu packages compression)
  #:use-module (gnu packages gcc)
  #:use-module (gnu packages icu4c)
  #:use-module (gnu packages libevent)
  #:use-module (gnu packages linux)
  #:use-module (gnu packages node-xyz)
  #:use-module (gnu packages perl)
  #:use-module (gnu packages pkg-config)
  #:use-module (gnu packages python)
  #:use-module (gnu packages tls)
  #:use-module (gnu packages web)
  #:use-module (ice-9 match)
  #:use-module (srfi srfi-26))

(define-public node
  (package
    (name "node")
    (version "10.24.1")
    (source (origin
              (method url-fetch)
              (uri (string-append "https://nodejs.org/dist/v" version
                                  "/node-v" version ".tar.xz"))
              (sha256
               (base32
                "032801kg24j04xmf09m0vxzlcz86sv21s24lv9l4cfv08k1c4byp"))
              (modules '((guix build utils)))
              (snippet
               '(begin
                  ;; Patch for compatibility with ICU 68 and newer, which
                  ;; removed the public TRUE and FALSE macros.
                  (substitute* '("deps/v8/src/objects/intl-objects.cc"
                                 "deps/v8/src/runtime/runtime-intl.cc")
                    (("TRUE") "true")
                    (("FALSE") "false"))

                  ;; Remove bundled software.
                  (for-each delete-file-recursively
                            '("deps/cares"
                              "deps/http_parser"
                              "deps/icu-small"
                              "deps/nghttp2"
                              "deps/openssl"
                              "deps/uv"
                              "deps/zlib"))
                  (substitute* "Makefile"
                    ;; Remove references to bundled software.
                    (("deps/http_parser/http_parser.gyp") "")
                    (("deps/uv/include/\\*.h") "")
                    (("deps/uv/uv.gyp") "")
                    (("deps/zlib/zlib.gyp") ""))))))
    (build-system gnu-build-system)
    (arguments
     `(#:configure-flags '("--shared-cares"
                           "--shared-http-parser"
                           "--shared-libuv"
                           "--shared-nghttp2"
                           "--shared-openssl"
                           "--shared-zlib"
                           "--without-snapshot"
                           "--with-intl=system-icu")
       ;; Run only the CI tests.  The default test target requires additional
       ;; add-ons from NPM that are not distributed with the source.
       #:test-target "test-ci-js"
       #:modules
       ((guix build gnu-build-system)
        (guix build utils)
        (srfi srfi-1)
        (ice-9 match))
       #:phases
       (modify-phases %standard-phases
         (add-before 'configure 'patch-hardcoded-program-references
           (lambda* (#:key inputs #:allow-other-keys)

             ;; Fix hardcoded /bin/sh references.
             (substitute*
                 (let ((common
                        '("lib/child_process.js"
                          "lib/internal/v8_prof_polyfill.js"
                          "test/parallel/test-child-process-spawnsync-shell.js"
                          "test/parallel/test-stdio-closed.js"
                          "test/sequential/test-child-process-emfile.js"))
                       ;; not in bootstap node:
                       (sigxfsz "test/parallel/test-fs-write-sigxfsz.js"))
                   (if (file-exists? sigxfsz)
                       (cons sigxfsz common)
                       common))
               (("'/bin/sh'")
                (string-append "'"  (search-input-file inputs "/bin/sh") "'")))

             ;; Fix hardcoded /usr/bin/env references.
             (substitute* '("test/parallel/test-child-process-default-options.js"
                            "test/parallel/test-child-process-env.js"
                            "test/parallel/test-child-process-exec-env.js")
               (("'/usr/bin/env'")
                (string-append "'" (assoc-ref inputs "coreutils")
                               "/bin/env'")))))
         (add-after 'patch-hardcoded-program-references
             'delete-problematic-tests
           (lambda* (#:key inputs #:allow-other-keys)

             ;; FIXME: These tests fail in the build container, but they don't
             ;; seem to be indicative of real problems in practice.
             (for-each delete-file
                       '("test/parallel/test-cluster-master-error.js"
                         "test/parallel/test-cluster-master-kill.js"
                         ;; See also <https://github.com/nodejs/node/issues/25903>.
                         "test/sequential/test-performance.js"))

             ;; This requires a DNS resolver.
             (delete-file "test/parallel/test-dns.js")

             ;; This test is timing-sensitive, and fails sporadically on
             ;; slow, busy, or even very fast machines.
             (delete-file "test/parallel/test-fs-utimes.js")

             ;; FIXME: This test fails randomly:
             ;; https://github.com/nodejs/node/issues/31213
             (delete-file "test/parallel/test-net-listen-after-destroying-stdin.js")

             ;; FIXME: These tests fail on armhf-linux:
             ;; https://github.com/nodejs/node/issues/31970
             ,@(if (string-prefix? "arm" (%current-system))
                   '((for-each delete-file
                               '("test/parallel/test-zlib.js"
                                 "test/parallel/test-zlib-brotli.js"
                                 "test/parallel/test-zlib-brotli-flush.js"
                                 "test/parallel/test-zlib-brotli-from-brotli.js"
                                 "test/parallel/test-zlib-brotli-from-string.js"
                                 "test/parallel/test-zlib-convenience-methods.js"
                                 "test/parallel/test-zlib-random-byte-pipes.js"
                                 "test/parallel/test-zlib-write-after-flush.js")))
                   '())

             ;; These tests have an expiry date: they depend on the validity of
             ;; TLS certificates that are bundled with the source.  We want this
             ;; package to be reproducible forever, so remove those.
             ;; TODO: Regenerate certs instead.
             (for-each delete-file
                       '("test/parallel/test-tls-passphrase.js"
                         "test/parallel/test-tls-server-verify.js"))))
         (add-before 'configure 'set-bootstrap-host-rpath
           (lambda* (#:key native-inputs inputs #:allow-other-keys)
             (let* ((inputs      (or native-inputs inputs))
                    (c-ares      (assoc-ref inputs "c-ares"))
                    (http-parser (assoc-ref inputs "http-parser"))
                    (icu4c       (assoc-ref inputs "icu4c"))
                    (nghttp2     (assoc-ref inputs "nghttp2"))
                    (openssl     (assoc-ref inputs "openssl"))
                    (libuv       (assoc-ref inputs "libuv"))
                    (zlib        (assoc-ref inputs "zlib")))
               (substitute* "deps/v8/gypfiles/v8.gyp"
                 (("'target_name': 'torque'," target)
                  (string-append target
                                 "'ldflags': ['-Wl,-rpath="
                                 c-ares "/lib:"
                                 http-parser "/lib:"
                                 icu4c "/lib:"
                                 nghttp2 "/lib:"
                                 openssl "/lib:"
                                 libuv "/lib:"
                                 zlib "/lib"
                                 "'],"))))))
         (replace 'configure
           ;; Node's configure script is actually a python script, so we can't
           ;; run it with bash.
           (lambda* (#:key outputs (configure-flags '()) native-inputs inputs
                     #:allow-other-keys)
             (let* ((prefix (assoc-ref outputs "out"))
                    (xflags ,(if (%current-target-system)
                                 `'("--cross-compiling"
                                    ,(string-append
                                      "--dest-cpu="
                                      (match (%current-target-system)
                                        ((? (cut string-prefix? "arm" <>))
                                         "arm")
                                        ((? (cut string-prefix? "aarch64" <>))
                                         "arm64")
                                        ((? (cut string-prefix? "i686" <>))
                                         "ia32")
                                        ((? (cut string-prefix? "x86_64" <>))
                                         "x64")
                                        ((? (cut string-prefix? "powerpc64" <>))
                                         "ppc64")
                                        (_ "unsupported"))))
                                 ''()))
                    (flags (cons (string-append "--prefix=" prefix)
                                 (append xflags configure-flags))))
               (format #t "build directory: ~s~%" (getcwd))
               (format #t "configure flags: ~s~%" flags)
               ;; Node's configure script expects the CC environment variable to
               ;; be set.
               (setenv "CC_host" "gcc")
               (setenv "CXX_host" "g++")
               (setenv "CC" ,(cc-for-target))
               (setenv "CXX" ,(cxx-for-target))
               (setenv "PKG_CONFIG" ,(pkg-config-for-target))
               (apply invoke
                      (let ((inpts (or native-inputs inputs)))
                        (with-exception-handler
                            (lambda (e)
                              (if (search-error? e)
                                  (search-input-file inpts "/bin/python3")
                                  (raise-exception e)))
                          (lambda ()
                            (search-input-file inpts "/bin/python"))
                          #:unwind? #t))
                      "configure"
                      flags))))
         (add-after 'patch-shebangs 'patch-nested-shebangs
           (lambda* (#:key inputs outputs #:allow-other-keys)
             ;; Based on the implementation of patch-shebangs
             ;; from (guix build gnu-build-system).
             (let ((path (append-map (match-lambda
                                       ((_ . dir)
                                        (list (string-append dir "/bin")
                                              (string-append dir "/sbin")
                                              (string-append dir "/libexec"))))
                                     (append outputs inputs))))
               (for-each
                (lambda (file)
                  (patch-shebang file path))
                (find-files (search-input-directory outputs "lib/node_modules")
                            (lambda (file stat)
                              (executable-file? file))
                            #:stat lstat)))))
         (add-after 'install 'install-npmrc
           ;; Note: programs like node-gyp only receive these values if
           ;; they are started via `npm` or `npx`.
           ;; See: https://github.com/nodejs/node-gyp#npm-configuration
           (lambda* (#:key outputs #:allow-other-keys)
             (let* ((out (assoc-ref outputs "out")))
               (with-output-to-file
                   ;; Use the config file "primarily for distribution
                   ;; maintainers" rather than "{prefix}/etc/npmrc",
                   ;; especially because node-build-system uses --prefix
                   ;; to install things to their store paths:
                   (string-append out "/lib/node_modules/npm/npmrc")
                 (lambda ()
                   ;; Tell npm (mostly node-gyp) where to find our
                   ;; installed headers so it doesn't try to
                   ;; download them from the internet:
                   (format #t "nodedir=~a\n" out)))))))))
    (native-inputs
     ;; Runtime dependencies for binaries used as a bootstrap.
     (list c-ares
           http-parser
           icu4c
           libuv
<<<<<<< HEAD
           `(,nghttp2-for-node "lib")
           openssl
=======
           `(,nghttp2 "lib")
           openssl-1.1
>>>>>>> d62fc2cc
           zlib
           ;; Regular build-time dependencies.
           perl
           pkg-config
           procps
           python-2
           util-linux))
    (native-search-paths
     (list (search-path-specification
            (variable "NODE_PATH")
            (files '("lib/node_modules")))))
    (inputs
     (list bash-minimal
           coreutils
           c-ares
           http-parser
           icu4c
           libuv
           `(,nghttp2-for-node "lib")
           openssl
           python-wrapper               ;for node-gyp (supports python3)
           zlib))
    (synopsis "Evented I/O for V8 JavaScript")
    (description
     "Node.js is a platform built on Chrome's JavaScript runtime
for easily building fast, scalable network applications.  Node.js uses an
event-driven, non-blocking I/O model that makes it lightweight and efficient,
perfect for data-intensive real-time applications that run across distributed
devices.")
    (home-page "https://nodejs.org/")
    (license license:expat)
    (properties '((max-silent-time . 7200)   ;2h, needed on ARM
                  (timeout . 21600)          ;6h
                  (cpe-name . "node.js")))))

;; This should be the latest version of node that still builds without
;; depending on llhttp.
(define-public node-bootstrap
  (hidden-package node))

;; Duplicate of node-semver
(define-public node-semver-bootstrap
  (package
    (name "node-semver")
    (version "7.2.1")
    (source (origin
              (method git-fetch)
              (uri (git-reference
                    (url "https://github.com/npm/node-semver")
                    (commit (string-append "v" version))))
              (file-name (git-file-name name version))
              (sha256
               (base32
                "06biknqb05r9xsmcflm3ygh50pjvdk84x6r79w43kmck4fn3qn5p"))))
    (build-system node-build-system)
    (arguments
     `(#:node ,node-bootstrap
       #:tests? #f
       #:phases
       (modify-phases %standard-phases
         (add-after 'patch-dependencies 'delete-dependencies
           (lambda args
             (delete-dependencies '("tap")))))))
    (home-page "https://github.com/npm/node-semver")
    (properties '((hidden? . #t)))
    (synopsis "Parses semantic versions strings")
    (description
     "@code{node-semver} is a JavaScript implementation of the
@uref{https://semver.org/, SemVer.org} specification.")
    (license license:isc)))

(define-public node-ms-bootstrap
  (package
    (name "node-ms")
    (version "2.1.2")
    (source
     (origin
       (method git-fetch)
       (uri (git-reference
             (url "https://github.com/vercel/ms.git")
             (commit version)))
       (file-name (git-file-name name version))
       (sha256
        (base32
         "1pjxzbi4j8pinlsc7yxvfrh0b47kb2dc4lfc2rjq4wx5bdwl33fj"))))
    (build-system node-build-system)
    (arguments
     `(#:node ,node-bootstrap
       #:tests? #f
       #:phases
       (modify-phases %standard-phases
         (add-after 'patch-dependencies 'delete-dependencies
           (lambda args
             (delete-dependencies '("eslint"
                                    "expect.js"
                                    "husky"
                                    "lint-staged"
                                    "mocha")))))))
    (home-page "https://github.com/zeit/ms#readme")
    (properties '((hidden? . #t)))
    (synopsis "Tiny millisecond conversion utility")
    (description "Use this package to easily convert various time
formats to milliseconds.")
    (license license:expat)))

(define-public node-binary-search-bootstrap
  (package
    (name "node-binary-search")
    (version "1.3.6")
    (source
     (origin
       (method git-fetch)
       (uri (git-reference
             (url "https://github.com/darkskyapp/binary-search.git")
             (commit (string-append "v" version))))
       (file-name (git-file-name name version))
       (sha256
        (base32
         "1xr2msdc143cd3xwgq7n3rhzy7j8wrnaidxl0r6l6b6g3mpbpjig"))))
    (build-system node-build-system)
    (arguments
     `(#:node ,node-bootstrap
       #:tests? #f
       #:phases
       (modify-phases %standard-phases
         (add-after 'patch-dependencies 'delete-dependencies
           (lambda args
             (delete-dependencies `("chai" "mocha")))))))
    (home-page "https://github.com/darkskyapp/binary-search#readme")
    (properties '((hidden? . #t)))
    (synopsis "Tiny binary search function with comparators")
    (description "This package is a binary search function for Node.js.")
    (license license:cc0)))

(define-public node-debug-bootstrap
  (package
    (name "node-debug")
    (version "4.3.0")
    (source
     (origin
       (method git-fetch)
       (uri (git-reference
             (url "https://github.com/visionmedia/debug.git")
             (commit version)))
       (file-name (git-file-name name version))
       (sha256
        (base32
         "08g52r1d4yqcsfdfb7n5if33d4cghaq75gx5n9hj6m6fd8jfp2pi"))))
    (build-system node-build-system)
    (arguments
     `(#:node ,node-bootstrap
       #:tests? #f
       #:phases
       (modify-phases %standard-phases
         (add-after 'patch-dependencies 'delete-dependencies
           (lambda args
             (delete-dependencies `("brfs"
                                    "browserify"
                                    "coveralls"
                                    "istanbul"
                                    "karma"
                                    "karma-browserify"
                                    "karma-chrome-launcher"
                                    "karma-mocha"
                                    "mocha"
                                    "mocha-lcov-reporter"
                                    "xo")))))))
    (inputs (list node-ms-bootstrap))
    (home-page "https://github.com/visionmedia/debug#readme")
    (properties '((hidden? . #t)))
    (synopsis "Small debugging utility")
    (description "This package contains a tiny JavaScript debugging
utility modelled after Node.js core's debugging technique.  It works in
Node.js and web browsers.")
    (license license:expat)))

(define-public node-llparse-builder-bootstrap
  (package
    (name "node-llparse-builder")
    (version "1.5.2")
    (source
     (origin
       (method git-fetch)
       (uri (git-reference
             (url "https://github.com/indutny/llparse-builder.git")
             (commit (string-append "v" version))))
       (file-name (git-file-name name version))
       (sha256
        (base32
         "0r82iiwqsb73k2fxw7842rjjiixllxpyc6yl9cq4ma6ybkf6xmzm"))
       (modules '((guix build utils)))
       (snippet
        '(begin
           ;; FIXME: Unneeded runtime dependency.
           ;; https://github.com/indutny/llparse-builder/pull/2
           (substitute* "package.json"
             (("\"@types/debug.*,") ""))
           ;; Fix imports for esbuild.
           ;; https://github.com/evanw/esbuild/issues/477
           (substitute* '("src/node/invoke.ts"
                          "src/node/base.ts"
                          "src/node/consume.ts"
                          "src/node/match.ts"
                          "src/node/error.ts"
                          "src/node/pause.ts"
                          "src/edge.ts"
                          "src/utils.ts"
                          "src/loop-checker/index.ts"
                          "src/loop-checker/lattice.ts"
                          "src/code/field.ts"
                          "src/span-allocator.ts")
             (("\\* as assert") "assert")
             (("\\* as debugAPI") "debugAPI"))
           #t))))
    (build-system node-build-system)
    (arguments
     `(#:node ,node-bootstrap
       #:tests? #f
       #:phases
       (modify-phases %standard-phases
         (add-after 'patch-dependencies 'delete-dependencies
           (lambda _
             (delete-dependencies `("@types/mocha"
                                    "@types/node"
                                    "mocha"
                                    "ts-node"
                                    "tslint"
                                    "typescript"))))
         (replace 'build
           (lambda* (#:key inputs #:allow-other-keys)
             (let ((esbuild (search-input-file inputs "/bin/esbuild")))
               (invoke esbuild
                       "--platform=node"
                       "--outfile=lib/builder.js"
                       "--bundle"
                       "src/builder.ts")))))))
    (inputs
     (list node-binary-search-bootstrap node-debug-bootstrap))
    (native-inputs
     (list esbuild))
    (home-page "https://github.com/indutny/llparse-builder#readme")
    (properties '((hidden? . #t)))
    (synopsis "Graph builder for consumption by llparse")
    (description "This package builds graphs for consumption by llparse.")
    (license license:expat)))

(define-public node-llparse-frontend-bootstrap
  (package
    (name "node-llparse-frontend")
    (version "3.0.0")
    (source
     (origin
       (method git-fetch)
       (uri (git-reference
             (url "https://github.com/indutny/llparse-frontend.git")
             (commit (string-append "v" version))))
       (file-name (git-file-name name version))
       (sha256
        (base32 "1rm9g4ifyip30svm5cgnf0gx7d45jgh4mpf2hkd092xhngmfvicc"))
       (modules '((guix build utils)))
       (snippet
        '(begin
           ;; Fix imports for esbuild.
           ;; https://github.com/evanw/esbuild/issues/477
           (substitute* '("src/frontend.ts"
                          "src/code/field-value.ts"
                          "src/container/index.ts"
                          "src/container/wrap.ts"
                          "src/node/sequence.ts"
                          "src/node/single.ts"
                          "src/node/table-lookup.ts"
                          "src/trie/index.ts")
             (("\\* as assert") "assert")
             (("\\* as debugAPI") "debugAPI"))
           #t))))
    (build-system node-build-system)
    (arguments
     `(#:node ,node-bootstrap
       #:tests? #f
       #:phases
       (modify-phases %standard-phases
         (add-after 'patch-dependencies 'delete-dependencies
           (lambda args
             (delete-dependencies `("@types/debug"
                                    "@types/mocha"
                                    "@types/node"
                                    "mocha"
                                    "ts-node"
                                    "tslint"
                                    "typescript"))))
         (replace 'build
           (lambda* (#:key inputs #:allow-other-keys)
             (let ((esbuild (search-input-file inputs "/bin/esbuild")))
               (invoke esbuild
                       "--platform=node"
                       "--outfile=lib/frontend.js"
                       "--bundle"
                       "src/frontend.ts")))))))
    (inputs
     (list node-debug-bootstrap node-llparse-builder-bootstrap))
    (native-inputs
     (list esbuild))
    (home-page "https://github.com/indutny/llparse-frontend#readme")
    (properties '((hidden? . #t)))
    (synopsis "Frontend for the llparse compiler")
    (description "This package is a frontend for the llparse compiler.")
    (license license:expat)))

(define-public node-llparse-bootstrap
  (package
    (name "node-llparse")
    (version "7.1.0")
    (source
     (origin
       (method git-fetch)
       (uri (git-reference
             (url "https://github.com/indutny/llparse.git")
             (commit (string-append "v" version))))
       (file-name (git-file-name name version))
       (sha256
        (base32
         "10da273iy2if88hp79cwms6c8qpsl1fkgzll6gmqyx5yxv5mkyp6"))
       (modules '((guix build utils)))
       (snippet
        '(begin
           ;; Fix imports for esbuild.
           ;; https://github.com/evanw/esbuild/issues/477
           (substitute* '("src/compiler/index.ts"
                          "src/implementation/c/node/base.ts"
                          "src/implementation/c/node/table-lookup.ts"
                          "src/implementation/c/compilation.ts"
                          "src/implementation/c/helpers/match-sequence.ts"
                          "src/implementation/c/code/mul-add.ts")
             (("\\* as assert") "assert")
             (("\\* as debugAPI") "debugAPI"))
           #t))))
    (build-system node-build-system)
    (arguments
     `(#:node ,node-bootstrap
       #:tests? #f
       #:phases
       (modify-phases %standard-phases
         (add-after 'patch-dependencies 'delete-dependencies
           (lambda args
             (delete-dependencies `("@types/debug"
                                    "@types/mocha"
                                    "@types/node"
                                    "esm"
                                    "llparse-test-fixture"
                                    "mocha"
                                    "ts-node"
                                    "tslint"
                                    "typescript"))))
         (replace 'build
           (lambda* (#:key inputs #:allow-other-keys)
             (let ((esbuild (search-input-file inputs "/bin/esbuild")))
               (invoke esbuild
                       "--platform=node"
                       "--outfile=lib/api.js"
                       "--bundle"
                       "src/api.ts")))))))
    (inputs
     (list node-debug-bootstrap node-llparse-frontend-bootstrap))
    (native-inputs
     (list esbuild))
    (home-page "https://github.com/nodejs/llparse#readme")
    (properties '((hidden? . #t)))
    (synopsis "Compile incremental parsers to C code")
    (description "This package offers an API for compiling an incremental
parser definition into a C output.")
    (license license:expat)))

(define-public llhttp-bootstrap
  (package
    (name "llhttp")
    (version "2.1.4")
    (source (origin
              (method git-fetch)
              (uri (git-reference
                    (url "https://github.com/nodejs/llhttp.git")
                    (commit (string-append "v" version))))
              (file-name (git-file-name name version))
              (sha256
               (base32
                "115mwyds9655p76lhglxg2blc1ksgrix6zhigaxnc2q6syy3pa6x"))
              (patches (search-patches "llhttp-bootstrap-CVE-2020-8287.patch"))
              (modules '((guix build utils)))
              (snippet
               '(begin
                  ;; Fix imports for esbuild.
                  ;; https://github.com/evanw/esbuild/issues/477
                  (substitute* "src/llhttp/http.ts"
                    (("\\* as assert") "assert"))
                  (substitute* "Makefile"
                    (("npx ts-node bin/generate.ts")
                     "node bin/generate.js"))
                  #t))))
    (build-system gnu-build-system)
    (arguments
     `(#:tests? #f                      ; no tests
       #:make-flags (list (string-append "CLANG=" ,(cc-for-target))
                          (string-append "DESTDIR=" (assoc-ref %outputs "out"))
                          "PREFIX=")
       #:phases
       (modify-phases %standard-phases
         (replace 'configure
           (lambda* (#:key inputs native-inputs #:allow-other-keys)
             (let ((esbuild (search-input-file (or native-inputs inputs)
                                               "/bin/esbuild")))
               (invoke esbuild
                       "--platform=node"
                       "--outfile=bin/generate.js"
                       "--bundle" "bin/generate.ts"))))
         (add-before 'install 'create-install-directories
           (lambda* (#:key outputs #:allow-other-keys)
             (let ((out (assoc-ref outputs "out")))
               (for-each (lambda (dir)
                           (mkdir-p (string-append out dir)))
                         (list "/lib" "/include" "/src"))
               #t)))
         (add-after 'install 'install-src
           (lambda* (#:key outputs #:allow-other-keys)
             (let* ((out (assoc-ref outputs "out"))
                    (src-dir (string-append out "/src")))
               (install-file "build/c/llhttp.c" src-dir)
               (install-file "src/native/api.c" src-dir)
               (install-file "src/native/http.c" src-dir)
               #t))))))
    (native-inputs
     `(("esbuild" ,esbuild)
       ("node" ,node-bootstrap)
       ("node-semver" ,node-semver-bootstrap)
       ("node-llparse-bootstrap" ,node-llparse-bootstrap)))
    (home-page "https://github.com/nodejs/llhttp")
    (properties '((hidden? . #t)))
    (synopsis "Parser for HTTP messages")
    (description "This is a rewrite of
@url{https://github.com/nodejs/http-parser, http-parser} using
@url{https://github.com/nodejs/llparse, llparse} to generate the C
source files.")
    (license license:expat)))

(define-public node-lts
  (package
    (inherit node)
    (version "14.19.3")
    (source (origin
              (method url-fetch)
              (uri (string-append "https://nodejs.org/dist/v" version
                                  "/node-v" version ".tar.xz"))
              (sha256
               (base32
                "15691j5zhiikyamiwwd7f282g6d9acfhq91nrwx54xya38gmpx2w"))
              (modules '((guix build utils)))
              (snippet
               `(begin
                  ;; Remove bundled software, where possible
                  (for-each delete-file-recursively
                            '("deps/cares"
                              "deps/icu-small"
                              "deps/nghttp2"
                              "deps/openssl"
                              "deps/zlib"))
                  (substitute* "Makefile"
                    ;; Remove references to bundled software.
                    (("deps/uv/uv.gyp") "")
                    (("deps/zlib/zlib.gyp") ""))
                  #t))))
    (arguments
     (substitute-keyword-arguments (package-arguments node)
       ((#:configure-flags configure-flags)
        ''("--shared-cares"
           "--shared-libuv"
           "--shared-nghttp2"
           "--shared-openssl"
           "--shared-zlib"
           "--shared-brotli"
           "--with-intl=system-icu"))
       ((#:phases phases)
        `(modify-phases ,phases
           (replace 'set-bootstrap-host-rpath
             (lambda* (#:key native-inputs inputs #:allow-other-keys)
               (let* ((inputs        (or native-inputs inputs))
                      (c-ares        (assoc-ref inputs "c-ares"))
                      (brotli        (assoc-ref inputs "brotli"))
                      (icu4c         (assoc-ref inputs "icu4c"))
                      (nghttp2       (assoc-ref inputs "nghttp2"))
                      (openssl       (assoc-ref inputs "openssl"))
                      (libuv         (assoc-ref inputs "libuv"))
                      (zlib          (assoc-ref inputs "zlib"))
                      (host-binaries '("torque"
                                       "bytecode_builtins_list_generator"
                                       "gen-regexp-special-case"
                                       "node_mksnapshot"
                                       "mksnapshot")))
                 (substitute* '("node.gyp" "tools/v8_gypfiles/v8.gyp")
                   (((string-append "'target_name': '("
                                    (string-join host-binaries "|")
                                    ")',")
                      target)
                    (string-append target
                                   "'ldflags': ['-Wl,-rpath="
                                   c-ares "/lib:"
                                   brotli "/lib:"
                                   icu4c "/lib:"
                                   nghttp2 "/lib:"
                                   openssl "/lib:"
                                   libuv "/lib:"
                                   zlib "/lib"
                                   "'],"))))))
           (replace 'delete-problematic-tests
             (lambda* (#:key inputs #:allow-other-keys)
               ;; FIXME: These tests fail in the build container, but they don't
               ;; seem to be indicative of real problems in practice.
               (for-each delete-file
                         '("test/parallel/test-cluster-master-error.js"
                           "test/parallel/test-cluster-master-kill.js"))

               ;; These require a DNS resolver.
               (for-each delete-file
                         '("test/parallel/test-dns.js"
                           "test/parallel/test-dns-lookupService-promises.js"))

               ;; These tests require networking.
               (for-each delete-file
                         '("test/parallel/test-https-agent-unref-socket.js"
                           "test/parallel/test-corepack-yarn-install.js"))

               ;; This test is timing-sensitive, and fails sporadically on
               ;; slow, busy, or even very fast machines.
               (delete-file "test/parallel/test-fs-utimes.js")

               ;; FIXME: This test fails randomly:
               ;; https://github.com/nodejs/node/issues/31213
               (delete-file "test/parallel/test-net-listen-after-destroying-stdin.js")

               ;; FIXME: These tests fail on armhf-linux:
               ;; https://github.com/nodejs/node/issues/31970
               ,@(if (target-arm32?)
                     '((for-each delete-file
                                 '("test/parallel/test-zlib.js"
                                   "test/parallel/test-zlib-brotli.js"
                                   "test/parallel/test-zlib-brotli-flush.js"
                                   "test/parallel/test-zlib-brotli-from-brotli.js"
                                   "test/parallel/test-zlib-brotli-from-string.js"
                                   "test/parallel/test-zlib-convenience-methods.js"
                                   "test/parallel/test-zlib-random-byte-pipes.js"
                                   "test/parallel/test-zlib-write-after-flush.js")))
                     '())

               ;; These tests have an expiry date: they depend on the validity of
               ;; TLS certificates that are bundled with the source.  We want this
               ;; package to be reproducible forever, so remove those.
               ;; TODO: Regenerate certs instead.
               (for-each delete-file
                         '("test/parallel/test-tls-passphrase.js"
                           "test/parallel/test-tls-server-verify.js"))))
           (add-after 'delete-problematic-tests 'replace-llhttp-sources
             (lambda* (#:key inputs #:allow-other-keys)
               ;; Replace pre-generated llhttp sources
               (let ((llhttp (assoc-ref inputs "llhttp")))
                 (copy-file (string-append llhttp "/src/llhttp.c")
                            "deps/llhttp/src/llhttp.c")
                 (copy-file (string-append llhttp "/src/api.c")
                            "deps/llhttp/src/api.c")
                 (copy-file (string-append llhttp "/src/http.c")
                            "deps/llhttp/src/http.c")
                 (copy-file (string-append llhttp "/include/llhttp.h")
                            "deps/llhttp/include/llhttp.h"))))))))
    (native-inputs
     (list ;; Runtime dependencies for binaries used as a bootstrap.
           c-ares-for-node
           brotli
           icu4c
           libuv-for-node
<<<<<<< HEAD
           `(,nghttp2-for-node "lib")
           openssl
=======
           `(,nghttp2 "lib")
           openssl-1.1
>>>>>>> d62fc2cc
           zlib
           ;; Regular build-time dependencies.
           perl
           pkg-config
           procps
           python
           util-linux))
    (inputs
     (list bash-minimal
           coreutils
           c-ares-for-node
           icu4c
           libuv-for-node
           llhttp-bootstrap
           brotli
<<<<<<< HEAD
           `(,nghttp2-for-node "lib")
           openssl
=======
           `(,nghttp2 "lib")
           openssl-1.1
>>>>>>> d62fc2cc
           python-wrapper ;; for node-gyp (supports python3)
           zlib))))

(define-public libnode
  (package/inherit node
    (name "libnode")
    (arguments
     (substitute-keyword-arguments (package-arguments node)
       ((#:configure-flags flags ''())
        `(cons* "--shared" "--without-npm" ,flags))
       ((#:phases phases '%standard-phases)
        `(modify-phases ,phases
           (delete 'install-npmrc)
           (delete 'patch-nested-shebangs)))))))<|MERGE_RESOLUTION|>--- conflicted
+++ resolved
@@ -289,13 +289,8 @@
            http-parser
            icu4c
            libuv
-<<<<<<< HEAD
            `(,nghttp2-for-node "lib")
-           openssl
-=======
-           `(,nghttp2 "lib")
            openssl-1.1
->>>>>>> d62fc2cc
            zlib
            ;; Regular build-time dependencies.
            perl
@@ -871,13 +866,8 @@
            brotli
            icu4c
            libuv-for-node
-<<<<<<< HEAD
            `(,nghttp2-for-node "lib")
-           openssl
-=======
-           `(,nghttp2 "lib")
            openssl-1.1
->>>>>>> d62fc2cc
            zlib
            ;; Regular build-time dependencies.
            perl
@@ -893,13 +883,8 @@
            libuv-for-node
            llhttp-bootstrap
            brotli
-<<<<<<< HEAD
            `(,nghttp2-for-node "lib")
-           openssl
-=======
-           `(,nghttp2 "lib")
            openssl-1.1
->>>>>>> d62fc2cc
            python-wrapper ;; for node-gyp (supports python3)
            zlib))))
 
