;;; GNU Guix --- Functional package management for GNU
;;; Copyright © 2014 Cyrill Schenkel <cyrill.schenkel@gmail.com>
;;; Copyright © 2015 Andreas Enge <andreas@enge.fr>
;;; Copyright © 2015, 2016 David Thompson <davet@gnu.org>
;;; Copyright © 2016 Ludovic Courtès <ludo@gnu.org>
;;; Copyright © 2017 Mike Gerwitz <mtg@gnu.org>
;;; Copyright © 2018 Tobias Geerinckx-Rice <me@tobias.gr>
;;; Copyright © 2018, 2019 Marius Bakke <mbakke@fastmail.com>
;;;
;;; This file is part of GNU Guix.
;;;
;;; GNU Guix is free software; you can redistribute it and/or modify it
;;; under the terms of the GNU General Public License as published by
;;; the Free Software Foundation; either version 3 of the License, or (at
;;; your option) any later version.
;;;
;;; GNU Guix is distributed in the hope that it will be useful, but
;;; WITHOUT ANY WARRANTY; without even the implied warranty of
;;; MERCHANTABILITY or FITNESS FOR A PARTICULAR PURPOSE.  See the
;;; GNU General Public License for more details.
;;;
;;; You should have received a copy of the GNU General Public License
;;; along with GNU Guix.  If not, see <http://www.gnu.org/licenses/>.

(define-module (gnu packages node)
  #:use-module ((guix licenses) #:select (expat))
  #:use-module (guix packages)
  #:use-module (guix derivations)
  #:use-module (guix download)
  #:use-module (guix build-system gnu)
  #:use-module (gnu packages)
  #:use-module (gnu packages adns)
  #:use-module (gnu packages base)
  #:use-module (gnu packages compression)
  #:use-module (gnu packages gcc)
  #:use-module (gnu packages icu4c)
  #:use-module (gnu packages libevent)
  #:use-module (gnu packages linux)
  #:use-module (gnu packages perl)
  #:use-module (gnu packages pkg-config)
  #:use-module (gnu packages python)
  #:use-module (gnu packages tls)
  #:use-module (gnu packages web))

(define-public node
  (package
    (name "node")
    (version "10.15.3")
    (source (origin
              (method url-fetch)
              (uri (string-append "https://nodejs.org/dist/v" version
                                  "/node-v" version ".tar.xz"))
              (sha256
               (base32
                "1mcijznh481s44i59p571a38bfvcxm9f8x2l0l1005aly0kdj8jf"))
              (modules '((guix build utils)))
              (snippet
               `(begin
                  ;; Remove bundled software.
                  (for-each delete-file-recursively
                            '("deps/cares"
                              "deps/http_parser"
                              "deps/icu-small"
                              "deps/nghttp2"
                              "deps/openssl"
                              "deps/uv"
                              "deps/zlib"))
                  (substitute* "Makefile"
                    ;; Remove references to bundled software.
                    (("deps/http_parser/http_parser.gyp") "")
                    (("deps/uv/include/\\*.h") "")
                    (("deps/uv/uv.gyp") "")
                    (("deps/zlib/zlib.gyp") ""))
                  #t))))
    (build-system gnu-build-system)
    (arguments
     ;; TODO: Purge the bundled copies from the source.
     '(#:configure-flags '("--shared-cares"
                           "--shared-http-parser"
                           "--shared-libuv"
                           "--shared-nghttp2"
                           "--shared-openssl"
                           "--shared-zlib"
                           "--without-snapshot"
                           "--with-intl=system-icu")
       ;; Run only the CI tests.  The default test target requires additional
       ;; add-ons from NPM that are not distributed with the source.
       #:test-target "test-ci-js"
       #:phases
       (modify-phases %standard-phases
         (add-before 'configure 'patch-files
           (lambda* (#:key inputs #:allow-other-keys)

             ;; Fix hardcoded /bin/sh references.
             (substitute* '("lib/child_process.js"
                            "lib/internal/v8_prof_polyfill.js"
                            "test/parallel/test-child-process-spawnsync-shell.js"
                            "test/parallel/test-stdio-closed.js")
               (("'/bin/sh'")
                (string-append "'" (which "sh") "'")))

             ;; Fix hardcoded /usr/bin/env references.
             (substitute* '("test/parallel/test-child-process-default-options.js"
                            "test/parallel/test-child-process-env.js"
                            "test/parallel/test-child-process-exec-env.js")
               (("'/usr/bin/env'")
                (string-append "'" (which "env") "'")))

             ;; FIXME: These tests fail in the build container, but they don't
             ;; seem to be indicative of real problems in practice.
             (for-each delete-file
                       '("test/async-hooks/test-ttywrap.readstream.js"
                         "test/parallel/test-util-inspect.js"
                         "test/parallel/test-v8-serdes.js"
                         "test/parallel/test-dgram-membership.js"
                         "test/parallel/test-dns-cancel-reverse-lookup.js"
                         "test/parallel/test-dns-resolveany.js"
                         "test/parallel/test-cluster-master-error.js"
                         "test/parallel/test-cluster-master-kill.js"
                         "test/parallel/test-net-listen-after-destroying-stdin.js"
                         "test/parallel/test-npm-install.js"
                         "test/sequential/test-child-process-emfile.js"
                         "test/sequential/test-http-regr-gh-2928.js"))

             ;; These tests have an expiry date: they depend on the validity of
             ;; TLS certificates that are bundled with the source.  We want this
             ;; package to be reproducible forever, so remove those.
             ;; TODO: Regenerate certs instead.
             (for-each delete-file
                       '("test/parallel/test-tls-passphrase.js"
                         "test/parallel/test-tls-server-verify.js"))
             #t))
         (replace 'configure
           ;; Node's configure script is actually a python script, so we can't
           ;; run it with bash.
           (lambda* (#:key outputs (configure-flags '()) inputs
                     #:allow-other-keys)
             (let* ((prefix (assoc-ref outputs "out"))
                    (flags (cons (string-append "--prefix=" prefix)
                                 configure-flags)))
               (format #t "build directory: ~s~%" (getcwd))
               (format #t "configure flags: ~s~%" flags)
               ;; Node's configure script expects the CC environment variable to
               ;; be set.
               (setenv "CC" (string-append (assoc-ref inputs "gcc") "/bin/gcc"))
               (apply invoke
                      (string-append (assoc-ref inputs "python")
                                     "/bin/python")
                      "configure" flags))))
         (add-after 'patch-shebangs 'patch-npm-shebang
           (lambda* (#:key outputs #:allow-other-keys)
             (let* ((bindir (string-append (assoc-ref outputs "out")
                                           "/bin"))
                    (npm    (string-append bindir "/npm"))
                    (target (readlink npm)))
               (with-directory-excursion bindir
                 (patch-shebang target (list bindir))
                 #t)))))))
    (native-inputs
     `(("python" ,python-2)
       ("perl" ,perl)
       ("pkg-config" ,pkg-config)
       ("procps" ,procps)
       ("util-linux" ,util-linux)
       ("which" ,which)))
    (native-search-paths
     (list (search-path-specification
            (variable "NODE_PATH")
            (files '("lib/node_modules")))))
    (inputs
     `(("c-ares" ,c-ares)
       ("http-parser" ,http-parser)
       ("icu4c" ,icu4c)
       ("libuv" ,libuv)
       ("nghttp2" ,nghttp2 "lib")
<<<<<<< HEAD
       ("openssl" ,openssl-1.0)
=======
       ("openssl" ,openssl-next)
>>>>>>> 47f2168b
       ("zlib" ,zlib)))
    (synopsis "Evented I/O for V8 JavaScript")
    (description "Node.js is a platform built on Chrome's JavaScript runtime
for easily building fast, scalable network applications.  Node.js uses an
event-driven, non-blocking I/O model that makes it lightweight and efficient,
perfect for data-intensive real-time applications that run across distributed
devices.")
    (home-page "https://nodejs.org/")
    (license expat)
    (properties '((timeout . 3600))))) ; 1 h<|MERGE_RESOLUTION|>--- conflicted
+++ resolved
@@ -173,11 +173,7 @@
        ("icu4c" ,icu4c)
        ("libuv" ,libuv)
        ("nghttp2" ,nghttp2 "lib")
-<<<<<<< HEAD
-       ("openssl" ,openssl-1.0)
-=======
-       ("openssl" ,openssl-next)
->>>>>>> 47f2168b
+       ("openssl" ,openssl)
        ("zlib" ,zlib)))
     (synopsis "Evented I/O for V8 JavaScript")
     (description "Node.js is a platform built on Chrome's JavaScript runtime
