;;; GNU Guix --- Functional package management for GNU
;;; Copyright © 2015 Eric Dvorsak <eric@dvorsak.fr>
;;; Copyright © 2015, 2016, 2017, 2018, 2019, 2020, 2021 Efraim Flashner <efraim@flashner.co.il>
;;; Copyright © 2015, 2016, 2017, 2019 Leo Famulari <leo@famulari.name>
;;; Copyright © 2016, 2017, 2020, 2022 Marius Bakke <marius@gnu.org>
;;; Copyright © 2017 Ben Sturmfels <ben@sturm.com.au>
;;; Copyright © 2016 Sou Bunnbu <iyzsong@gmail.com>
;;; Copyright © 2015 Cyril Roelandt <tipecaml@gmail.com>
;;; Copyright © 2014, 2017 Eric Bavier <bavier@member.fsf.org>
;;; Copyright © 2015, 2016 David Thompson <davet@gnu.org>
;;; Copyright © 2016, 2017, 2018, 2019, 2020 Tobias Geerinckx-Rice <me@tobias.gr>
;;; Copyright © 2016, 2017 Nikita <nikita@n0.is>
;;; Copyright © 2014, 2015 Mark H Weaver <mhw@netris.org>
;;; Copyright © 2015, 2016, 2017, 2019, 2022 Ricardo Wurmus <rekado@elephly.net>
;;; Copyright © 2016 Danny Milosavljevic <dannym+a@scratchpost.org>
;;; Copyright © 2016, 2017, 2020 Arun Isaac <arunisaac@systemreboot.net>
;;; Copyright © 2017 Carlo Zancanaro <carlo@zancanaro.id.au>
;;; Copyright © 2018 Tomáš Čech <sleep_walker@gnu.org>
;;; Copyright © 2018, 2021 Nicolas Goaziou <mail@nicolasgoaziou.fr>
;;; Copyright © 2018 Vagrant Cascadian <vagrant@debian.org>
;;; Copyright © 2018 Nam Nguyen <namn@berkeley.edu>
;;; Copyright © 2019 Guillaume Le Vaillant <glv@posteo.net>
;;; Copyright © 2019 Clément Lassieur <clement@lassieur.org>
;;; Copyright © 2020 Alexandros Theodotou <alex@zrythm.org>
;;; Copyright © 2020 Justus Winter <justus@sequoia-pgp.org>
;;; Copyright © 2020, 2021 Vinicius Monego <monego@posteo.net>
;;; Copyright © 2021, 2022 Maxim Cournoyer <maxim.cournoyer@gmail.com>
;;; Copyright © 2021 Maxime Devos <maximedevos@telenet.be>
;;;
;;; This file is part of GNU Guix.
;;;
;;; GNU Guix is free software; you can redistribute it and/or modify it
;;; under the terms of the GNU General Public License as published by
;;; the Free Software Foundation; either version 3 of the License, or (at
;;; your option) any later version.
;;;
;;; GNU Guix is distributed in the hope that it will be useful, but
;;; WITHOUT ANY WARRANTY; without even the implied warranty of
;;; MERCHANTABILITY or FITNESS FOR A PARTICULAR PURPOSE.  See the
;;; GNU General Public License for more details.
;;;
;;; You should have received a copy of the GNU General Public License
;;; along with GNU Guix.  If not, see <http://www.gnu.org/licenses/>.

(define-module (gnu packages python-crypto)
  #:use-module (guix packages)
  #:use-module (guix download)
  #:use-module (guix gexp)
  #:use-module (guix git-download)
  #:use-module (guix build-system cargo)
  #:use-module (guix build-system python)
  #:use-module (gnu packages)
  #:use-module (gnu packages check)
  #:use-module (gnu packages crates-io)
  #:use-module (gnu packages crypto)
  #:use-module (gnu packages kerberos)
  #:use-module (gnu packages libffi)
  #:use-module (gnu packages multiprecision)
  #:use-module (gnu packages password-utils)
  #:use-module (gnu packages protobuf)
  #:use-module (gnu packages python)
  #:use-module (gnu packages python-build)
  #:use-module (gnu packages python-check)
  #:use-module (gnu packages python-compression)
  #:use-module (gnu packages python-web)
  #:use-module (gnu packages python-xyz)
  #:use-module (gnu packages rust)
  #:use-module (gnu packages swig)
  #:use-module (gnu packages time)
  #:use-module (gnu packages tls)
  #:use-module (gnu packages xml)
  #:use-module ((guix licenses) #:prefix license:)
  #:use-module (srfi srfi-1))

(define-public python-potr
  (package
    (name "python-potr")
    (version "1.0.2")
    (source
     (origin
       (method git-fetch)
       (uri
        (git-reference
         (url "https://github.com/python-otr/pure-python-otr")
         (commit version)))
       (file-name
        (git-file-name name version))
       (sha256
        (base32 "1hzw6h01fm216nmipyylgz0zybd80w1xsk12m7djycnhqrnrvvv1"))))
    (build-system python-build-system)
    (propagated-inputs
     (list python-pycrypto))
    (synopsis "Python OTR Implementation")
    (description "Python OTR is an Off-The-Record Protocol Implementation in
Python.  It does not bind to libotr.")
    (home-page "https://github.com/python-otr/pure-python-otr")
    (license license:lgpl3+)))

(define-public python-base58
  (package
    (name "python-base58")
    (version "2.1.1")
    (source
     (origin
       (method url-fetch)
       (uri (pypi-uri "base58" version))
       (sha256
        (base32
         "1317ly0db7nnjg5k58f6nqa0svfcvn446xd5bpiyi0bfbczwpl65"))))
    (build-system python-build-system)
    (arguments
     '(#:phases (modify-phases %standard-phases
                  (replace 'check
                    (lambda* (#:key tests? #:allow-other-keys)
                      (when tests? (invoke "pytest" "-vv")))))))
    (native-inputs
     (list python-pyhamcrest python-pytest python-pytest-benchmark))
    (home-page "https://github.com/keis/base58")
    (synopsis "Base58 and Base58Check implementation")
    (description "Base58 and Base58Check implementation compatible
with what is used by the Bitcoin network.")
    (license license:expat)))

(define-public python-bcrypt
  (package
    (name "python-bcrypt")
    (version "3.2.0")
    (source
     (origin
       (method url-fetch)
       (uri (pypi-uri "bcrypt" version))
       (sha256
        (base32 "0agvzdn7r7jx5y4scl5gjmrmr6njvizwmr9n7h1kmaahdrrc34sv"))))
    (build-system python-build-system)
    (native-inputs
     (list python-pycparser python-pytest))
    (propagated-inputs
     (list python-cffi python-six))
    (home-page "https://github.com/pyca/bcrypt/")
    (synopsis
     "Modern password hashing library")
    (description
     "Bcrypt is a Python module which provides a password hashing method based
on the Blowfish password hashing algorithm, as described in
@url{http://static.usenix.org/events/usenix99/provos.html,\"A Future-Adaptable
Password Scheme\"} by Niels Provos and David Mazieres.")
    (license license:asl2.0)))

(define-public python-passlib
  (package
    (name "python-passlib")
    (version "1.7.4")
    (source
     (origin
       (method url-fetch)
       (uri (pypi-uri "passlib" version))
       (sha256
        (base32 "015y5qaw9qnxr29lg60dml1g5rbqd4586wy5n8m41ib55gvm1zfy"))))
    (build-system python-build-system)
    (native-inputs
     (list python-nose))
    (propagated-inputs
     (list python-bcrypt))
    (arguments
     `(#:phases
       (modify-phases %standard-phases
         (add-before 'check 'set-PYTHON_EGG_CACHE
           ;; Some tests require access to "$HOME/.cython".
           (lambda _ (setenv "PYTHON_EGG_CACHE" "/tmp"))))))
    (home-page "https://bitbucket.org/ecollins/passlib")
    (synopsis "Comprehensive password hashing framework")
    (description
     "Passlib is a password hashing library for Python 2 & 3, which provides
cross-platform implementations of over 30 password hashing algorithms, as well
as a framework for managing existing password hashes.  It's designed to be
useful for a wide range of tasks, from verifying a hash found in /etc/shadow,
to providing full-strength password hashing for multi-user application.")
    (license license:bsd-3)))

(define-public python-pyblake2
  (package
    (name "python-pyblake2")
    (version "1.1.2")
    (source
     (origin
       (method url-fetch)
       (uri (pypi-uri "pyblake2" version))
       (sha256
        (base32
         "0gz9hgznv5zw4qjq43xa56y0yikimx30gffvibxzm0nv5sq7xk2w"))))
    (build-system python-build-system)
    (home-page "https://github.com/dchest/pyblake2")
    (synopsis "BLAKE2 hash function for Python")
    (description "BLAKE2 is a cryptographic hash function, which offers
stronger security while being as fast as MD5 or SHA-1, and comes in two
flavors: @code{BLAKE2b}, optimized for 64-bit platforms and produces digests
of any size between 1 and 64 bytes, and @code{BLAKE2s}, optimized for 8- to
32-bit platforms and produces digests of any size between 1 and 32 bytes.

This package provides a Python interface for BLAKE2.")
    ;; The COPYING file declares it as public domain, with the option to
    ;; alternatively use and redistribute it under a variety of permissive
    ;; licenses. cc0 is explicitly mentioned in setup.py and pyblake2module.c.
    (license (list license:public-domain license:cc0))))

(define-public python-paramiko
  (package
    (name "python-paramiko")
    (version "2.7.2")
    (source
     (origin
       (method url-fetch)
       (uri (pypi-uri "paramiko" version))
       (sha256
        (base32 "0dahwq623jnna7gsr9j0mkwr9k2n1pvkapjryhcx508d5jxg8dkz"))))
    (build-system python-build-system)
    (arguments
     `(;; FIXME: Tests require many unpackaged libraries, see dev-requirements.txt.
       #:tests? #f))
    (propagated-inputs
     (list python-bcrypt python-pyasn1 python-pynacl python-cryptography))
    (home-page "https://www.paramiko.org/")
    (synopsis "SSHv2 protocol library")
    (description "Paramiko is a python implementation of the SSHv2 protocol,
providing both client and server functionality.  While it leverages a Python C
extension for low level cryptography (PyCrypto), Paramiko itself is a pure
Python interface around SSH networking concepts.")
    (license license:lgpl2.1+)))

(define-public python-ecdsa
  (package
    (name "python-ecdsa")
    (version "0.17.0")
    (source
     (origin
       (method url-fetch)
       (uri (pypi-uri "ecdsa" version))
       (sha256
        (base32 "1ak8xa2r660d85abrlffp0bqvwdadg9ga4066g856hcy8fxh1xdr"))))
    (build-system python-build-system)
    (arguments
     '(#:phases
       (modify-phases %standard-phases
         (replace 'check
           (lambda _ (invoke
                      "pytest"
                      "-vv"
                      "-k"
                      "not test_multithreading_with_interrupts"))))))
    (propagated-inputs
     (list python-six))
    (native-inputs
     (list openssl python-pytest))
    (home-page "https://github.com/warner/python-ecdsa")
    (synopsis "ECDSA cryptographic signature library (pure python)")
    (description
     "This is an easy-to-use implementation of ECDSA cryptography (Elliptic
Curve Digital Signature Algorithm), implemented purely in Python.  With this
library, you can quickly create key pairs (signing key and verifying key), sign
messages, and verify the signatures.  The keys and signatures are very short,
making them easy to handle and incorporate into other protocols.")
    (license license:expat)))

;;; Pycrypto is abandoned upstream:
;;;
;;; https://github.com/dlitz/pycrypto/issues/173
;;;
;;; TODO Remove this package from GNU Guix.
(define-public python-pycrypto
  (package
    (name "python-pycrypto")
    (version "2.6.1")
    (source
     (origin
      (method url-fetch)
      (uri (pypi-uri "pycrypto" version))
      (patches (search-patches "python-pycrypto-CVE-2013-7459.patch"
                               "python-pycrypto-time-clock.patch"))
      (sha256
       (base32
        "0g0ayql5b9mkjam8hym6zyg6bv77lbh66rv1fyvgqb17kfc1xkpj"))))
    (build-system python-build-system)
    (inputs
     (list python gmp))
    (arguments
     `(#:phases
       (modify-phases %standard-phases
         (add-before 'build 'set-build-env
           ;; pycrypto runs an autoconf configure script behind the scenes
           (lambda _ (setenv "CONFIG_SHELL" (which "bash")) #t)))))
    (home-page "https://www.dlitz.net/software/pycrypto/")
    (synopsis "Cryptographic modules for Python")
    (description
     "Pycrypto is a collection of both secure hash functions (such as SHA256
and RIPEMD160), and various encryption algorithms (AES, DES, RSA, ElGamal,
etc.).  The package is structured to make adding new modules easy.")
    (license license:public-domain)))

(define-public python-kerberos
  (package
    (name "python-kerberos")
    (version "1.3.0")
    (source
     (origin
       (method url-fetch)
       (uri (pypi-uri "kerberos" version))
       (sha256
        (base32
         "19663qxmma0i8bfbjc2iwy5hgq0g4pfb75r023v5dps68zfvffgh"))))
    (build-system python-build-system)
    (inputs
     (list mit-krb5))
    (home-page "https://github.com/apple/ccs-pykerberos")
    (synopsis
     "Python Kerberos library used by CalendarServer")
    (description
     "This Python package is a high-level wrapper for Kerberos (GSSAPI)
operations.  The goal is to avoid having to build a module that wraps the
entire Kerberos.framework, and instead offer a limited set of functions that
do what is needed for client/server Kerberos authentication based on
<http://www.ietf.org/rfc/rfc4559.txt>.")
    (license license:asl2.0)))

(define-public python-keyring
  (package
    (name "python-keyring")
    (version "22.0.1")
    (source
     (origin
      (method url-fetch)
      (uri (pypi-uri "keyring" version))
      (sha256
       (base32
        "1pvqc6may03did0iz98gasg7cy4h8ljzs4ibh927bfzda8a3xjws"))))
    (build-system python-build-system)
    (arguments
     `(#:phases
       (modify-phases %standard-phases
         (replace 'check
           (lambda* (#:key tests? #:allow-other-keys)
             (when tests?
               (invoke "pytest" "-vv" "-c" "/dev/null" "tests")))))))
    (native-inputs
     (list python-toml
           python-pytest
           python-setuptools
           python-setuptools-scm))
    (propagated-inputs
     (list python-secretstorage))
    (home-page "https://github.com/jaraco/keyring")
    (synopsis "Store and access your passwords safely")
    (description
     "The Python keyring lib provides a easy way to access the system keyring
service from python.  It can be used in any application that needs safe
password storage.")
    ;; "MIT" and PSF dual license
    (license license:x11)))

(define-public python-keyrings.alt
  (package
    (name "python-keyrings.alt")
    (version "3.4.0")
    (source
      (origin
        (method url-fetch)
        (uri (pypi-uri "keyrings.alt" version))
        (sha256
         (base32
          "0gdjdqpq2hf770p6iwi891mil0vbsdhvy88x0v8b2w4y4b28lcli"))
        (modules '((guix build utils)))
        (snippet
         '(begin
            (delete-file "keyrings/alt/_win_crypto.py")
            ;; Rely on python-keyring>20:
            ;; https://github.com/jaraco/keyrings.alt/issues/33
            (substitute* '("keyrings/alt/tests/test_Gnome.py"
                           "keyrings/alt/tests/test_Google.py"
                           "keyrings/alt/tests/test_Windows.py"
                           "keyrings/alt/tests/test_file.py"
                           "keyrings/alt/tests/test_pyfs.py")
              (("keyring.tests.test_backend") "keyring.testing.backend")
              (("keyring.tests.util") "keyring.testing.util"))
            #t))))
    (build-system python-build-system)
    (native-inputs
     (list python-keyring python-pytest python-setuptools-scm))
    (home-page "https://github.com/jaraco/keyrings.alt")
    (synopsis "Alternate keyring implementations")
    (description "Keyrings in this package may have security risks or other
implications.  These backends were extracted from the main keyring project to
make them available for those who wish to employ them, but are discouraged for
general production use.  Include this module and use its backends at your own
risk.")
    (license license:expat)))

(define-public python-certauth
  (package
    (name "python-certauth")
    (version "1.3.0")
    (source
     (origin
       (method url-fetch)
       (uri (pypi-uri "certauth" version))
       (sha256
        (base32
         "1yxqfb5131wahjyw9pxz03bq476rcfx62s6k53xx4cqbzzgdaqkq"))))
    (build-system python-build-system)
    (propagated-inputs
     (list python-pyopenssl python-tldextract))
    (native-inputs
     (list python-pytest-cov))
    (home-page "https://github.com/ikreymer/certauth")
    (synopsis "Certificate authority creation tool")
    (description "This package provides a small library, built on top of
pyOpenSSL, which allows for creating a custom certificate authority (CA)
certificate, and generating on-demand dynamic host certs using that CA
certificate.  It is most useful for use with a man-in-the-middle HTTPS proxy,
for example, for recording or replaying web content.")
    (license license:expat)))

(define-public python-certifi
  (package
    (name "python-certifi")
    (version "2021.10.8")
    (source (origin
              (method url-fetch)
              (uri (pypi-uri "certifi" version))
              (sha256
               (base32
                "0wl8ln7acd797i1q7mmb430l6hqwhmk4bd37x8ycw02b3my4x23q"))))
    (build-system python-build-system)
    (arguments '(#:tests? #f))          ;no tests
    (home-page "https://certifi.io/")
    (synopsis "Python CA certificate bundle")
    (description
     "Certifi is a Python library that contains a CA certificate bundle, which
is used by the Requests library to verify HTTPS requests.")
    (license license:asl2.0)))

(define-public python-cryptography-vectors
  (package
    (name "python-cryptography-vectors")
    (version "36.0.1")
    (source
     (origin
       (method url-fetch)
       (uri (pypi-uri "cryptography_vectors" version))
       (sha256
        (base32
         "166mvhhmgglqai1sjkkb76mpdkad2yykam11d2w44hs2snpr117w"))))
    (build-system python-build-system)
    (home-page "https://github.com/pyca/cryptography")
    (synopsis "Test vectors for the cryptography package")
    (description
      "This package contains test vectors for the cryptography package.")
    ;; Distributed under either BSD-3 or ASL2.0
    (license (list license:bsd-3 license:asl2.0))))

(define-public python-cryptography
  (package
    (name "python-cryptography")
<<<<<<< HEAD
=======
    (version "3.3.1")
    (source
     (origin
       (method url-fetch)
       (uri (pypi-uri "cryptography" version))
       (sha256
        (base32
         "1ribd1vxq9wwz564mg60dzcy699gng54admihjjkgs9dx95pw5vy"))))
    (build-system python-build-system)
    (inputs
     (list openssl))
    (propagated-inputs
     (list python-asn1crypto python-cffi python-six python-idna
           python-iso8601))
    (native-inputs
     (list python-cryptography-vectors python-hypothesis python-pretend
           python-pytz python-pytest))
    (home-page "https://github.com/pyca/cryptography")
    (synopsis "Cryptographic recipes and primitives for Python")
    (description
      "cryptography is a package which provides cryptographic recipes and
primitives to Python developers.  It aims to be the “cryptographic standard
library” for Python.  The package includes both high level recipes, and low
level interfaces to common cryptographic algorithms such as symmetric ciphers,
message digests and key derivation functions.")
    ;; Distributed under either BSD-3 or ASL2.0
    (license (list license:bsd-3 license:asl2.0))))

;; TODO: Make this the default in the next staging cycle.
(define-public python-cryptography-vectors-next
  (package
    (inherit python-cryptography-vectors)
    (version "36.0.1")
    (source
     (origin
       (method url-fetch)
       (uri (pypi-uri "cryptography_vectors" version))
       (sha256
        (base32
         "166mvhhmgglqai1sjkkb76mpdkad2yykam11d2w44hs2snpr117w"))))))

(define-public python-cryptography-next
  (package
    (inherit python-cryptography)
>>>>>>> 0c529920
    (version "36.0.1")
    (source
     (origin
       (method url-fetch)
       (uri (pypi-uri "cryptography" version))
       (sha256
        (base32
         "0f1n8bvngarhsssm60xc59xfzkh7yqpyyyypaph3v5bs7pfc3rak"))))
    (build-system python-build-system)
    (arguments
     (list
      #:imported-modules (append %cargo-build-system-modules
                                 %python-build-system-modules)
      #:modules `(((guix build cargo-build-system) #:prefix cargo:)
                  ,@%python-build-system-modules
                  (srfi srfi-1)
                  (ice-9 match))
      #:phases
      #~(modify-phases (@ (guix build python-build-system) %standard-phases)
          (add-after 'unpack 'loosen-ouroboros-version
            (lambda _
              (substitute* "src/rust/Cargo.toml"
                (("ouroboros = \"0\\.13\"")
                 "ouroboros = \"0.14\""))))
          (add-before 'build 'configure-cargo
            (lambda* (#:key inputs #:allow-other-keys)
              ;; Hide irrelevant inputs from cargo-build-system so it does
              ;; not try to unpack sanity-check.py, etc.
              (let ((cargo-inputs (filter (match-lambda
                                            ((name . path)
                                             (or (string-prefix? "rust-" name)
                                                 (string=? "gcc" name))))
                                          inputs)))
                (with-directory-excursion "src/rust"
                  ((assoc-ref cargo:%standard-phases 'unpack-rust-crates)
                   #:inputs cargo-inputs
                   #:vendor-dir "guix-vendor")
                  ((assoc-ref cargo:%standard-phases 'configure)
                   #:inputs cargo-inputs)
                  ((assoc-ref cargo:%standard-phases 'patch-cargo-checksums)
                   #:vendor-dir "guix-vendor"))
                (rename-file "src/rust/.cargo" ".cargo"))))
          (replace 'check
            (lambda* (#:key tests? #:allow-other-keys)
              (when tests?
                (invoke "pytest" "-vv" "tests")))))))
    (inputs
     (list openssl
           rust-aliasable-0.1
           rust-asn1-0.8
           rust-asn1-derive-0.8
           rust-autocfg-1
           rust-base64-0.13
           rust-bitflags-1
           rust-cfg-if-0.1
           rust-cfg-if-1
           rust-chrono-0.4
           rust-cloudabi-0.1
           rust-lazy-static-1
           rust-libc-0.2
           rust-indoc-0.3
           rust-indoc-impl-0.3
           rust-inflector-0.11
           rust-instant-0.1
           rust-lock-api-0.4
           rust-num-integer-0.1
           rust-num-traits-0.2
           rust-once-cell-1
           rust-ouroboros-0.14
           rust-ouroboros-macro-0.14
           rust-parking-lot-0.11
           rust-parking-lot-core-0.8
           rust-paste-0.1
           rust-paste-impl-0.1
           rust-pem-1
           rust-proc-macro-error-1
           rust-proc-macro-error-attr-1
           rust-proc-macro-hack-0.5
           rust-proc-macro2-1
           rust-pyo3-0.15
           rust-pyo3-build-config-0.15
           rust-pyo3-macros-0.15
           rust-pyo3-macros-backend-0.15
           rust-quote-1
           rust-redox-syscall-0.2
           rust-scopeguard-1
           rust-smallvec-1
           rust-stable-deref-trait-1
           rust-syn-1
           rust-unicode-xid-0.2
           rust-unindent-0.1
           rust-version-check-0.9
           rust-winapi-0.3))
    (propagated-inputs
     (list python-asn1crypto python-cffi python-six python-idna
           python-iso8601))
    (native-inputs
     (list python-cryptography-vectors
           python-hypothesis
           python-pretend
           python-pytz
           python-pytest
           python-pytest-subtests
           python-setuptools-rust
           rust
           `(,rust "cargo")))
    (home-page "https://github.com/pyca/cryptography")
    (synopsis "Cryptographic recipes and primitives for Python")
    (description
      "cryptography is a package which provides cryptographic recipes and
primitives to Python developers.  It aims to be the “cryptographic standard
library” for Python.  The package includes both high level recipes, and low
level interfaces to common cryptographic algorithms such as symmetric ciphers,
message digests and key derivation functions.")
    ;; Distributed under either BSD-3 or ASL2.0
    (license (list license:bsd-3 license:asl2.0))
    (properties `((python2-variant . ,(delay python2-cryptography))))))

(define-public python2-cryptography-vectors
  (package
    (inherit python-cryptography-vectors)
    (version "3.3.1")
    (source (origin
              (method url-fetch)
              (uri (pypi-uri "cryptography_vectors" version))
              (sha256
               (base32
                "192wix3sr678x21brav5hgc6j93l7ab1kh69p2scr3fsblq9qy03"))))
    (arguments
     (list #:python python-2))))

(define-public python2-cryptography
  (let ((crypto (package-with-python2
                 (strip-python2-variant python-cryptography))))
    (package
      (inherit crypto)
      (version "3.3.1")
      (source (origin
                (method url-fetch)
                (uri (pypi-uri "cryptography" version))
                (sha256
                 (base32
                  "1ribd1vxq9wwz564mg60dzcy699gng54admihjjkgs9dx95pw5vy"))))
      (arguments
       `(#:python ,python-2
         #:phases
         (modify-phases %standard-phases
           ;; The sanity-check attempts attempts to import the non-existent
           ;; modules "_openssl" and "_padding".
           (delete 'sanity-check))))
      (native-inputs
       (list python2-cryptography-vectors python2-hypothesis python2-pretend
             python2-pytz python2-pytest))
      (inputs (list openssl))
      (propagated-inputs
       (modify-inputs (package-propagated-inputs crypto)
         (prepend python2-ipaddress
                  python2-backport-ssl-match-hostname
                  python2-enum34))))))

(define-public python-pyopenssl
  (package
    (name "python-pyopenssl")
    (version "22.0.0")
    (source
     (origin
       (method url-fetch)
       (uri (pypi-uri "pyOpenSSL" version))
       (sha256
        (base32
         "1gzihw09sqi71lwx97c69hab7w4rbnl6hhfrl6za3i5a4la1n2v6"))))
    (build-system python-build-system)
    (arguments
     (list
      #:phases
      #~(modify-phases %standard-phases
          (replace 'check
            (lambda* (#:key tests? #:allow-other-keys)
              (when tests?
                ;; PyOpenSSL runs tests against a certificate with a fixed
                ;; expiry time.  To ensure successful builds in the future,
                ;; set the time to roughly the release date.
                (invoke "faketime" "2022-02-01" "py.test" "-v" "-k"
                        (string-append
                         ;; This test tries to look up certificates from
                         ;; the compiled-in default path in OpenSSL, which
                         ;; does not exist in the build environment.
                         "not test_fallback_default_verify_paths "
                         ;; This test attempts to make a connection to
                         ;; an external web service.
                         "and not test_set_default_verify_paths "
                         ;; Fails on i686-linux and possibly other 32-bit platforms
                         ;; https://github.com/pyca/pyopenssl/issues/974
                         "and not test_verify_with_time"))))))))
    (propagated-inputs
     (list python-cryptography python-six))
    (inputs
     (list openssl))
    (native-inputs
     (list libfaketime python-flaky python-pretend python-pytest))
    (home-page "https://github.com/pyca/pyopenssl")
    (synopsis "Python wrapper module around the OpenSSL library")
    (description
      "PyOpenSSL is a high-level wrapper around a subset of the OpenSSL
library.")
    (properties `((python2-variant . ,(delay python2-pyopenssl))))
    (license license:asl2.0)))

<<<<<<< HEAD
(define-public python2-pyopenssl
  (let ((base (package-with-python2 (strip-python2-variant python-pyopenssl))))
    (package
      (inherit base)
      (version "21.0.0")
      (source
       (origin
         (method url-fetch)
         (uri (pypi-uri "pyOpenSSL" version))
         (patches (search-patches "python2-pyopenssl-openssl-compat.patch"))
         (sha256
          (base32
           "1cqcc20fwl521z3fxsc1c98gbnhb14q55vrvjfp6bn6h8rg8qbay")))))))

=======
>>>>>>> 0c529920
(define-public python-ed25519
  (package
    (name "python-ed25519")
    (version "1.4")
    (source
      (origin
        (method url-fetch)
        (uri (pypi-uri "ed25519" version))
        (sha256
          (base32
            "0ahx1nkxa0xis3cw0h5c4fpgv8mq4znkq7kajly33lc3317bk499"))))
    (build-system python-build-system)
    (home-page "https://github.com/warner/python-ed25519")
    (synopsis "Ed25519 public-key signatures")
    (description "Ed25519 public-key signatures")
    (license license:expat)))

(define-public python-axolotl-curve25519
  (package
    (name "python-axolotl-curve25519")
    (version "0.4.1.post2")
    (source
     (origin
       (method url-fetch)
       (uri (pypi-uri "python-axolotl-curve25519" version))
       (sha256
        (base32
         "18v3rfyv7xi26fb97nw1xc0l6x8wi0i4xj8dlq4gblpbjxiac187"))))
    (build-system python-build-system)
    (home-page "https://github.com/tgalal/python-axolotl-curve25519")
    (synopsis "Python wrapper for curve25519 library")
    (description "This is a python wrapper for the curve25519 library
with ed25519 signatures.  The C code was pulled from
libaxolotl-android.  At the moment this wrapper is meant for use by
python-axolotl.")
    (license (list license:gpl3    ; Most files
                   license:bsd-3)))) ; curve/curve25519-donna.c

(define-public python-axolotl
  (package
    (name "python-axolotl")
    (version "0.2.3")
    (source
     (origin
       (method url-fetch)
       (uri (pypi-uri "python-axolotl" version))
       (sha256
        (base32
         "1bwdp24fmriffwx91aigs9k162albb51iskp23nc939z893q23py"))))
    (build-system python-build-system)
    (arguments
     `(#:phases
       (modify-phases %standard-phases
         ;; Don't install tests
         (add-before 'install 'remove-tests
           (lambda _
             (for-each delete-file-recursively
                       '("axolotl/tests" "build/lib/axolotl/tests"))
             #t)))))
    (propagated-inputs
     (list python-axolotl-curve25519 python-cryptography python-protobuf))
    (home-page "https://github.com/tgalal/python-axolotl")
    (synopsis "Python port of libaxolotl-android")
    (description "This is a python port of libaxolotl-android.  This
is a ratcheting forward secrecy protocol that works in synchronous and
asynchronous messaging environments.")
    (license license:gpl3)))


(define-public python-pyaes
  (package
    (name "python-pyaes")
    (version "1.6.1")
    (source
     (origin
       (method url-fetch)
       (uri (pypi-uri "pyaes" version))
       (sha256
        (base32
         "13vdaff15k0jyfcss4b4xvfgm8xyv0nrbyw5n1qc7lrqbi0b3h82"))))
    (build-system python-build-system)
    (home-page "https://github.com/ricmoo/pyaes")
    (synopsis "Implementation of AES in Python")
    (description "This package contains a pure-Python implementation of the
AES block cipher algorithm and the common modes of operation (CBC, CFB, CTR,
ECB and OFB).")
    (license license:expat)))

(define-public python-asn1crypto
  (package
    (name "python-asn1crypto")
    (version "1.4.0")
    (source
     (origin
       (method git-fetch)
       (uri (git-reference
             (url "https://github.com/wbond/asn1crypto")
             (commit version)))
       (file-name (git-file-name name version))
       (sha256
        (base32
         "19abibn6jw20mzi1ln4n9jjvpdka8ygm4m439hplyrdfqbvgm01r"))))
    (build-system python-build-system)
    (arguments
     '(#:phases (modify-phases %standard-phases
                  (replace 'check
                    (lambda _
                      (invoke "python" "run.py" "tests"))))))
    (home-page "https://github.com/wbond/asn1crypto")
    (synopsis "ASN.1 parser and serializer in Python")
    (description "asn1crypto is an ASN.1 parser and serializer with definitions
for private keys, public keys, certificates, CRL, OCSP, CMS, PKCS#3, PKCS#7,
PKCS#8, PKCS#12, PKCS#5, X.509 and TSP.")
    (license license:expat)))

(define-public python-pynacl
  (package
    (name "python-pynacl")
    (version "1.4.0")
    (source
     (origin
       (method url-fetch)
       (uri (pypi-uri "PyNaCl" version))
       (modules '((guix build utils)))
       (snippet
        '(begin
           ;; Remove spurious dependency on python-wheel, can be removed
           ;; for 1.5.
           (substitute* "setup.py"
             (("\"wheel\"") ""))
           ;; Remove bundled libsodium.
           (delete-file-recursively "src/libsodium")))
       (sha256
        (base32
         "01b56hxrbif3hx8l6rwz5kljrgvlbj7shmmd2rjh0hn7974a5sal"))))
    (build-system python-build-system)
    (arguments
     `(#:phases
       (modify-phases %standard-phases
         (add-before 'build 'use-system-sodium
           (lambda _
             (setenv "SODIUM_INSTALL" "system")))
         (replace 'check
           (lambda _
             (invoke "pytest" "-vv"))))))
    (native-inputs
     (list python-hypothesis python-pytest))
    (propagated-inputs
     (list python-cffi python-six libsodium))
    (home-page "https://github.com/pyca/pynacl/")
    (synopsis "Python bindings to libsodium")
    (description
     "PyNaCl is a Python binding to libsodium, which is a fork of the
Networking and Cryptography library.  These libraries have a stated goal
of improving usability, security and speed.")
    (license license:asl2.0)))

(define-public python-blurhash
  (package
    (name "python-blurhash")
    (version "1.1.4")
    (source
      (origin
        ;; Tests not included in pypi release and releases not tagged in git repo.
        (method git-fetch)
        (uri (git-reference
               (url "https://github.com/halcy/blurhash-python")
               (commit "22e081ef1c24da1bb5c5eaa2c1d6649724deaef8")))
        (file-name (git-file-name name version))
        (sha256
         (base32
          "1qq6mhydlp7q3na4kmaq3871h43wh3pyfyxr4b79bia73wjdylxf"))))
    (build-system python-build-system)
    (arguments
     '(#:phases
       (modify-phases %standard-phases
         (replace 'check
           (lambda _
             (delete-file "setup.cfg")
             (invoke "pytest"))))))
    (native-inputs
     (list python-numpy python-pillow python-pytest))
    (home-page "https://github.com/halcy/blurhash-python")
    (synopsis
     "Pure-Python implementation of the blurhash algorithm")
    (description
     "Pure-Python implementation of the blurhash algorithm.")
    (license license:expat)))

(define-public python-ecpy
  (package
    (name "python-ecpy")
    (version "0.10.0")
    (source
      (origin
        (method url-fetch)
        (uri (pypi-uri "ECPy" version))
        (sha256
          (base32
            "1gc3i5s93zq6x1nkaxkq1dvmsc12vmrw0hns9f5s1hcb78ni52c8"))))
    (build-system python-build-system)
    (propagated-inputs
     (list python-future))
    (home-page "https://github.com/ubinity/ECPy")
    (synopsis "Pure Python Elliptic Curve Library")
    (description "This package provides a Elliptic Curve Library in pure
Python.")
    (license license:asl2.0)))

(define-public python-josepy
  (package
    (name "python-josepy")
    (version "1.1.0")
    (source (origin
              (method url-fetch)
              (uri (pypi-uri "josepy" version))
              (sha256
               (base32
                "11khz8malzrv375b27jjkv66z6z6khdx1v5mkkr4vq16gp3n4p7v"))))
    (build-system python-build-system)
    (arguments
     ;; The tests require flake8 >= 3.5, which is not yet packaged.
     '(#:tests? #f))
    (propagated-inputs
     (list python-cryptography python-pyopenssl python-six))
;; TODO Enable when we have flake8 >= 3.5.
;    (native-inputs
;     `(("python-coverage" ,python-coverage)
;       ("python-flake8" ,python-flake8)
;       ("python-isort" ,python-isort)
;       ("python-mock" ,python-mock)
;       ("python-pytest" ,python-pytest)
;       ("python-pytest-cov" ,python-pytest-cov)
;       ("python-pytest-cache" ,python-pytest-cache)
;       ("python-pytest-flake8" ,python-pytest-flake8)))
    (home-page "https://github.com/certbot/josepy")
    (synopsis "JOSE protocol implementation in Python")
    (description "This package provides a Python implementation of the JOSE
protocol (Javascript Object Signing and Encryption).")
    (license license:asl2.0)))

(define pycryptodome-unbundle-tomcrypt-snippet
  #~(begin
      ;; Unbundle libtomcrypt.
      (delete-file-recursively "src/libtom")
      (substitute* "src/DES.c"
        (("#include \"libtom/tomcrypt_des.c\"")
         "#include <tomcrypt.h>"))
      (substitute* "setup.py"
        (("include_dirs=\\['src/', 'src/libtom/'\\]")
         ;; FIXME: why does '-ltomcrypt' need to be added
         ;; manually, even when 'tomcrypt' is added to 'libraries'?
         ;; This behaviour is not documented at
         ;; <https://docs.python.org/3/extending/building.html>.
         "include_dirs=['src/'], libraries=['tomcrypt', 'tommath'],
 extra_link_args=['-ltomcrypt', '-ltommath']"))))

(define-public python-pycryptodome
  (package
    (name "python-pycryptodome")
    (version "3.11.0")
    (source
     (origin
       (method url-fetch)
       (uri (pypi-uri "pycryptodome" version))
       (sha256
        (base32
         "1l3a80z3lxcj1q0hzj1d3plavy2d51y4vzcd85zj0zm7yyxrd022"))
       (modules '((guix build utils)))
       (snippet pycryptodome-unbundle-tomcrypt-snippet)))
    (build-system python-build-system)
    (inputs
     (list libtomcrypt libtommath))
    (home-page "https://www.pycryptodome.org")
    (synopsis "Low-level cryptographic Python library")
    (description
     "PyCryptodome is a self-contained Python package of low-level
cryptographic primitives.  It's not a wrapper to a separate C library like
OpenSSL.  To the largest possible extent, algorithms are implemented in pure
Python.  Only the pieces that are extremely critical to performance (e.g.,
block ciphers) are implemented as C extensions.

You are expected to have a solid understanding of cryptography and security
engineering to successfully use these primitives.  You must also be able to
recognize that some are obsolete (e.g., TDES) or even insecure (RC4).

It provides many enhancements over the last release of PyCrypto (2.6.1):

@itemize
@item Authenticated encryption modes (GCM, CCM, EAX, SIV, OCB)
@item Accelerated AES on Intel platforms via AES-NI
@item First-class support for PyPy
@item Elliptic curves cryptography (NIST P-256 curve only)
@item Better and more compact API (nonce and iv attributes for ciphers,
automatic generation of random nonces and IVs, simplified CTR cipher mode, and
more)
@item SHA-3 (including SHAKE XOFs) and BLAKE2 hash algorithms
@item Salsa20 and ChaCha20 stream ciphers
@item scrypt and HKDF
@item Deterministic (EC)DSA
@item Password-protected PKCS#8 key containers
@item Shamir’s Secret Sharing scheme
@item Random numbers get sourced directly from the OS (and not from a CSPRNG
in userspace)
@item Cleaner RSA and DSA key generation (largely based on FIPS 186-4)
@item Major clean-ups and simplification of the code base
@end itemize

This package provides drop-in compatibility with PyCrypto.  It is one of two
PyCryptodome variants, the other being python-pycryptodomex.")
    (license (list license:bsd-2
                   license:public-domain)))) ; code inherited from PyCrypto

(define-public python-pycryptodomex
  (package (inherit python-pycryptodome)
    (name "python-pycryptodomex")
    (version (package-version python-pycryptodome))
    (source
     (origin
       (method url-fetch)
       (uri (pypi-uri "pycryptodomex" version))
       (sha256
        (base32 "0vcd65ylri2a4pdqcc1897jasj7wfmqklj8x3pdynmdvark3d603"))
       (modules '((guix build utils)))
       (snippet pycryptodome-unbundle-tomcrypt-snippet)))
    (description
     "PyCryptodome is a self-contained Python package of low-level
cryptographic primitives.  It's not a wrapper to a separate C library like
OpenSSL.  To the largest possible extent, algorithms are implemented in pure
Python.  Only the pieces that are extremely critical to performance (e.g.,
block ciphers) are implemented as C extensions.

You are expected to have a solid understanding of cryptography and security
engineering to successfully use these primitives.  You must also be able to
recognize that some are obsolete (e.g., TDES) or even insecure (RC4).

It provides many enhancements over the last release of PyCrypto (2.6.1):

@itemize
@item Authenticated encryption modes (GCM, CCM, EAX, SIV, OCB)
@item Accelerated AES on Intel platforms via AES-NI
@item First-class support for PyPy
@item Elliptic curves cryptography (NIST P-256 curve only)
@item Better and more compact API (nonce and iv attributes for ciphers,
automatic generation of random nonces and IVs, simplified CTR cipher mode, and
more)
@item SHA-3 (including SHAKE XOFs) and BLAKE2 hash algorithms
@item Salsa20 and ChaCha20 stream ciphers
@item scrypt and HKDF
@item Deterministic (EC)DSA
@item Password-protected PKCS#8 key containers
@item Shamir’s Secret Sharing scheme
@item Random numbers get sourced directly from the OS (and not from a CSPRNG
in userspace)
@item Cleaner RSA and DSA key generation (largely based on FIPS 186-4)
@item Major clean-ups and simplification of the code base
@end itemize

PyCryptodomex is the stand-alone version of PyCryptodome that no longer
provides drop-in compatibility with PyCrypto.")))

(define-public python-m2crypto
  (package
    (name "python-m2crypto")
    (version "0.35.2")
    (source
     (origin
       (method url-fetch)
       (uri (pypi-uri "M2Crypto" version))
       (sha256
        (base32 "09yirf3w77w6f49q6nxhrjm9c3a4y9s30s1k09chqrw8zdgx8sjc"))))
    (build-system python-build-system)
    (arguments
     `(;; FIXME: Tests start failing with time due to date checks in TLS
       ;; certificates.
       #:tests? #f))
    (inputs (list openssl))
    (native-inputs (list swig))
    (home-page "https://gitlab.com/m2crypto/m2crypto")
    (synopsis "Python crypto and TLS toolkit")
    (description "@code{M2Crypto} is a complete Python wrapper for OpenSSL
featuring RSA, DSA, DH, EC, HMACs, message digests, symmetric ciphers
(including AES); TLS functionality to implement clients and servers; HTTPS
extensions to Python's httplib, urllib, and xmlrpclib; unforgeable HMAC'ing
AuthCookies for web session management; FTP/TLS client and server; S/MIME;
M2Crypto can also be used to provide TLS for Twisted.  Smartcards supported
through the Engine interface.")
    (license license:expat)))

(define-public python-pykeepass
  (package
    (name "python-pykeepass")
    (version "3.2.1")
    (source
     (origin
       (method git-fetch)
       ;; Source tarball on PyPI doesn't include tests.
       (uri (git-reference
             (url "https://github.com/libkeepass/pykeepass")
             (commit version)))
       (file-name (git-file-name name version))
       (sha256
        (base32 "1symxf4ahylynihnp9z4z3lh2vy65ipvg8s4hjrnn936hcaaxghk"))))
    (build-system python-build-system)
    (arguments
     `(#:phases
       (modify-phases %standard-phases
         (add-after 'unpack 'make-kdbx-writable
           ;; Tests have to write to the .kdbx files in the test directory.
           (lambda _
             (with-directory-excursion "tests"
               (for-each make-file-writable (find-files "."))
               #t)))
         (add-before 'build 'patch-requirements
           (lambda _
             ;; Update requirements from dependency==version
             ;; to dependency>=version.
             (substitute* "setup.py"
               (("==") ">="))
             #t)))))
    (propagated-inputs
     (list python-argon2-cffi
           python-construct
           python-dateutil
           python-future
           python-lxml
           python-pycryptodomex))
    (home-page "https://github.com/libkeepass/pykeepass")
    (synopsis "Python library to interact with keepass databases")
    (description
     "This library allows you to write entries to a KeePass database.  It
supports KDBX3 and KDBX4.")
    ;; There are no copyright headers in the source code.  The LICENSE file
    ;; indicates GPL3.
    (license license:gpl3+)))

(define-public python-pylibscrypt
  (package
    (name "python-pylibscrypt")
    (version "1.7.1")
    (source
     (origin
       (method url-fetch)
       (uri (pypi-uri "pylibscrypt" version))
       (sha256
        (base32
         "1b3rgzl6dbzs08vhv41b6y4n5189wv7lr27acxn104hs45745abs"))))
    (build-system python-build-system)
    (arguments
     `(#:phases
       (modify-phases %standard-phases
         (add-before 'build 'hard-code-path-to-libscrypt
           (lambda* (#:key inputs #:allow-other-keys)
             (let ((libscrypt (assoc-ref inputs "libscrypt")))
               (substitute* "pylibscrypt/pylibscrypt.py"
                 (("find_library\\('scrypt'\\)")
                  (string-append "'" libscrypt "/lib/libscrypt.so'")))
               #t))))
       ;; The library can use various scrypt implementations and tests all of
       ;; them.  Since we only provide a single implementation, most tests
       ;; fail.  Simply skip them.
       #:tests? #f))
    ;; FIXME: Using "libscrypt" is the second best choice.  The best one
    ;; requires "hashlib.scrypt", provided by Python 3.6+ built with OpenSSL
    ;; 1.1+.  Use that as soon as Guix provides it.
    (inputs
     (list libscrypt))
    (home-page "https://github.com/jvarho/pylibscrypt")
    (synopsis "Scrypt for Python")
    (description "There are a lot of different scrypt modules for Python, but
none of them have everything that I'd like, so here's one more.  It uses
@code{libscrypt}.")
    (license license:isc)))

(define-public python-libnacl
  (package
    (name "python-libnacl")
    (version "1.7.2")
    (source
     (origin
       (method url-fetch)
       (uri (pypi-uri "libnacl" version))
       (sha256
        (base32
         "0srx7i264v4dq9and8y6gpzzhrg8jpxs5iy9ggw4plimfj0rjfdm"))))
    (build-system python-build-system)
    (arguments
     `(#:phases
       (modify-phases %standard-phases
         (add-after 'unpack 'locate-libsodium
           (lambda* (#:key inputs #:allow-other-keys)
             (substitute* "libnacl/__init__.py"
               (("/usr/local/lib/libsodium.so")
                (search-input-file inputs "/lib/libsodium.so"))))))))
    (native-inputs
     (list python-pyhamcrest))
    (inputs
     (list libsodium))
    (home-page "https://libnacl.readthedocs.org/")
    (synopsis "Python bindings for libsodium based on ctypes")
    (description "@code{libnacl} is used to gain direct access to the
functions exposed by @code{NaCl} library via @code{libsodium}.  It has
been constructed to maintain extensive documentation on how to use
@code{NaCl} as well as being completely portable.")
    (license license:asl2.0)))

(define-public python-pyotp
  (package
    (name "python-pyotp")
    (version "2.4.1")
    (source
     (origin
       (method url-fetch)
       (uri (pypi-uri "pyotp" version))
       (sha256
        (base32 "0jsqfmx9i7j8z81r4zazv76xzy1fcq8v9s2r4kvx7ajfndq3z2h3"))))
    (build-system python-build-system)
    (home-page "https://github.com/pyauth/pyotp")
    (synopsis "Python One Time Password Library")
    (description
     "PyOTP is a Python library for generating and verifying one-time
passwords.  It can be used to implement two-factor (2FA) or multi-factor
(MFA) authentication methods in web applications and in other systems that
require users to log in.")
    (license license:expat)))

(define-public python-scrypt
  (package
    (name "python-scrypt")
    (version "0.8.7")
    (source
     (origin
       (method url-fetch)
       (uri (pypi-uri "scrypt" version))
       (sha256
        (base32
         "0hjk71k3mgnl8siikm9lii9im8kv0rb7inkjzx78rnancra48xxr"))))
    (build-system python-build-system)
    (inputs
     (list openssl))
    (home-page "https://bitbucket.org/mhallin/py-scrypt")
    (synopsis "Bindings for the scrypt key derivation function library")
    (description "This is a set of Python bindings for the scrypt key
derivation function.")
    (license license:bsd-2)))

(define-public python-service-identity
  (package
    (name "python-service-identity")
    (version "18.1.0")
    (source
     (origin
       (method url-fetch)
       (uri (pypi-uri "service_identity" version))
       (sha256
        (base32
         "0b9f5qiqjy8ralzgwjgkhx82h6h8sa7532psmb8mkd65md5aan08"))))
    (build-system python-build-system)
    (propagated-inputs
     (list python-attrs python-pyasn1 python-pyasn1-modules
           python-pyopenssl))
    (home-page "https://service-identity.readthedocs.io/")
    (synopsis "Service identity verification for PyOpenSSL")
    (description
     "@code{service_identity} aspires to give you all the tools you need
for verifying whether a certificate is valid for the intended purposes.
In the simplest case, this means host name verification.  However,
service_identity implements RFC 6125 fully and plans to add other
relevant RFCs too.")
    (license license:expat)))

(define-public python-hkdf
  (package
    (name "python-hkdf")
    (version "0.0.3")
    (source
      (origin
        (method url-fetch)
        (uri (pypi-uri "hkdf" version))
        (sha256
         (base32
          "1jhxk5vhxmxxjp3zj526ry521v9inzzl8jqaaf0ma65w6k332ak2"))))
    (build-system python-build-system)
    (native-inputs
     (list python-nose))
    (home-page "https://github.com/casebeer/python-hkdf")
    (synopsis "HMAC-based Extract-and-Expand Key Derivation Function (HKDF)")
    (description "This package provides a Python implementation of the HMAC Key
Derivation function (HKDF) defined in RFC 5869.")
    (license license:bsd-2)))

(define-public python-spake2
  (package
    (name "python-spake2")
    (version "0.8")
    (source
      (origin
        (method url-fetch)
        (uri (pypi-uri "spake2" version))
        (sha256
         (base32
          "1x16r7lrbklvfzbacb66qv9iiih6liq1y612dqh2chgf555n2yn1"))))
    (build-system python-build-system)
    (propagated-inputs
     (list python-hkdf))
    (home-page "https://github.com/warner/python-spake2")
    (synopsis "SPAKE2 password-authenticated key exchange in Python")
    (description "This package provides a Python implementation of the SPAKE2
Password-Authenticated Key Exchange algorithm.")
    (license license:expat)))

(define-public python-txtorcon
  (package
    (name "python-txtorcon")
    (version "19.0.0")
    (source
      (origin
        (method url-fetch)
        (uri (pypi-uri "txtorcon" version))
        (sha256
         (base32
          "0fxzhsc62bhmr730vj9pzallmw56gz6iykvl28a5agrycm0bfc9p"))))
    (build-system python-build-system)
    (arguments
      ;; The tests fail immediately due to a missing file. Reported upstream:
      ;; <https://github.com/meejah/txtorcon/issues/330>
     `(#:tests? #f))
    (propagated-inputs
     (list python-automat
           python-idna
           python-incremental
           python-service-identity
           python-twisted
           python-zope-interface))
    (home-page "https://github.com/meejah/txtorcon")
    (synopsis "Twisted-based Tor controller client")
    (description "This package provides a Twisted-based Tor controller client,
with state-tracking and configuration abstractions.")
    (license license:expat)))

(define-public python-keyutils
  (package
    (name "python-keyutils")
    (version "0.6")
    (source
     (origin
       (method url-fetch)
       (uri (pypi-uri "keyutils" version))
       (sha256
        (base32
         "0lipygpzhwzzsq2k5imb1jgkmj8y4khxdwhzadjs3bd56g6bmkx9"))))
    (build-system python-build-system)
    (native-inputs
     (list python-pytest python-pytest-runner))
    (inputs
     (list keyutils))
    (arguments
     '(#:tests? #f))
    (home-page "https://github.com/sassoftware/python-keyutils")
    (synopsis "Python bindings for keyutils")
    (description
     "This is a set of python bindings for keyutils, a key management suite
that leverages the infrastructure provided by the Linux kernel for safely
storing and retrieving sensitive information in your programs.")
    (license license:asl2.0)))

(define-public python-mcuboot-imgtool
  (package
    (name "python-mcuboot-imgtool")
    (version "1.4.0")
    (source
     (origin
       (method git-fetch)
       (uri (git-reference
             (url "https://github.com/JuulLabs-OSS/mcuboot")
             (commit (string-append "v" version))))
       (file-name (git-file-name name version))
       (sha256
        (base32
         "1m1csyvzq4jx81zg635ssy1n7sc0z539z0myh872ll3nwqx7wa0q"))))
    (build-system python-build-system)
    (arguments
     `(#:phases
       (modify-phases %standard-phases
         (add-after 'unpack 'fix-broken-test
           (lambda _
             (substitute* "scripts/imgtool/keys/ed25519_test.py"
               (("raw_sign") "sign_digest"))
             #t))
         (add-before 'build 'change-directory
           (lambda _
             (chdir "scripts")
             #t)))))
    (propagated-inputs
     (list python-click python-intelhex python-cryptography))
    (home-page "https://mcuboot.com")
    (synopsis "Tool to securely sign firmware images for booting by MCUboot")
    (description "MCUboot is a secure bootloader for 32-bit MCUs.  This
package provides a tool to securely sign firmware images for booting by
MCUboot.")
    (license license:expat)))

(define-public python-ntlm-auth
  (package
    (name "python-ntlm-auth")
    (version "1.4.0")
    (source
     (origin
       (method url-fetch)
       (uri (pypi-uri "ntlm-auth" version))
       (sha256
        (base32
         "16mavidki4ma5ip8srqalr19gz4f5yn3cnmmgps1fmgfr24j63rm"))))
    (build-system python-build-system)
    (propagated-inputs
     (list python-cryptography))
    (home-page "https://github.com/jborean93/ntlm-auth")
    (synopsis
     "Calculates NTLM Authentication codes")
    (description
     "This library handles the low-level details of NTLM authentication for
use in authenticating with a service that uses NTLM.  It will create and parse
the 3 different message types in the order required and produce a base64
encoded value that can be attached to the HTTP header.

The goal of this library is to offer full NTLM support including signing and
sealing of messages as well as supporting MIC for message integrity and the
ability to customise and set limits on the messages sent.  Please see Features
and Backlog for a list of what is and is not currently supported.")
    (license license:expat)))

(define-public python-secretstorage
  (package
    (name "python-secretstorage")
    (version "3.3.1")
    (source
      (origin
        (method url-fetch)
        (uri (pypi-uri "SecretStorage" version))
        (sha256
         (base32
          "15ginv4gzxrx77n7517xnvf2jcpqc6ran12s951hc85zlr8nqrpx"))))
    (build-system python-build-system)
    (arguments
     '(#:tests? #f)) ; Tests require a running dbus service.
    (propagated-inputs
     (list python-cryptography python-jeepney))
    (home-page "https://github.com/mitya57/secretstorage")
    (synopsis "Python bindings to FreeDesktop.org Secret Service API")
    (description
     "@code{python-secretstorage} provides a way for securely storing passwords
and other secrets.  It uses D-Bus Secret Service API that is supported by GNOME
Keyring (since version 2.30) and KSecretsService.  SecretStorage supports most
of the functions provided by Secret Service, including creating and deleting
items and collections, editing items, locking and unlocking collections
(asynchronous unlocking is also supported).")
    (license license:bsd-3)))

(define-public python-trustme
  (package
    (name "python-trustme")
    (version "0.6.0")
    (source
     (origin
       (method url-fetch)
       (uri (pypi-uri "trustme" version))
       (sha256
        (base32 "0v3vr5z6apnfmklf07m45kv5kaqvm6hxrkaqywch57bjd2siiywx"))))
    (build-system python-build-system)
    (arguments
     `(#:phases
       (modify-phases %standard-phases
         (replace 'check
           (lambda* (#:key inputs outputs #:allow-other-keys)
             (add-installed-pythonpath inputs outputs)
             (invoke "pytest" "-vv"))))))
    (native-inputs
     (list python-more-itertools
           python-pyopenssl
           python-pytest
           python-pytest-cov
           python-service-identity
           python-zipp))
    (propagated-inputs
     (list python-cryptography))
    (home-page "https://github.com/python-trio/trustme")
    (synopsis "Fake a certificate authority for tests")
    (description
     "@code{trustme} is a tiny Python package that does one thing: it gives you
a fake certificate authority (CA) that you can use to generate fake TLS certs to
use in your tests.")
    ;; Either license applies.
    (license (list license:expat license:asl2.0))))

(define-public python-certipy
  (package
    (name "python-certipy")
    (version "0.1.3")
    (source
      (origin
        (method url-fetch)
        (uri (pypi-uri "certipy" version))
        (sha256
         (base32
          "0n980gqpzh0fm58h3i4mi2i10wgj606lscm1r5sk60vbf6vh8mv9"))))
    (build-system python-build-system)
    (propagated-inputs
     (list python-pyopenssl))
    (native-inputs
     (list python-pytest))
    (home-page "https://github.com/LLNL/certipy")
    (synopsis "Utility to create and sign CAs and certificates")
    (description
     "Certipy was made to simplify the certificate creation process.  To that
end, certipy exposes methods for creating and managing certificate authorities,
certificates, signing and building trust bundles.")
    (license license:bsd-3)))

(define-public python-jeepney
  (package
    (name "python-jeepney")
    (version "0.6.0")
    (source
      (origin
        (method url-fetch)
        (uri (pypi-uri "jeepney" version))
        (sha256
         (base32 "0mw6ch5s4czpmsiwqwhcidgk27858pl8vlvb7acrxjkm4ribcnbx"))))
    (build-system python-build-system)
    (native-inputs
     (list python-testpath python-tornado python-trio python-pytest
           python-pytest-trio))
    (home-page "https://gitlab.com/takluyver/jeepney")
    (synopsis "Low-level, pure Python DBus protocol wrapper")
    (description
     "This is a low-level, pure Python DBus protocol client.  It has an
I/O-free core, and integration modules for different event loops.")
    (license license:expat)))

(define-public python-argon2-cffi
  (package
    (name "python-argon2-cffi")
    (version "20.1.0")
    (source
      (origin
        (method url-fetch)
        (uri (pypi-uri "argon2-cffi" version))
        (sha256
         (base32
          "0zgr4mnnm0p4i99023safb0qb8cgvl202nly1rvylk2b7qnrn0nq"))
        (modules '((guix build utils)))
        (snippet '(begin (delete-file-recursively "extras") #t))))
    (build-system python-build-system)
    (arguments
     '(#:phases
       (modify-phases %standard-phases
         (replace 'build
           (lambda _
             (setenv "ARGON2_CFFI_USE_SYSTEM" "1")
             (invoke "python" "setup.py" "build")))
         (replace 'check
           (lambda* (#:key inputs outputs #:allow-other-keys)
             (add-installed-pythonpath inputs outputs)
             (invoke "pytest")
             (invoke "python" "-m" "argon2" "--help")
             ;; see tox.ini
             (invoke "python" "-m" "argon2" "-n" "1" "-t" "1" "-m" "8" "-p" "1"))))))
    (propagated-inputs
     (list python-cffi python-six))
    (inputs (list argon2))
    (native-inputs
     (list python-hypothesis python-pytest))
    (home-page "https://argon2-cffi.readthedocs.io/")
    (synopsis "Secure Password Hashes for Python")
    (description
     "Argon2 is a secure password hashing algorithm.  It is designed to have
both a configurable runtime as well as memory consumption.  This means that you
can decide how long it takes to hash a password and how much memory is required.")
    (license license:expat)))

(define-public python-privy
  (package
    (name "python-privy")
    (version "6.0.0")
    (source
      (origin
        (method git-fetch)
        (uri (git-reference
               ;; Releases are untagged
               (url "https://github.com/ofek/privy")
               (commit "2838db3df239797c71bddacc48a4c49a83f35747")))
        (file-name (git-file-name name version))
        (sha256
         (base32
          "1m32dh5fqc8cy7jyf1z5fs6zvmdkbq5fi98hr609gbl7s0l0y0i9"))))
    (build-system python-build-system)
    (arguments
     '(#:phases
       (modify-phases %standard-phases
         (replace 'check
           (lambda _
             (invoke "python" "-m" "pytest"))))))
    (native-inputs
     (list python-pytest))
    (propagated-inputs
     (list python-argon2-cffi python-cryptography))
    (home-page "https://www.dropbox.com/developers")
    (synopsis "Library to password-protect your data")
    (description
     "Privy is a small and fast utility for password-protecting secret
data such as API keys, cryptocurrency wallets, or seeds for digital
signatures.")
    (license (list license:expat license:asl2.0)))) ; dual licensed

(define-public python-pgpy
  (package
    (name "python-pgpy")
    (version "0.5.3")
    (source
      (origin
        (method url-fetch)
        (uri (pypi-uri "PGPy" version))
        (sha256
         (base32 "11rrq15gmn6qbahli7czflfcngjl7zyybjlvk732my6axnf2d754"))))
    (build-system python-build-system)
    (arguments
     `(#:phases
       (modify-phases %standard-phases
         (replace 'check
           (lambda* (#:key tests? #:allow-other-keys)
             (when tests?
               (invoke "pytest")))))))
    (native-inputs
     (list python-pytest
           python-wheel))
    (propagated-inputs (list python-cryptography python-pyasn1
                             python-singledispatch python-six))
    (home-page "https://github.com/SecurityInnovation/PGPy")
    (synopsis "Python implementation of OpenPGP")
    (description
     "Currently, PGPy can load keys and signatures of all kinds in both ASCII
armored and binary formats.

It can create and verify RSA, DSA, and ECDSA signatures, at the moment.  It
can also encrypt and decrypt messages using RSA and ECDH.")
    (license license:bsd-3)))

(define-public python-pyu2f
  (package
    (name "python-pyu2f")
    (version "0.1.5")
    (source
     (origin
       (method url-fetch)
       (uri (pypi-uri "pyu2f" version))
       (sha256
        (base32 "0srhzdbgdsqwpcw7awqm19yg3xbabqckfvrp8rbpvz2232hs7jm3"))))
    (build-system python-build-system)
    (arguments '(#:tests? #f))          ;none included
    (propagated-inputs (list python-six))
    (native-inputs
     (list python-mock
           python-pyfakefs
           python-pytest
           python-unittest2))
    (home-page "https://github.com/google/pyu2f/")
    (synopsis "U2F host library for interacting with a U2F device over USB")
    (description
     "Pyu2f is a Python-based U2F host library.  It provides functionality for
interacting with a U2F device over USB.")
    (license license:asl2.0)))

(define-public python-sop
  (package
    (name "python-sop")
    (version "0.2.0")
    (source
      (origin
        (method url-fetch)
        (uri (pypi-uri "sop" version))
        (sha256
         (base32
          "0gljyjsdn6hdmwlwwb5g5s0c031p6izamvfxp0d39x60af8k5jyf"))))
    (build-system python-build-system)
    (arguments
     '(#:tests? #f)) ; There are no tests, and unittest throws an error trying
                     ; to find some:
                     ;     TypeError: don't know how to make test from: 0.2.0
    (home-page "https://gitlab.com/dkg/python-sop")
    (synopsis "Stateless OpenPGP Command-Line Interface")
    (description
     "The Stateless OpenPGP Command-Line Interface (or sop) is a
specification that encourages OpenPGP implementors to provide a common,
relatively simple command-line API for purposes of object security.

This Python module helps implementers build such a CLI from any implementation
accessible to the Python interpreter.

It does not provide such an implementation itself -- this is just the
scaffolding for the command line, which should make it relatively easy to
supply a handful of python functions as methods to a class.")
    (license license:expat))) ; MIT license<|MERGE_RESOLUTION|>--- conflicted
+++ resolved
@@ -459,8 +459,6 @@
 (define-public python-cryptography
   (package
     (name "python-cryptography")
-<<<<<<< HEAD
-=======
     (version "3.3.1")
     (source
      (origin
@@ -505,7 +503,6 @@
 (define-public python-cryptography-next
   (package
     (inherit python-cryptography)
->>>>>>> 0c529920
     (version "36.0.1")
     (source
      (origin
@@ -714,23 +711,6 @@
     (properties `((python2-variant . ,(delay python2-pyopenssl))))
     (license license:asl2.0)))
 
-<<<<<<< HEAD
-(define-public python2-pyopenssl
-  (let ((base (package-with-python2 (strip-python2-variant python-pyopenssl))))
-    (package
-      (inherit base)
-      (version "21.0.0")
-      (source
-       (origin
-         (method url-fetch)
-         (uri (pypi-uri "pyOpenSSL" version))
-         (patches (search-patches "python2-pyopenssl-openssl-compat.patch"))
-         (sha256
-          (base32
-           "1cqcc20fwl521z3fxsc1c98gbnhb14q55vrvjfp6bn6h8rg8qbay")))))))
-
-=======
->>>>>>> 0c529920
 (define-public python-ed25519
   (package
     (name "python-ed25519")
