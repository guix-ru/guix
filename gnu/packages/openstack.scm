--- conflicted
+++ resolved
@@ -269,15 +269,9 @@
      ;; when building the package. Skip the tests for now.
      `(#:tests? #f))
     (propagated-inputs
-<<<<<<< HEAD
-     (list python-stestr))
-    (native-inputs
-     (list python-pbr python-testtools python-babel python-testrepository))
-=======
-     (list python-babel python-subunit python-testrepository python-testtools))
+     (list python-babel python-stestr python-testrepository python-testtools))
     (native-inputs
      (list python-pbr))
->>>>>>> 6ba510d7
     (home-page "https://www.openstack.org/")
     (synopsis "Testr wrapper to provide functionality for OpenStack projects")
     (description
