;;; GNU Guix --- Functional package management for GNU
;;; Copyright © 2017, 2018, 2019 Jan Nieuwenhuizen <janneke@gnu.org>
;;; Copyright © 2017, 2018 Efraim Flashner <efraim@flashner.co.il>
;;; Copyright © 2018 Tobias Geerinckx-Rice <me@tobias.gr>
;;;
;;; This file is part of GNU Guix.
;;;
;;; GNU Guix is free software; you can redistribute it and/or modify it
;;; under the terms of the GNU General Public License as published by
;;; the Free Software Foundation; either version 3 of the License, or (at
;;; your option) any later version.
;;;
;;; GNU Guix is distributed in the hope that it will be useful, but
;;; WITHOUT ANY WARRANTY; without even the implied warranty of
;;; MERCHANTABILITY or FITNESS FOR A PARTICULAR PURPOSE.  See the
;;; GNU General Public License for more details.
;;;
;;; You should have received a copy of the GNU General Public License
;;; along with GNU Guix.  If not, see <http://www.gnu.org/licenses/>.

(define-module (gnu packages mes)
  #:use-module (gnu packages)
  #:use-module (gnu packages base)
  #:use-module (gnu packages cross-base)
  #:use-module (gnu packages gcc)
  #:use-module (gnu packages graphviz)
  #:use-module (gnu packages guile)
  #:use-module (gnu packages man)
  #:use-module (gnu packages package-management)
  #:use-module (gnu packages perl)
  #:use-module (gnu packages pkg-config)
  #:use-module (gnu packages texinfo)
  #:use-module (guix build-system gnu)
  #:use-module (guix download)
  #:use-module (guix git-download)
  #:use-module (guix licenses)
  #:use-module (guix packages))

(define-public nyacc-0.86
  (package
    (name "nyacc")
    (version "0.86.0")
    (source (origin
              (method url-fetch)
              (uri (string-append "mirror://savannah/nyacc/"
                                  name "-" version ".tar.gz"))
              (patches (search-patches "nyacc-binary-literals.patch"))
              (sha256
               (base32
                "0lkd9lyspvhxlfs0496gsllwinh62jk9wij6gpadvx9gwz6yavd9"))))
    (build-system gnu-build-system)
    (native-inputs
     `(("guile" ,guile-2.2)))
    (synopsis "LALR(1) Parser Generator in Guile")
    (description
     "NYACC is an LALR(1) parser generator implemented in Guile.
The syntax and nomenclature should be considered not stable.  It comes with
extensive examples, including parsers for the Javascript and C99 languages.")
    (home-page "https://savannah.nongnu.org/projects/nyacc")
    (license (list gpl3+ lgpl3+))))

(define-public nyacc
  (package
    (inherit nyacc-0.86)
    (version "0.99.0")
    (source (origin
              (method url-fetch)
              (uri (string-append "mirror://savannah/nyacc/nyacc-"
                                  version ".tar.gz"))
              (sha256
               (base32
                "0hl5qxx19i4x1r0839sxm19ziqq65g4hy97yik81cc2yb9yvgyv3"))
              (modules '((guix build utils)))
              (snippet
               '(begin
                  (substitute* (find-files "." "^Makefile\\.in$")
                    (("^SITE_SCM_DIR =.*")
                     "SITE_SCM_DIR = \
@prefix@/share/guile/site/@GUILE_EFFECTIVE_VERSION@\n")
                    (("^SITE_SCM_GO_DIR =.*")
                     "SITE_SCM_GO_DIR = \
@prefix@/lib/guile/@GUILE_EFFECTIVE_VERSION@/site-ccache\n")
                    (("^INFODIR =.*")
                     "INFODIR = @prefix@/share/info\n")
                    (("^DOCDIR =.*")
                     "DOCDIR = @prefix@/share/doc/$(PACKAGE_TARNAME)\n"))
                  #t))))
    (native-inputs
     `(("pkg-config" ,pkg-config)))
    (inputs
     `(("guile" ,guile-2.2)))))

(define-public mes
  (package
    (name "mes")
    (version "0.20")
    (source (origin
              (method url-fetch)
              (uri (string-append "mirror://gnu/mes/"
                                  "mes-" version ".tar.gz"))
              (sha256
               (base32
                "04pajp8v31na34ls4730ig5f6miiplhdvkmsb9ls1b8bbmw2vb4n"))))
    (build-system gnu-build-system)
    (supported-systems '("i686-linux" "x86_64-linux"))
    (propagated-inputs
     `(("mescc-tools" ,mescc-tools)
       ("nyacc" ,nyacc)))
    (native-inputs
     `(("guile" ,guile-2.2)
       ,@(let ((target-system (or (%current-target-system)
                                  (%current-system))))
           (cond
            ((string-prefix? "x86_64-linux" target-system)
             ;; Use cross-compiler rather than #:system "i686-linux" to get
             ;; MesCC 64 bit .go files installed ready for use with Guile.
             `(("i686-linux-binutils" ,(cross-binutils "i686-unknown-linux-gnu"))
               ("i686-linux-gcc" ,(cross-gcc "i686-unknown-linux-gnu"))))
            (else
             '())))
       ("graphviz" ,graphviz)
       ("help2man" ,help2man)
       ("perl" ,perl)                 ; build-aux/gitlog-to-changelog
       ("texinfo" ,texinfo)))
    (arguments
     `(#:strip-binaries? #f))  ; binutil's strip b0rkes MesCC/M1/hex2 binaries
    (synopsis "Scheme interpreter and C compiler for full source bootstrapping")
    (description
     "GNU Mes--Maxwell Equations of Software--brings the Reduced Binary Seed
bootstrap to Guix and aims to help create full source bootstrapping for
GNU/Linux distributions.  It consists of a mutual self-hosting Scheme
interpreter in C and a Nyacc-based C compiler in Scheme and is compatible with
Guile.")
    (home-page "https://gnu.org/software/mes")
    (license gpl3+)))

(define-public mescc-tools
<<<<<<< HEAD
  (let ((commit "bb062b0da7bf2724ca40f9002b121579898d4ef7")
        (revision "0")
        (version "0.5.2"))
    (package
      (name "mescc-tools")
      (version (string-append version "-" revision "." (string-take commit 7)))
      (source (origin
                (method url-fetch)
                (uri (string-append
                      "https://git.savannah.nongnu.org/cgit/mescc-tools.git/snapshot/"
                      name "-" commit
                      ".tar.gz"))
                (sha256
                 (base32
                  "1h6j57wyf91i42b26f8msbv6451cw3nm4nmpl1fckp9c7vi8mwkh"))))
      (build-system gnu-build-system)
      (supported-systems '("i686-linux" "x86_64-linux"))
      (arguments
       `(#:make-flags (list (string-append "PREFIX=" (assoc-ref %outputs "out")))
         #:test-target "test"
         #:phases (modify-phases %standard-phases
                    (delete 'configure))))
      (synopsis "Tools for the full source bootstrapping process")
      (description
       "Mescc-tools is a collection of tools for use in a full source
=======
  (package
    (name "mescc-tools")
    (version "0.6.1")
    (source (origin
              (method url-fetch)
              (uri (string-append
                    "http://git.savannah.nongnu.org/cgit/mescc-tools.git/snapshot/"
                    name "-Release_" version
                    ".tar.gz"))
              (file-name (string-append name "-" version ".tar.gz"))
              (sha256
               (base32
                "06jpvq6xfjzn2al6b4rdwd3zv3h4cvilc4n9gqcnjr9cr6wjpw2n"))))
    (build-system gnu-build-system)
    (supported-systems '("i686-linux" "x86_64-linux"))
    (arguments
     `(#:make-flags (list (string-append "PREFIX=" (assoc-ref %outputs "out"))
                          "CC=gcc")
       #:test-target "test"
       #:phases (modify-phases %standard-phases
                  (delete 'configure))))
    (synopsis "Tools for the full source bootstrapping process")
    (description
     "Mescc-tools is a collection of tools for use in a full source
>>>>>>> 9e8e2520
bootstrapping process.  It consists of the M1 macro assembler, the hex2
linker, the blood-elf symbol table generator, the kaem shell, exec_enable and
get_machine.")
    (home-page "https://savannah.nongnu.org/projects/mescc-tools")
    (license gpl3+))))<|MERGE_RESOLUTION|>--- conflicted
+++ resolved
@@ -135,7 +135,6 @@
     (license gpl3+)))
 
 (define-public mescc-tools
-<<<<<<< HEAD
   (let ((commit "bb062b0da7bf2724ca40f9002b121579898d4ef7")
         (revision "0")
         (version "0.5.2"))
@@ -161,8 +160,15 @@
       (synopsis "Tools for the full source bootstrapping process")
       (description
        "Mescc-tools is a collection of tools for use in a full source
-=======
+bootstrapping process.  It consists of the M1 macro assembler, the hex2
+linker, the blood-elf symbol table generator, the kaem shell, exec_enable and
+get_machine.")
+    (home-page "https://savannah.nongnu.org/projects/mescc-tools")
+    (license gpl3+))))
+
+(define-public mescc-tools-0.6.1
   (package
+    (inherit mescc-tools)
     (name "mescc-tools")
     (version "0.6.1")
     (source (origin
@@ -174,21 +180,4 @@
               (file-name (string-append name "-" version ".tar.gz"))
               (sha256
                (base32
-                "06jpvq6xfjzn2al6b4rdwd3zv3h4cvilc4n9gqcnjr9cr6wjpw2n"))))
-    (build-system gnu-build-system)
-    (supported-systems '("i686-linux" "x86_64-linux"))
-    (arguments
-     `(#:make-flags (list (string-append "PREFIX=" (assoc-ref %outputs "out"))
-                          "CC=gcc")
-       #:test-target "test"
-       #:phases (modify-phases %standard-phases
-                  (delete 'configure))))
-    (synopsis "Tools for the full source bootstrapping process")
-    (description
-     "Mescc-tools is a collection of tools for use in a full source
->>>>>>> 9e8e2520
-bootstrapping process.  It consists of the M1 macro assembler, the hex2
-linker, the blood-elf symbol table generator, the kaem shell, exec_enable and
-get_machine.")
-    (home-page "https://savannah.nongnu.org/projects/mescc-tools")
-    (license gpl3+))))+                "06jpvq6xfjzn2al6b4rdwd3zv3h4cvilc4n9gqcnjr9cr6wjpw2n"))))))