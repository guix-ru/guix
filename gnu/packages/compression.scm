--- conflicted
+++ resolved
@@ -1408,12 +1408,7 @@
        (uri (string-append "https://github.com/facebook/zstd/releases/download/"
                            "v" version "/zstd-" version ".tar.gz"))
        (sha256
-<<<<<<< HEAD
         (base32 "14yj7309gsvg39rki4xqnd6w5idmqi0655v1fc0mk1m2kvhp9b19"))))
-=======
-        (base32 "05ckxap00qvc0j51d3ci38150cxsw82w7s9zgd5fgzspnzmp1vsr"))))
-    (replacement zstd-1.4.9)
->>>>>>> 65c46e79
     (build-system gnu-build-system)
     (outputs '("out"                    ;1.2MiB executables and documentation
                "lib"                    ;1.2MiB shared library and headers
@@ -1479,22 +1474,6 @@
                    license:public-domain ; zlibWrapper/examples/fitblk*
                    license:zlib))))      ; zlibWrapper/{gz*.c,gzguts.h}
 
-(define-public zstd-1.4.9
-  (package
-    (inherit zstd)
-    (name "zstd")
-    (version "1.4.9")
-    (source
-     (origin
-       (method url-fetch)
-       (uri (string-append "https://github.com/facebook/zstd/releases/download/"
-                           "v" version "/zstd-" version ".tar.gz"))
-       (sha256
-        (base32 "14yj7309gsvg39rki4xqnd6w5idmqi0655v1fc0mk1m2kvhp9b19"))))
-    (arguments
-     (substitute-keyword-arguments (package-arguments zstd)
-       ((#:tests? _ #t) #f)))))
-
 (define-public pzstd
   (package/inherit zstd
     (name "pzstd")
@@ -1756,26 +1735,8 @@
               (file-name (git-file-name name version))
               (sha256
                (base32
-<<<<<<< HEAD
                 "0i6bpa2b13z19alm6ig80364dnin1w28cvif18k6wkkb0w3dzp8y"))))
     (build-system cmake-build-system)
-=======
-                "0fbk9k7ryas2wh2ykwkvm1pbi40i88rfvc3dydh9xyd7w2jcki92"))))
-    (replacement zziplib/fixed)
-    (build-system gnu-build-system)
-    (arguments
-     `(#:phases (modify-phases %standard-phases
-                  (add-before 'check 'make-files-writable
-                    (lambda _
-                      (for-each make-file-writable
-                                (find-files "test" #:directories? #t))
-                      #t)))
-
-       ;; XXX: The default test target attempts to download external resources and
-       ;; fails without error: <https://github.com/gdraheim/zziplib/issues/53>.
-       ;; To prevent confusing log messages, just run a simple zip test that works.
-       #:test-target "check-readme"))
->>>>>>> 65c46e79
     (inputs
      `(("zlib" ,zlib)))
     (native-inputs `(("perl" ,perl)     ; for the documentation
@@ -1788,27 +1749,6 @@
     ;; zziplib is dual licensed under LGPL2.0+ and MPL1.1.  Some example source
     ;; files carry the Zlib license; see "docs/copying.html" for details.
     (license (list license:lgpl2.0+ license:mpl1.1))))
-
-(define-public zziplib/fixed
-  (package
-    (inherit zziplib)
-    (name "zziplib")
-    (version "0.13.72")
-    (home-page "https://github.com/gdraheim/zziplib")
-    (source (origin
-              (method git-fetch)
-              (uri (git-reference (url home-page)
-                                  (commit (string-append "v" version))))
-              (file-name (git-file-name name version))
-              (sha256
-               (base32
-                "0i6bpa2b13z19alm6ig80364dnin1w28cvif18k6wkkb0w3dzp8y"))))
-    (arguments `())
-    (native-inputs
-     `(("python" ,python)
-       ,@(alist-delete "python"
-                       (package-native-inputs zziplib))))
-    (build-system cmake-build-system)))
 
 (define-public libzip
   (package
