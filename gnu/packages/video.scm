;;; GNU Guix --- Functional package management for GNU
;;; Copyright © 2013, 2014, 2015, 2016 Andreas Enge <andreas@enge.fr>
;;; Copyright © 2014, 2015, 2016 David Thompson <davet@gnu.org>
;;; Copyright © 2014, 2015, 2016, 2018, 2020 Mark H Weaver <mhw@netris.org>
;;; Copyright © 2015 Taylan Ulrich Bayırlı/Kammer <taylanbayirli@gmail.com>
;;; Copyright © 2015, 2016, 2017, 2018, 2019, 2020, 2021 Efraim Flashner <efraim@flashner.co.il>
;;; Copyright © 2015, 2016 Andy Patterson <ajpatter@uwaterloo.ca>
;;; Copyright © 2015, 2018, 2019, 2020 Ricardo Wurmus <rekado@elephly.net>
;;; Copyright © 2015, 2016, 2017, 2018, 2019 Alex Vong <alexvong1995@gmail.com>
;;; Copyright © 2016, 2017 Alex Griffin <a@ajgrf.com>
;;; Copyright © 2016 Kei Kebreau <kkebreau@posteo.net>
;;; Copyright © 2016 Dmitry Nikolaev <cameltheman@gmail.com>
;;; Copyright © 2016, 2017 Nikita <nikita@n0.is>
;;; Copyright © 2016, 2018, 2019, 2020, 2021 Eric Bavier <bavier@posteo.net>
;;; Copyright © 2016 Jan Nieuwenhuizen <janneke@gnu.org>
;;; Copyright © 2017 Feng Shu <tumashu@163.com>
;;; Copyright © 2017–2021 Tobias Geerinckx-Rice <me@tobias.gr>
;;; Copyright © 2017 Chris Marusich <cmmarusich@gmail.com>
;;; Copyright © 2017 Thomas Danckaert <post@thomasdanckaert.be>
;;; Copyright © 2017 Ethan R. Jones <doubleplusgood23@gmail.com>
;;; Copyright © 2017, 2018 Clément Lassieur <clement@lassieur.org>
;;; Copyright © 2017 Gregor Giesen <giesen@zaehlwerk.net>
;;; Copyright © 2017, 2018, 2019 Rutger Helling <rhelling@mykolab.com>
;;; Copyright © 2018 Roel Janssen <roel@gnu.org>
;;; Copyright © 2018, 2019, 2020 Marius Bakke <mbakke@fastmail.com>
;;; Copyright © 2018, 2019, 2020 Pierre Neidhardt <mail@ambrevar.xyz>
;;; Copyright © 2018, 2019, 2020 Leo Famulari <leo@famulari.name>
;;; Copyright © 2018 Brendan Tildesley <mail@brendan.scot>
;;; Copyright © 2018 Arun Isaac <arunisaac@systemreboot.net>
;;; Copyright © 2018 Björn Höfling <bjoern.hoefling@bjoernhoefling.de>
;;; Copyright © 2018 Mark Meyer <mark@ofosos.org>
;;; Copyright © 2018 Gábor Boskovit <boskovits@gmail.com>
;;; Copyright © 2019 Mathieu Othacehe <m.othacehe@gmail.com>
;;; Copyright © 2019 Timo Eisenmann <eisenmann@fn.de>
;;; Copyright © 2019 Arne Babenhauserheide <arne_bab@web.de>
;;; Copyright © 2019 Riku Viitanen <riku.viitanen@protonmail.com>
;;; Copyright © 2020, 2021 Oleg Pykhalov <go.wigust@gmail.com>
;;; Copyright © 2020 Josh Holland <josh@inv.alid.pw>
;;; Copyright © 2020 Brice Waegeneire <brice@waegenei.re>
;;; Copyright © 2020 Vincent Legoll <vincent.legoll@gmail.com>
;;; Copyright © 2020, 2021 Guillaume Le Vaillant <glv@posteo.net>
;;; Copyright © 2020 Alex McGrath <amk@amk.ie>
;;; Copyright © 2020, 2021 Michael Rohleder <mike@rohleder.de>
;;; Copyright © 2020, 2021 Vinicius Monego <monego@posteo.net>
;;; Copyright © 2020 Brett Gilio <brettg@gnu.org>
;;; Copyright © 2020 Alexandru-Sergiu Marton <brown121407@posteo.ro>
;;; Copyright © 2020 Ivan Kozlov <kanichos@yandex.ru>
;;; Copyright © 2020 Antoine Côté <antoine.cote@posteo.net>
;;; Copyright © 2021 Alexey Abramov <levenson@mmer.org>
;;; Copyright © 2021 Andrew Tropin <andrew@trop.in>
;;; Copyright © 2021 David Wilson <david@daviwil.com>
;;; Copyright © 2021 Maxim Cournoyer <maxim.cournoyer@gmail.com>
;;; Copyright © 2020 Hartmut Goebel <h.goebel@crazy-compilers.com>
;;; Copyright © 2021 Raghav Gururajan <rg@raghavgururajan.name>
<<<<<<< HEAD
;;; Copyright © 2021 Thiago Jung Bauermann <bauermann@kolabnow.com>
=======
;;; Copyright © 2021 Petr Hodina <phodina@protonmail.com>
>>>>>>> 371aa577
;;;
;;; This file is part of GNU Guix.
;;;
;;; GNU Guix is free software; you can redistribute it and/or modify it
;;; under the terms of the GNU General Public License as published by
;;; the Free Software Foundation; either version 3 of the License, or (at
;;; your option) any later version.
;;;
;;; GNU Guix is distributed in the hope that it will be useful, but
;;; WITHOUT ANY WARRANTY; without even the implied warranty of
;;; MERCHANTABILITY or FITNESS FOR A PARTICULAR PURPOSE.  See the
;;; GNU General Public License for more details.
;;;
;;; You should have received a copy of the GNU General Public License
;;; along with GNU Guix.  If not, see <http://www.gnu.org/licenses/>.

(define-module (gnu packages video)
  #:use-module (ice-9 match)
  #:use-module ((srfi srfi-1) #:hide (zip))
  #:use-module (srfi srfi-26)
  #:use-module ((guix licenses) #:prefix license:)
  #:use-module (guix utils)
  #:use-module (guix packages)
  #:use-module (guix download)
  #:use-module (guix git-download)
  #:use-module (guix svn-download)
  #:use-module (guix hg-download)
  #:use-module (guix build-system cargo)
  #:use-module (guix build-system cmake)
  #:use-module (guix build-system copy)
  #:use-module (guix build-system gnu)
  #:use-module (guix build-system glib-or-gtk)
  #:use-module (guix build-system meson)
  #:use-module (guix build-system perl)
  #:use-module (guix build-system python)
  #:use-module (guix build-system qt)
  #:use-module (guix build-system waf)
  #:use-module (guix build-system trivial)
  #:use-module (gnu packages)
  #:use-module (gnu packages algebra)
  #:use-module (gnu packages assembly)
  #:use-module (gnu packages audio)
  #:use-module (gnu packages autotools)
  #:use-module (gnu packages avahi)
  #:use-module (gnu packages backup)
  #:use-module (gnu packages base)
  #:use-module (gnu packages bison)
  #:use-module (gnu packages boost)
  #:use-module (gnu packages cdrom)
  #:use-module (gnu packages check)
  #:use-module (gnu packages cmake)
  #:use-module (gnu packages compression)
  #:use-module (gnu packages cpp)
  #:use-module (gnu packages crates-io)
  #:use-module (gnu packages crates-graphics)
  #:use-module (gnu packages curl)
  #:use-module (gnu packages dejagnu)
  #:use-module (gnu packages dns)
  #:use-module (gnu packages docbook)
  #:use-module (gnu packages documentation)
  #:use-module (gnu packages elf)
  #:use-module (gnu packages file)
  #:use-module (gnu packages flex)
  #:use-module (gnu packages fonts)
  #:use-module (gnu packages fontutils)
  #:use-module (gnu packages freedesktop)
  #:use-module (gnu packages fribidi)
  #:use-module (gnu packages gettext)
  #:use-module (gnu packages ghostscript)
  #:use-module (gnu packages gl)
  #:use-module (gnu packages glib)
  #:use-module (gnu packages guile)
  #:use-module (gnu packages gnome)
  #:use-module (gnu packages gnunet)
  #:use-module (gnu packages gnupg)
  #:use-module (gnu packages gstreamer)
  #:use-module (gnu packages gtk)
  #:use-module (gnu packages image)
  #:use-module (gnu packages imagemagick)
  #:use-module (gnu packages iso-codes)
  #:use-module (gnu packages libidn)
  #:use-module (gnu packages libreoffice)
  #:use-module (gnu packages libusb)
  #:use-module (gnu packages linux)
  #:use-module (gnu packages lua)
  #:use-module (gnu packages m4)
  #:use-module (gnu packages man)
  #:use-module (gnu packages markup)
  #:use-module (gnu packages maths)
  #:use-module (gnu packages mp3)
  #:use-module (gnu packages ncurses)
  #:use-module (gnu packages networking)
  #:use-module (gnu packages ocr)
  #:use-module (gnu packages pcre)
  #:use-module (gnu packages perl)
  #:use-module (gnu packages perl-check)
  #:use-module (gnu packages perl-web)
  #:use-module (gnu packages photo)
  #:use-module (gnu packages pkg-config)
  #:use-module (gnu packages popt)
  #:use-module (gnu packages pretty-print)
  #:use-module (gnu packages protobuf)
  #:use-module (gnu packages pulseaudio)
  #:use-module (gnu packages python)
  #:use-module (gnu packages python-crypto)
  #:use-module (gnu packages python-web)
  #:use-module (gnu packages python-xyz)
  #:use-module (gnu packages qt)
  #:use-module (gnu packages rdesktop)
  #:use-module (gnu packages re2c)
  #:use-module (gnu packages ruby)
  #:use-module (gnu packages rust-apps)
  #:use-module (gnu packages samba)
  #:use-module (gnu packages sdl)
  #:use-module (gnu packages serialization)
  #:use-module (gnu packages shells)
  #:use-module (gnu packages sqlite)
  #:use-module (gnu packages ssh)
  #:use-module (gnu packages swig)
  #:use-module (gnu packages texinfo)
  #:use-module (gnu packages textutils)
  #:use-module (gnu packages tls)
  #:use-module (gnu packages time)
  #:use-module (gnu packages upnp)
  #:use-module (gnu packages vulkan)
  #:use-module (gnu packages web)
  #:use-module (gnu packages webkit)
  #:use-module (gnu packages wget)
  #:use-module (gnu packages wxwidgets)
  #:use-module (gnu packages xdisorg)
  #:use-module (gnu packages xiph)
  #:use-module (gnu packages xml)
  #:use-module (gnu packages xorg))

(define-public transcode
  (package
    (name "transcode")
    (version "1.1.7")
    (source
     (origin
       (method url-fetch)
       (uri
        (string-append "https://sources.archlinux.org/other/community/"
                       name "/" name "-" version ".tar.bz2"))
       (sha256
        (base32 "14ha9xjsjrj131f35jd56z5v1jb4rbsrj1nril5shqnxw3c74khy"))
       (patches
        (search-patches "transcode-ffmpeg.patch"))))
    (build-system gnu-build-system)
    (arguments
     `(#:configure-flags
       (list
        "CFLAGS=-fcommon"
        ;; XXX: Broken API.
        ;; Undeclared variables 'sys_nerr' and 'sys_errlist'.
        ;; "--enable-libv4l2"
        "--enable-libmpeg2"
        "--enable-libmpeg2convert"
        ;; XXX: Broken API.
        ;; Undeclared variables 'sys_nerr' and 'sys_errlist'.
        ;; "--enable-v4l"
        ;;; XXX: Not available.
        ;"--enable-bktr"
        ;"--enable-sunau"
        "--enable-oss"
        "--enable-alsa"
        ;;; XXX: Not available.
        ;"--enable-libpostproc"
        "--enable-freetype2"
        "--enable-xvid"
        "--enable-x264"
        "--enable-ogg"
        "--enable-vorbis"
        "--enable-theora"
        ;;; XXX: Not available.
        ;"--enable-pvm3"
        "--enable-libdv"
        "--enable-libquicktime"
        "--enable-lzo"
        "--enable-a52"
        "--enable-faac"
        "--enable-libxml2"
        ;;; XXX: Not available.
        ;"--enable-ibp"
        ;;"--enable-mjpegtools"
        "--enable-sdl"
        "--enable-imagemagick"
        ;;; XXX: Not available.
        ;"--enable-libjpegmmx"
        "--enable-libjpeg")))
        ;;; XXX: Not available.
        ;"--enable-bsdav"
        ;"--enable-pv3"
        ;"--enable-nuv"
    (native-inputs
     `(("autoconf" ,autoconf)
       ("automake" ,automake)
       ("iconv" ,libiconv)
       ("libtool" ,libtool)
       ("libxml2" ,libxml2)
       ("perl" ,perl)
       ("pkg-config" ,pkg-config)
       ("python" ,python-wrapper)))
    (inputs
     `(("alsa-lib" ,alsa-lib)
       ("faac" ,faac)
       ("ffmpeg" ,ffmpeg)
       ("freetype" ,freetype)
       ("imagemagick" ,imagemagick)
       ("lame" ,lame)
       ("liba52" ,liba52)
       ("libdv" ,libdv)
       ("libdvdread" ,libdvdread)
       ("libjpeg" ,libjpeg-turbo)
       ("libmpeg2" ,libmpeg2)
       ("libogg" ,libogg)
       ("libquicktime" ,libquicktime)
       ("libtheora" ,libtheora)
       ("libvorbis" ,libvorbis)
       ("lzo" ,lzo)
       ("mjepgtools" ,mjpegtools)
       ("sdl" ,sdl)
       ;; ("v4l-utils" ,v4l-utils)
       ("x11" ,libx11)
       ("x264" ,libx264)
       ("xaw" ,libxaw)
       ("xext" ,libxext)
       ("xpm" ,libxpm)
       ("xv" ,libxv)
       ("xvid" ,xvid)
       ("zlib" ,zlib)))
    (synopsis "Audio/Video Transcoder")
    (description "Transcode is a fast, versatile and command-line based
audio/video everything to everything converter primarily focussed on producing
AVI video files with MP3 audio, but also including a program to read all the
video and audio streams from a DVD.")
    (home-page
     "http://linuxfromscratch.org/blfs/view/svn/multimedia/transcode.html")
    (license license:gpl2+)))

(define-public svt-hevc
  (package
    (name "svt-hevc")
    (version "1.5.1")
    (source
     (origin
       (method git-fetch)
       (uri
        (git-reference
         (url "https://github.com/OpenVisualCloud/SVT-HEVC")
         (commit (string-append "v" version))))
       (file-name (git-file-name name version))
       (sha256
        (base32 "1cv6vcf5yxcwdvj5yqcckbixqrvvdxk7ibincnnv80pz6wh527sv"))))
    (build-system cmake-build-system)
    (arguments
     `(#:tests? #f)) ; Test script is stand-alone
    (native-inputs
     `(("yasm" ,yasm)))
    (synopsis "SVT HEVC encoder")
    (description "Scalable Video Technology (SVT) is a software-based video
coding technology that is highly optimized for Intel's Xeon processors.  Using
the SVT-HEVC encoder, it is possible to spread video encoding processing across
multiple Intel's Xeon processors to achieve a real advantage of processing
efficiency.")
    (home-page "https://01.org/svt")
    (license (license:non-copyleft "file:///LICENSE.md"))))

(define-public mediasdk
  (package
    (name "mediasdk")
    (version "20.1.1")
    (source
     (origin
       (method git-fetch)
       (uri
        (git-reference
         (url "https://github.com/Intel-Media-SDK/MediaSDK")
         (commit (string-append "intel-" name "-" version))))
       (file-name (git-file-name name version))
       (sha256
        (base32 "0blwcxr5j8762nylx2cxrq0h53bpgnk859dbs6crq4wr9fcxlx9z"))))
    (build-system cmake-build-system)
    (arguments
     `(#:configure-flags
       (list
        "-DENABLE_X11=ON"
        "-DENABLE_X11_DRI3=ON"
        "-DENABLE_WAYLAND=ON"
        "-DENABLE_TEXTLOG=ON"
        "-DENABLE_STAT=ON"
        "-DBUILD_TESTS=ON"
        "-DBUILD_TOOLS=ON"
        (string-append "-DCMAKE_EXE_LINKER_FLAGS=-Wl,-rpath="
                       (assoc-ref %outputs "out") "/lib"))))
    (native-inputs
     `(("pkg-config" ,pkg-config)
       ("python" ,python-wrapper)))
    (inputs
     `(("libdrm" ,libdrm)
       ("libva" ,libva)
       ("pciaccess" ,libpciaccess)
       ("wayland" ,wayland)
       ("x11" ,libx11)))
    (synopsis "Intel Media SDK")
    (description "MediaSDK provides a plain C API to access hardware-accelerated
video decode, encode and filtering on Intel's Gen graphics hardware platforms.")
    (home-page "http://mediasdk.intel.com/")
    (license (license:non-copyleft "file:///LICENSE"))))

(define-public schroedinger
  (package
    (name "schroedinger")
    (version "1.0.11")
    (source
     (origin
       (method url-fetch)
       (uri
        (string-append "https://launchpad.net/" name "/trunk/" version
                       "/+download/" name "-" version ".tar.gz"))
       (sha256
        (base32 "04prr667l4sn4zx256v1z36a0nnkxfdqyln48rbwlamr6l3jlmqy"))))
    (build-system gnu-build-system)
    (outputs '("out" "doc"))
    (arguments
     `(#:phases
       (modify-phases %standard-phases
         (add-after 'install 'move-docs
           (lambda* (#:key outputs #:allow-other-keys)
             (let* ((out (assoc-ref outputs "out"))
                    (doc (assoc-ref outputs "doc")))
               (mkdir-p (string-append doc "/share"))
               (rename-file
                (string-append out "/share/gtk-doc")
                (string-append doc "/share/gtk-doc"))
               #t))))))
    (native-inputs
     `(("dash" ,dash)
       ("gtk-doc" ,gtk-doc/stable)
       ("pkg-config" ,pkg-config)))
    (inputs
     `(("glew" ,glew)
       ("opengl" ,mesa)))
    (propagated-inputs
     `(("orc" ,orc)))
    (synopsis "Dirac video codec")
    (description "Schroedinger is a project implementing the Dirac video codec in
ANSI C code.  It is meant to be highly optimized and portable.  It is developed
as a joint effort between the BBC and Fluendo.")
    (home-page "https://launchpad.net/schroedinger")
    (license
     ;; This library is licensed under 4 different licenses,
     ;; and you can choose to use it under the terms of any one of them.
     (list
      license:gpl2+
      license:lgpl2.0+
      license:expat
      license:mpl1.1))))

(define-public libquicktime
  (package
    (name "libquicktime")
    (version "1.2.4")
    (source
     (origin
       (method url-fetch)
       (uri
        (string-append "https://sourceforge.net/projects/" name "/files/"
                       name "/" version "/" name "-" version ".tar.gz"))
       (sha256
        (base32 "0s3kshzl3zfjw3phzv73r91fkr9z8q8kc3dhsys4f4xk6ff3alqw"))
       (patches
        (search-patches "libquicktime-ffmpeg.patch"))))
    (build-system gnu-build-system)
    (native-inputs
     `(("gettext" ,gettext-minimal)
       ("doxygen" ,doxygen)
       ("pkg-config" ,pkg-config)))
    (inputs
     `(("alsa" ,alsa-lib)
       ("ffmpeg" ,ffmpeg)
       ("gtk+-2" ,gtk+-2)
       ("lame" ,lame)
       ("libdv" ,libdv)
       ("libjpeg" ,libjpeg-turbo)
       ("libpng" ,libpng)
       ("libvorbis" ,libvorbis)
       ("opengl" ,mesa)
       ("schroedinger" ,schroedinger)
       ("x11" ,libx11)
       ("x264" ,libx264)
       ("xaw" ,libxaw)
       ("xv" ,libxv)))
    (synopsis "Quick Time Library")
    (description "The goal of this project is to enhance the quicktime4linux
library.")
    (home-page "http://libquicktime.sourceforge.net/")
    (license license:lgpl2.1+)))

(define-public mjpg-streamer
  (package
    (name "mjpg-streamer")
    (version "1.0.0")
    (source (origin
              (method git-fetch)
              (uri (git-reference
                    (url "https://github.com/jacksonliam/mjpg-streamer")
                    (commit (string-append "v" version))))
              (file-name (git-file-name name version))
              (sha256
               (base32
                "0w81pg228154blzbzr590xwhcll9baxyqxl6wxrgqsi9cd7pzq23"))
              (modules '((guix build utils)))
              (snippet
               '(begin
                  (with-directory-excursion "mjpg-streamer-experimental/www"
                    (for-each delete-file-recursively
                              '("cambozola.jar"
                                "JQuerySpinBtn.css"
                                "JQuerySpinBtn.js"
                                "jquery.js"
                                "jquery.rotate.js"
                                "jquery.ui.core.min.js"
                                "jquery.ui.custom.css"
                                "jquery.ui.tabs.min.js"
                                "jquery.ui.widget.min.js")))))))
    (build-system cmake-build-system)
    (arguments
     '(#:tests? #f                                ; no test suite
       #:phases
       (modify-phases %standard-phases
         (add-after 'unpack 'chdir
           (lambda* _
             (chdir "mjpg-streamer-experimental"))))))
    (inputs `(("libjpeg-turbo" ,libjpeg-turbo)))
    (synopsis "Stream JPEG over IP network")
    (description "Command line application that copies JPEG frames from one or
more input plugins to multiple output plugins.  It can be used to stream JPEG
files over an IP-based network from a webcam to various types of viewers such
as Chrome, Firefox, Cambozola, VLC, mplayer, and other software capable of
receiving MJPG streams.")
    (home-page "https://github.com/jacksonliam/mjpg-streamer")
    (license license:gpl2+)))

(define-public mjpegtools
  (package
    (name "mjpegtools")
    (version "2.1.0")
    (source
     (origin
       (method url-fetch)
       (uri
        (string-append "https://sourceforge.net/projects/" name "/files/"
                       name "/" version "/" name "-" version ".tar.gz"))
       (sha256
        (base32 "0kvhxr5hkabj9v7ah2rzkbirndfqdijd9hp8v52c1z6bxddf019w"))))
    (build-system gnu-build-system)
    (inputs
     `(("gtk+-2" ,gtk+-2)
       ("libdv" ,libdv)
       ("libpng" ,libpng)
       ("libquicktime" ,libquicktime)
       ("sdl" ,sdl)))
    (synopsis "Tools for handling MPEG")
    (description "Mjpeg tools is a suite of programs which support video capture,
editing, playback, and compression to MPEG of MJPEG video.  Edit, play and
compression software is hardware independent.")
    (home-page "http://mjpeg.sourceforge.net/")
    (license license:gpl2+)))

(define-public libmms
  (package
    (name "libmms")
    (version "0.6.4")
    (source
     (origin
       (method url-fetch)
       (uri
        (string-append "https://sourceforge.net/projects/" name "/files/"
                       name "/" version "/" name "-" version ".tar.gz"))
       (sha256
        (base32 "0kvhxr5hkabj9v7ah2rzkbirndfqdijd9hp8v52c1z6bxddf019w"))))
    (build-system gnu-build-system)
    (synopsis "MMS stream protocol library")
    (description "Libmms is a library for streaming media files using the mmst
and mmsh protocols.")
    (home-page "https://sourceforge.net/projects/libmms/")
    (license license:lgpl2.1+)))

(define-public libvideogfx
  (package
    (name "libvideogfx")
    (version "1.0.9")
    (source
     (origin
       (method git-fetch)
       (uri
        (git-reference
         (url "https://github.com/farindk/libvideogfx")
         (commit (string-append "v" version))))
       (file-name (git-file-name name version))
       (sha256
        (base32 "154b0j8cfg879pg08xcbwvbz8z9nrfnyj31i48vxir1psas70ynq"))))
    (build-system gnu-build-system)
    (arguments
     `(#:phases
       (modify-phases %standard-phases
         (add-after 'unpack 'fix-build-errors
           (lambda _
             (substitute* "libvideogfx/graphics/fileio/ffmpeg.cc"
               (("av_close_input_file\\(")
                "avformat_close_input(&"))
             (substitute* "libvideogfx/graphics/fileio/png.cc"
               (("is != NULL") "is.good()"))
             #t)))))
    (native-inputs
     `(("autoconf" ,autoconf)
       ("automake" ,automake)
       ("libtool" ,libtool)
       ("pkg-config" ,pkg-config)))
    (inputs
     `(("ffmpeg" ,ffmpeg-2.8)
       ("jpeg" ,libjpeg-turbo)
       ("png" ,libpng)
       ("x11" ,libx11)
       ("xext" ,libxext)))
    (synopsis "Video processing library")
    (description "LibVideoGfx is a C++ library for low-level video processing.
It aims at speeding up the development process for image and video processing
applications by providing high-level classes for commonly required tasks.")
    (home-page "https://dirk-farin.net/software/libvideogfx/index.html")
    (license license:lgpl2.1+)))

(define-public libde265
  (package
    (name "libde265")
    (version "1.0.8")
    (source
     (origin
       (method git-fetch)
       (uri
        (git-reference
         (url "https://github.com/strukturag/libde265")
         (commit (string-append "v" version))))
       (file-name (git-file-name name version))
       (sha256
        (base32 "1dzflqbk248lz5ws0ni5acmf32b3rmnq5gsfaz7691qqjxkl1zml"))))
    (build-system gnu-build-system)
    (arguments
     `(#:configure-flags
       (list "--disable-static")))
    (native-inputs
     `(("autoconf" ,autoconf)
       ("automake" ,automake)
       ("libtool" ,libtool)
       ("pkg-config" ,pkg-config)
       ("python" ,python-wrapper)))
    (inputs
     `(;; XXX: Build fails with libvideogfx.
       ;; ("libvideogfx" ,libvideogfx)
       ("qt" ,qtbase-5)
       ("sdl" ,sdl)))
    (synopsis "H.265 video codec implementation")
    (description "Libde265 is an implementation of the h.265 video codec.  It is
written from scratch and has a plain C API to enable a simple integration into
other software.")
    (home-page "https://www.libde265.org/")
    (license
     (list
      ;; Applications.
      license:expat
      ;; Library.
      license:lgpl3+))))

(define-public tslib
  (package
    (name "tslib")
    (version "1.22")
    (source
     (origin
       (method git-fetch)
       (uri
        (git-reference
         (url "https://github.com/libts/tslib")
         (commit version)))
       (file-name (git-file-name name version))
       (sha256
        (base32 "197p6vy539wvfrv23agbvmay4rjya1jnisi46llm0nx4cvqh48by"))))
    (build-system gnu-build-system)
    (arguments
     `(#:test-target "tests"
       #:configure-flags
       (list "--with-sdl2")))
    (native-inputs
     `(("autoconf" ,autoconf)
       ("automake" ,automake)
       ("libtool" ,libtool)
       ("pkg-config" ,pkg-config)))
    (inputs
     `(("linux-headers" ,linux-libre-headers)
       ("sdl2" ,sdl2)))
    (synopsis "Touchscreen access library")
    (description "TSLib is a cross-platform library that provides access to
touchscreen devices and the ability to apply filters to their input events.")
    (home-page "http://www.tslib.org/")
    (license license:lgpl2.1+)))

(define-public libmpeg3
  (package
    (name "libmpeg3")
    (version "1.8")
    (source
     (origin
       (method url-fetch)
       (uri
        (string-append "https://sourceforge.net/projects/heroines/files/"
                       "releases/081108/" name "-" version "-src.tar.bz2"))
       (sha256
        (base32 "1i53vv0wm5qfwgg1z7j9g14s6c7gxxkiy4vbdkq3lijjyyz50vv5"))))
    (build-system gnu-build-system)
    (arguments
     `(#:test-target "test"
       #:make-flags
       (list
        (string-append "A52DIR=" (assoc-ref %build-inputs "liba52"))
        (string-append "DST=" (assoc-ref %outputs "out") "/bin"))
     #:phases
     (modify-phases %standard-phases
       (add-after 'unpack 'delete-bundled-a52dec
         (lambda _
           (delete-file-recursively "a52dec-0.7.3")
           (substitute* "Makefile"
             (("include Makefile\\.a52")
              "")
             (("\\(A52DIR\\)/include")
              "(A52DIR)/include/a52dec")
             (("LIBS = " match)
              (string-append match "-la52 ")))
           #t))
       (add-before 'install 'create-destination-directory
         (lambda* (#:key outputs #:allow-other-keys)
           (let* ((out (string-append (assoc-ref outputs "out"))))
             (mkdir-p (string-append out "/bin"))
             #t))))))
  (native-inputs
   `(("nasm" ,nasm)))
  (inputs
   `(("liba52" ,liba52)))
  (synopsis "Advanced MPEG editing and manipulation library")
  (description "Libmpeg3 decodes MP2, MP3, AC3, MPEG-1 video, MPEG-2 video,
and DVD footage in a single library.  It supports many esoteric features like
parallel video decoding, frame-accurate editing, YUV 4:2:2, and ATSC transport
stream decoding")
  (home-page "http://heroinewarrior.com/libmpeg3.php")
  (license license:gpl2+)))

(define-public aalib
  (package
    (name "aalib")
    (version "1.4rc5")
    (source (origin
              (method url-fetch)
              (uri (string-append "mirror://sourceforge/aa-project/aa-lib/"
                                  version "/" name "-" version ".tar.gz"))
              (sha256
               (base32
                "1vkh19gb76agvh4h87ysbrgy82hrw88lnsvhynjf4vng629dmpgv"))))
    (build-system gnu-build-system)
    (native-inputs
     `(("config" ,config)
       ("makeinfo" ,texinfo)))
    (inputs
     `(("ncurses" ,ncurses)))
    (arguments
     `(#:phases
       (modify-phases %standard-phases
         (add-after 'unpack 'update-config-scripts
           (lambda* (#:key inputs native-inputs #:allow-other-keys)
             ;; Replace outdated config.guess and config.sub.
             (for-each (lambda (file)
                         (install-file
                          (search-input-file
                           (or native-inputs inputs)
                           (string-append "/bin/" file)) "."))
                       '("config.guess" "config.sub"))))
         (replace 'configure
                  (lambda* (#:key build inputs outputs #:allow-other-keys)
                    ;; This old `configure' script doesn't support
                    ;; variables passed as arguments.
                    (let ((out     (assoc-ref outputs "out"))
                          (ncurses (assoc-ref inputs "ncurses")))
                      (setenv "CONFIG_SHELL" (which "bash"))
                      (invoke "./configure"
                              (string-append "--prefix=" out)
                              (string-append "--build=" build)
                              (string-append "--with-ncurses="
                                             ncurses))))))))
    (home-page "http://aa-project.sourceforge.net/aalib/")
    (synopsis "ASCII-art library")
    (description
     "AA-lib is a low level gfx library which does not require graphics device.
In fact, there is no graphical output possible.  AA-lib replaces those
old-fashioned output methods with powerful ascii-art renderer.")
    (license license:lgpl2.0+)))

(define-public celluloid
  (package
    (name "celluloid")
    (version "0.21")
    (source
     (origin
       (method url-fetch)
       (uri (string-append "https://github.com/celluloid-player/celluloid"
                           "/releases/download/v" version
                           "/celluloid-" version ".tar.xz"))
       (sha256
        (base32 "1dvyf21iv9hrgv99szc24386vkacmhidm5b4d31hqqjs3b6di692"))))
    (build-system glib-or-gtk-build-system)
    (native-inputs
     `(("intltool" ,intltool)
       ("pkg-config" ,pkg-config)))
    (inputs
     `(("gtk+" ,gtk+)
       ("libepoxy" ,libepoxy)
       ("mpv" ,mpv)))
    (home-page "https://github.com/celluloid-player/celluloid")
    (synopsis "GTK+ frontend for the mpv media player")
    (description "Celluloid is a simple GTK+ frontend for the mpv media player.
It interacts with mpv via the client API exported by libmpv, allowing access to
mpv's powerful playback capabilities.")
    (license license:gpl3+)))

(define-public liba52
  (package
    (name "liba52")
    (version "0.7.4")
    (source (origin
              (method url-fetch)
              (uri (string-append
                    ;; A mirror://sourceforge URI doesn't work, presumably
                    ;; because the SourceForge project is misconfigured.
                    "http://liba52.sourceforge.net/files/a52dec-" version
                    ".tar.gz"))
              (sha256
               (base32
                "0czccp4fcpf2ykp16xcrzdfmnircz1ynhls334q374xknd5747d2"))
              (patches (search-patches "liba52-enable-pic.patch"
                                       "liba52-set-soname.patch"
                                       "liba52-use-mtune-not-mcpu.patch"
                                       "liba52-link-with-libm.patch"))))
    (build-system gnu-build-system)
    ;; XXX We need to run ./bootstrap because of the build system fixes above.
    (native-inputs
     `(("autoconf" ,autoconf)
       ("automake" ,automake)
       ("libtool" ,libtool)))
    (arguments `(#:configure-flags '("--enable-shared")
                 #:phases
                 (modify-phases %standard-phases
                   ;; XXX We need to run ./bootstrap because of the build
                   ;; system fixes above.
                   (replace 'bootstrap
                     (lambda _ (invoke "sh" "bootstrap"))))))
    (home-page "http://liba52.sourceforge.net/")
    (synopsis "ATSC A/52 audio stream decoder")
    (description "liba52 is a library for decoding ATSC A/52 audio streams.
The A/52 standard is used in a variety of applications, including digital
television and DVD.  It is also known as AC-3.")
    (license license:gpl2+)))

(define-public libaom
  (package
    (name "libaom")
    (version "3.1.2")
    (source (origin
              (method git-fetch)
              (uri (git-reference
                    (url "https://aomedia.googlesource.com/aom/")
                    (commit (string-append "v" version))))
              (file-name (git-file-name name version))
              (sha256
               (base32
                "1c7yrhb56qj5c3lz54n1f9cbrvdr32g2yrrdiiy72sib8ycq9hz2"))))
    (build-system cmake-build-system)
    (native-inputs
     `(("perl" ,perl)
       ("pkg-config" ,pkg-config)
       ("python" ,python))) ; to detect the version
    (arguments
     `(#:tests? #f                      ; downloads many video clips
       #:configure-flags
       (list "-DBUILD_SHARED_LIBS=YES"
             "-DENABLE_PIC=TRUE"
             "-DAOM_TARGET_CPU=generic"
             (string-append "-DCMAKE_INSTALL_PREFIX="
                            (assoc-ref %outputs "out")))
       #:phases
       (modify-phases %standard-phases
         (add-after 'install 'delete-static-libraries
           (lambda* (#:key outputs #:allow-other-keys)
             (let* ((out (assoc-ref outputs "out"))
                    (lib (string-append out "/lib")))
               (for-each delete-file
                         (find-files lib "\\.a$"))))))))
    (home-page "https://aomedia.googlesource.com/aom/")
    (synopsis "AV1 video codec")
    (description "Libaom is the reference implementation of AV1.  It includes a
shared library and encoder and decoder command-line executables.")
    (license license:bsd-2)))

(define-public libmpeg2
  (package
    (name "libmpeg2")
    (version "0.5.1")
    (source (origin
              (method url-fetch)
              ;; A mirror://sourceforge URI doesn't work, presumably
              ;; because the SourceForge project is misconfigured.
              (uri (string-append "http://libmpeg2.sourceforge.net/files/"
                                  name "-" version ".tar.gz"))
              (patches (search-patches "libmpeg2-arm-private-symbols.patch"
                                       "libmpeg2-global-symbol-test.patch"))
              (sha256
               (base32
                "1m3i322n2fwgrvbs1yck7g5md1dbg22bhq5xdqmjpz5m7j4jxqny"))))
    (inputs
     `(("libx11" ,libx11)
       ("libxext" ,libxext)
       ("libxv" ,libxv)
       ("libsm" ,libsm)
       ("libice" ,libice)
       ("sdl" ,sdl)))
    (build-system gnu-build-system)
    (home-page "http://libmpeg2.sourceforge.net/")
    (synopsis "MPEG1 and MPEG2 video decoder library")
    (description
     "libmpeg2 is a library which can decode MPEG1 and MPEG2 video streams.")
    (license license:gpl2+)))

(define-public libx264
  ;; There are no tags in the repository, so we take the version number from
  ;; the X264_BUILD variable defined in x264.h.
  (let ((version "161")
        (commit "4c2aafd864dd201832ec2be0fef4484925146650")
        (revision "0"))
    (package
      (name "libx264")
      (version (git-version version revision commit))
      (source (origin
                (method git-fetch)
                (uri (git-reference
                      (url "https://code.videolan.org/videolan/x264.git")
                      (commit commit)))
                (file-name (git-file-name name version))
                (sha256
                 (base32
                  "1i6v9h3xx9pi0zmlj3anwwjxqa63sbhy9crrif8dphipwfn9hyg5"))))
      (build-system gnu-build-system)
      (native-inputs
       `(("pkg-config" ,pkg-config)
         ("nasm" ,nasm)))
      ;; TODO: Add gpac input
      (arguments
       `(#:tests? #f                    ;no check target
         #:configure-flags '("--enable-shared"
                             ;; Don't build the command-line program.  If we
                             ;; want it later, we should do so in a different
                             ;; package to avoid a circular dependency (the x264
                             ;; program depends on ffmpeg and ffmpeg depends on
                             ;; libx264).
                             "--disable-cli"

                             ;; On MIPS, we must pass "--disable-asm" or else
                             ;; configure fails after printing: "You specified a
                             ;; pre-MSA CPU in your CFLAGS. If you really want
                             ;; to run on such a CPU, configure with
                             ;; --disable-asm."
                             ,@(if (string-prefix? "mips"
                                                   (or (%current-target-system)
                                                       (%current-system)))
                                   '("--disable-asm")
                                   '()))))
      (home-page "https://www.videolan.org/developers/x264.html")
      (synopsis "H.264 video coding library")
      (description "libx264 is an advanced encoding library for creating
H.264 (MPEG-4 AVC) video streams.")
      (license (list license:gpl2+       ;most files
                     license:isc         ;common/x86/x86inc.asm
                     license:lgpl2.1+    ;extras/getopt.c
                     license:bsd-3       ;extras/inttypes.h
                     (license:non-copyleft ;extras/cl*.h
                      "file://extras/cl.h"
                      "See extras/cl.h in the distribution."))))))

(define-public mkvtoolnix
  (package
    (name "mkvtoolnix")
    (version "52.0.0")
    (source
     (origin
       (method url-fetch)
       (uri (string-append "https://mkvtoolnix.download/sources/"
                           "mkvtoolnix-" version ".tar.xz"))
       (sha256
        (base32 "15y7ahlifsclnkl70wn5w34dil8nwcwcjnw3k2ydqc6dz4vb0j5s"))
       (modules '((guix build utils)))
       (snippet '(begin
                   ;; Delete bundled libraries.
                   (for-each delete-file-recursively
                             '("lib/fmt"
                               "lib/libebml"
                               "lib/libmatroska"
                               "lib/nlohmann-json"
                               "lib/pugixml"
                               "lib/utf8-cpp"))
                   #t))))
    (build-system gnu-build-system)
    (outputs '("out" "gui")) ; "mkvtoolnix-gui" brings the closure size from ~300 MB to 1.5+ GB.
    (inputs
     `(("boost" ,boost)
       ("bzip2" ,bzip2)
       ("cmark" ,cmark)
       ("libebml" ,libebml)
       ("file" ,file)
       ("flac" ,flac)
       ("fmt" ,fmt)
       ("libdvdread" ,libdvdread)
       ("libmatroska" ,libmatroska)
       ("libogg" ,libogg)
       ("libvorbis" ,libvorbis)
       ("lzo" ,lzo)
       ("pcre2" ,pcre2)
       ("pugixml" ,pugixml)
       ("qtbase" ,qtbase-5)
       ("qtmultimedia" ,qtmultimedia)
       ("utfcpp" ,utfcpp)
       ("zlib" ,zlib)))
    (native-inputs
     `(("docbook-xsl" ,docbook-xsl)
       ("gettext" ,gettext-minimal)
       ("googletest" ,googletest)
       ("libxslt" ,libxslt)
       ("json-modern-cxx" ,json-modern-cxx)
       ("perl" ,perl)
       ("pkg-config" ,pkg-config)
       ("po4a" ,po4a)
       ("qttools" ,qttools)
       ("ruby" ,ruby)))
    (arguments
     `(#:configure-flags
       (list (string-append "--with-boost="
                            (assoc-ref %build-inputs "boost"))
             (string-append "--with-docbook-xsl-root="
                            (assoc-ref %build-inputs "docbook-xsl")
                            "/xml/xsl/docbook-xsl-"
                            ,(package-version docbook-xsl))
             "--enable-update-check=no"
             "--enable-precompiled-headers=no")
        #:phases
       (modify-phases %standard-phases
         (add-after 'unpack 'patch-relative-file-names
           (lambda* (#:key outputs #:allow-other-keys)
             (let ((out (assoc-ref outputs "out")))
             (substitute* "src/mkvtoolnix-gui/util/settings.cpp"
               (("mkvmerge" match)
                (string-append out "/bin/" match)))
             #t)))
         (add-before 'configure 'add-googletest
           (lambda* (#:key inputs #:allow-other-keys)
             (symlink (search-input-directory inputs "/include/gtest")
                      "lib/gtest")))
         (replace 'build
           (lambda _
             (let ((-j (list "-j" (number->string (parallel-job-count)))))
               (apply invoke "rake" -j))))
         (replace 'check
           (lambda _
             (invoke "rake" "tests/unit")))
         (replace 'install
           (lambda _
             (invoke "rake" "install")))
         (add-after 'install 'post-install
           (lambda* (#:key outputs #:allow-other-keys)
             ;; Move the Qt interface to "gui".
             (let* ((out (assoc-ref outputs "out"))
                    (gui (assoc-ref outputs "gui"))
                    (strip-store-dir (lambda (path)
                                       (substring path (string-prefix-length out path)))))
               (for-each
                (lambda (file)
                  (mkdir-p (string-append gui (dirname file)))
                  (rename-file (string-append out file)
                               (string-append gui file)))
                (append '("/bin/mkvtoolnix-gui"
                          "/share/applications/org.bunkus.mkvtoolnix-gui.desktop"
                          "/share/metainfo/org.bunkus.mkvtoolnix-gui.appdata.xml"
                          "/share/mime/packages/org.bunkus.mkvtoolnix-gui.xml")
                        (map strip-store-dir (find-files out "\\.ogg$"))
                        (map strip-store-dir (find-files out "mkvtoolnix-gui\\.png$"))
                        (map strip-store-dir (find-files out "mkvtoolnix-gui\\.1"))))
               (for-each
                (lambda (file)
                  (delete-file-recursively (string-append out file)))
                '("/share/applications"
                  "/share/metainfo"
                  "/share/mime"
                  "/share/mkvtoolnix")))
             #t)))))
    (home-page "https://mkvtoolnix.download")
    (synopsis "Tools to create, alter and inspect Matroska files")
    (description
     "MKVToolNix provides tools for getting information about Matroska files
(@command{mkvinfo}), extracting tracks/data from Matroska files
(@command{mkvextract}), and creating Matroska files from other media files
(@command{mkvmerge}).")
    (license license:gpl2)))

(define-public pipe-viewer
  (package
    (name "pipe-viewer")
    (version "0.1.4")
    (source
     (origin
       (method git-fetch)
       (uri
        (git-reference
         (url "https://github.com/trizen/pipe-viewer")
         (commit version)))
       (file-name (git-file-name name version))
       (sha256
        (base32 "0d8b3gcr9dndw8qlwfrm0wgp4vjmn8fwd151kmzz7kkw57f5jfch"))))
    (build-system perl-build-system)
    (arguments
     `(#:imported-modules
       ((guix build copy-build-system)
        ,@%perl-build-system-modules)
       #:modules
       (((guix build copy-build-system)
         #:prefix copy:)
        (guix build perl-build-system)
        (guix build utils)
        (srfi srfi-26))
       #:module-build-flags
       (list
        "--gtk3")
       #:phases
       (modify-phases %standard-phases
         (add-after 'unpack 'patch-source
           (lambda* (#:key inputs #:allow-other-keys)
             (substitute* (find-files "lib" "\\.pm$")
               (("\"youtube-dl\"")
                (format #f "\"~a/bin/youtube-dl\""
                        (assoc-ref inputs "youtube-dl"))))
             (substitute* (find-files "bin" ".*-viewer$")
               (("'ffmpeg'")
                (format #f "'~a/bin/ffmpeg'"
                        (assoc-ref inputs "ffmpeg")))
               (("'wget'")
                (format #f "'~a/bin/wget'"
                        (assoc-ref inputs "wget")))
               (("'xdg-open'")
                (format #f "'~a/bin/xdg-open'"
                        (assoc-ref inputs "xdg-utils")))
               (("'youtube-dl'")
                (format #f "'~a/bin/youtube-dl'"
                        (assoc-ref inputs "youtube-dl"))))))
         (add-after 'install 'install-xdg
           (lambda args
             (apply (assoc-ref copy:%standard-phases 'install)
                    #:install-plan
                    '(("share/icons" "share/pixmaps")
                      ("share" "share/applications"
                       #:include-regexp ("\\.desktop$")))
                    args)))
         (add-after 'install-xdg 'wrap-programs
           (lambda* (#:key outputs #:allow-other-keys)
             (let* ((out (assoc-ref outputs "out"))
                    (bin-dir (string-append out "/bin/"))
                    (site-dir (string-append out "/lib/perl5/site_perl/"))
                    (perl-lib (getenv "PERL5LIB"))
                    (gi-typelib (getenv "GI_TYPELIB_PATH")))
               (for-each
                (cut wrap-program <>
                     `("PERL5LIB" ":" prefix (,perl-lib ,site-dir))
                     `("GI_TYPELIB_PATH" ":" prefix (,gi-typelib)))
                (find-files bin-dir))))))))
    (native-inputs
     `(("perl-module-build" ,perl-module-build)
       ("perl-test-pod" ,perl-test-pod)
       ("perl-test-simple" ,perl-test-simple)))
    (inputs
     `(("perl-data-dump" ,perl-data-dump)
       ("perl-digest-md5" ,perl-digest-md5)
       ("perl-encode" ,perl-encode)
       ("ffmpeg" ,ffmpeg)
       ("perl-file-path" ,perl-file-path)
       ("perl-file-sharedir" ,perl-file-sharedir)
       ("perl-getopt-long" ,perl-getopt-long)
       ("perl-gtk3" ,perl-gtk3)
       ("perl-http-message" ,perl-http-message)
       ("perl-json" ,perl-json)
       ("perl-json-xs" ,perl-json-xs)
       ("perl-libwww" ,perl-libwww)
       ("perl-lwp-protocol-https" ,perl-lwp-protocol-https)
       ("perl-lwp-useragent-cached" ,perl-lwp-useragent-cached)
       ("perl-memoize" ,perl-memoize)
       ("perl-mime-base64" ,perl-mime-base64)
       ("perl-pathtools" ,perl-pathtools)
       ("perl-scalar-list-utils" ,perl-scalar-list-utils)
       ("perl-storable" ,perl-storable)
       ("perl-term-ansicolor" ,perl-term-ansicolor)
       ("perl-term-readline-gnu" ,perl-term-readline-gnu)
       ("perl-text-parsewords" ,perl-text-parsewords)
       ("perl-text-tabs+wrap" ,perl-text-tabs+wrap)
       ("perl-unicode-linebreak" ,perl-unicode-linebreak)
       ("perl-uri-escape" ,perl-uri-escape)
       ("wget" ,wget)
       ("xdg-utils" ,xdg-utils)
       ("youtube-dl" ,youtube-dl)))
    (propagated-inputs
     `(("dconf" ,dconf)))
    (home-page "https://github.com/trizen/pipe-viewer")
    (synopsis "CLI+GUI YouTube Client")
    (description "Pipe-Viewer is a lightweight application for searching and
playing videos from YouTube.  It parses the YouTube website directly and relies
on the Invidious instances only as a fallback method.")
    (license license:artistic2.0)))

(define-public straw-viewer
  (deprecated-package "straw-viewer" pipe-viewer))

(define-public x265
  (package
    (name "x265")
    (version "3.4")
    (outputs '("out" "static"))
    (source
      (origin
        (method url-fetch)
        (uri (list (string-append "https://bitbucket.org/multicoreware/x265"
                                  "/downloads/x265_" version ".tar.gz")
                   (string-append "https://download.videolan.org/videolan/x265/"
                                  "x265_" version ".tar.gz")))
        (sha256
         (base32 "0wl62hfsdqpf3r3z3s6l9bz7pdb1rcik5ll00b3yaadplqipy162"))
        (patches (search-patches "x265-arm-flags.patch"))
        (modules '((guix build utils)))
        (snippet '(begin
                    (delete-file-recursively "source/compat/getopt")
                    #t))))
    (build-system cmake-build-system)
    (native-inputs
     ;; XXX: ASM optimization fails on i686-linux, see <https://bugs.gnu.org/41768>.
     (if (string-prefix? "i686" (%current-system))
         '()
         `(("nasm" ,nasm))))
    (arguments
     `(#:tests? #f ; tests are skipped if cpu-optimized code isn't built
       #:configure-flags
         ;; Ensure position independent code for everyone.
         (list "-DENABLE_PIC=TRUE"
               ,@(if (target-arm?)
                     '("-DENABLE_ASSEMBLY=OFF")
                     '())
               (string-append "-DCMAKE_INSTALL_PREFIX="
                              (assoc-ref %outputs "out")))
       #:phases
       (modify-phases %standard-phases
         (add-after 'unpack 'prepare-build
           (lambda _
             (delete-file-recursively "build")
             (chdir "source")
             #t))
         (add-before 'configure 'build-12-bit
           (lambda* (#:key (configure-flags '()) #:allow-other-keys)
             (mkdir "../build-12bit")
             (with-directory-excursion "../build-12bit"
               (apply invoke
                 "cmake" "../source"
                 "-DHIGH_BIT_DEPTH=ON"
                 "-DEXPORT_C_API=OFF"
                 "-DENABLE_CLI=OFF"
                 "-DMAIN12=ON"
                 configure-flags)
               (substitute* (cons "cmake_install.cmake"
                                  (append
                                    (find-files "CMakeFiles/x265-shared.dir" ".")
                                    (find-files "CMakeFiles/x265-static.dir" ".")))
                 (("libx265") "libx265_main12"))
               (invoke "make"))))
         (add-before 'configure 'build-10-bit
           (lambda* (#:key (configure-flags '()) #:allow-other-keys)
             (mkdir "../build-10bit")
             (with-directory-excursion "../build-10bit"
               (apply invoke
                 "cmake" "../source"
                 "-DHIGH_BIT_DEPTH=ON"
                 "-DEXPORT_C_API=OFF"
                 "-DENABLE_CLI=OFF"
                 configure-flags)
               (substitute* (cons "cmake_install.cmake"
                                  (append
                                    (find-files "CMakeFiles/x265-shared.dir" ".")
                                    (find-files "CMakeFiles/x265-static.dir" ".")))
                 (("libx265") "libx265_main10"))
               (invoke "make"))))
         (add-after 'install 'install-more-libs
           (lambda _
             (with-directory-excursion "../build-12bit"
               (invoke "make" "install"))
             (with-directory-excursion "../build-10bit"
               (invoke "make" "install"))))
         (add-before 'strip 'move-static-libs
           (lambda* (#:key outputs #:allow-other-keys)
             (let ((out (assoc-ref outputs "out"))
                   (static (assoc-ref outputs "static")))
               (mkdir-p (string-append static "/lib"))
               (with-directory-excursion
                 (string-append out "/lib")
                 (for-each
                   (lambda (file)
                     (rename-file file
                                  (string-append static "/lib/" file)))
                   (find-files "." "\\.a$"))))
             #t)))))
    (home-page "http://x265.org/")
    (synopsis "Library for encoding h.265/HEVC video streams")
    (description "x265 is a H.265 / HEVC video encoder application library,
designed to encode video or images into an H.265 / HEVC encoded bitstream.")
    (license license:gpl2+)))

(define-public libass
  (package
    (name "libass")
    (version "0.15.1")
    (source (origin
              (method url-fetch)
              (uri (string-append
                    "https://github.com/libass/libass/releases/download/"
                    version "/libass-" version ".tar.xz"))
              (sha256
               (base32
                "0lwfmdizzrr4gcq3fgw4j8g9pkrqgx6h0f3pgrrnxc07s34kkp8w"))))
    (build-system gnu-build-system)
    (arguments
     '(#:configure-flags '("--disable-static")))
    (native-inputs
     `(("pkg-config" ,pkg-config)
       ("nasm" ,nasm)))
    (propagated-inputs
     `(("freetype" ,freetype)
       ("fribidi" ,fribidi)
       ("fontconfig" ,fontconfig)
       ("harfbuzz" ,harfbuzz)))
    (home-page "https://github.com/libass/libass")
    (synopsis "Subtitle rendering library for the ASS/SSA format")
    (description "libass is a subtitle rendering library for the
ASS/SSA (Advanced Substation Alpha/SubStation Alpha) subtitle format.")
    (license license:isc)))

(define-public libcaca
  (package
    (name "libcaca")
    (version "0.99.beta19")
    (source (origin
              (method url-fetch)
              (uri (string-append "http://caca.zoy.org/files/libcaca/libcaca-"
                                  version ".tar.gz"))
              (sha256
               (base32
                "1x3j6yfyxl52adgnabycr0n38j9hx2j74la0hz0n8cnh9ry4d2qj"))
              (patches (search-patches "libcaca-CVE-2021-3410-pt1.patch"
                                       "libcaca-CVE-2021-3410-pt2.patch"))))
    (build-system gnu-build-system)
    (arguments
     '(#:configure-flags '("--disable-static")))
    (native-inputs `(("pkg-config" ,pkg-config)))
    (inputs
     `(("freeglut" ,freeglut)
       ("ftgl" ,ftgl)
       ("imlib2" ,imlib2)
       ("libx11" ,libx11)
       ("mesa" ,mesa)
       ("ncurses" ,ncurses)
       ("zlib" ,zlib)))
    (home-page "http://caca.zoy.org/wiki/libcaca")
    (synopsis "Colour ASCII-art library")
    (description "libcaca is a graphics library that outputs text instead of
pixels, so that it can work on older video cards or text terminals.  It
supports Unicode, 2048 colors, dithering of color images, and advanced text
canvas operations.")
    (license license:wtfpl2)))

(define-public libdca
  (package
    (name "libdca")
    (version "0.0.7")
    (source (origin
              (method url-fetch)
              (uri (string-append
                    "https://download.videolan.org/pub/videolan/libdca/"
                    version "/libdca-" version ".tar.bz2"))
              (sha256
               (base32
                "0sjz0s0nrv7jcpvh1i432x3jza0y5yycmzw84cfncb2qby0i62rs"))))
    (build-system gnu-build-system)
    (native-inputs
     `(("autoconf" ,autoconf)
       ("automake" ,automake)
       ("libtool" ,libtool)))
    (home-page "https://www.videolan.org/developers/libdca.html")
    (synopsis "DTS Coherent Acoustics decoder")
    (description "libdca is a library for decoding DTS Coherent Acoustics
streams.")
    (license license:gpl2+)))

(define-public libdv
  (package
    (name "libdv")
    (version "1.0.0")
    (source (origin
              (method url-fetch)
              (uri (string-append
                    "mirror://sourceforge/libdv/libdv/"
                    version "/libdv-" version ".tar.gz"))
              (sha256
               (base32
                "1fl96f2xh2slkv1i1ix7kqk576a0ak1d33cylm0mbhm96d0761d3"))))
    (build-system gnu-build-system)
    (native-inputs `(("pkg-config" ,pkg-config)))
    (inputs `(("libxv" ,libxv)))
    (home-page "http://libdv.sourceforge.net/")
    (synopsis "DV video (IEC 61834 and SMPTE 314M) codec")
    (description "The Quasar DV codec (libdv) is a software codec for DV
video, the encoding format used by most digital camcorders, typically those
that support the IEEE 1394 (a.k.a. FireWire or i.Link) interface.  Libdv was
developed according to the official standards for DV video: IEC 61834 and
SMPTE 314M.")
    (license license:lgpl2.1+)))

(define-public libmatroska
  (package
    (name "libmatroska")
    (version "1.6.3")
    (source
     (origin
       (method url-fetch)
       (uri (string-append "https://dl.matroska.org/downloads/"
                           "libmatroska/libmatroska-" version ".tar.xz"))
       (sha256
        (base32 "06h81sxyz2riic0gpzik6ffcnq32wrqphi8c6k55glcdymiimyfs"))))
    (build-system cmake-build-system)
    (inputs
     `(("libebml" ,libebml)))
    (arguments
     `(#:configure-flags
       (list "-DBUILD_SHARED_LIBS=YES")
       #:tests? #f))                    ; no test suite
    (home-page "https://www.matroska.org")
    (synopsis "C++ library to parse Matroska files (.mkv and .mka)")
    (description
     "Matroska aims to become the standard of multimedia container formats.
It is based on @dfn{EBML} (Extensible Binary Meta Language), a binary derivative
of XML.  EBML enables the Matroska Development Team to gain significant
advantages in terms of future format extensibility, without breaking file
support in old parsers.
libebml is a C++ library to read and write EBML files.")
    (license license:lgpl2.1)))

(define-public libva
  (package
    (name "libva")
    (version "2.10.0")
    (source
     (origin
       (method url-fetch)
       (uri (string-append "https://github.com/intel/libva/releases/download/"
                           version "/libva-" version ".tar.bz2"))
       (sha256
        (base32 "0dh2zjn6wi74ga75r6pbrrj8hjm213zyxvn9bv78z0fra1dy70gs"))))
    (build-system gnu-build-system)
    (native-inputs
     `(("pkg-config" ,pkg-config)))
    (inputs
     `(("libdrm" ,libdrm)
       ("libx11" ,libx11)
       ("libxext" ,libxext)
       ("libxfixes" ,libxfixes)
       ("mesa" ,mesa)
       ("wayland" ,wayland)))
    (arguments
     `(#:phases
       (modify-phases %standard-phases
         (add-before
          'build 'fix-dlopen-paths
          (lambda* (#:key outputs #:allow-other-keys)
            (let ((out (assoc-ref outputs "out")))
              (substitute* "va/drm/va_drm_auth_x11.c"
                (("\"libva-x11\\.so\\.%d\"")
                 (string-append "\"" out "/lib/libva-x11.so.%d\"")))
              #t))))
       ;; Most drivers are in mesa's $prefix/lib/dri, so use that.  (Can be
       ;; overridden at run-time via LIBVA_DRIVERS_PATH.)
       #:configure-flags
       (list (string-append "--with-drivers-path="
                            (assoc-ref %build-inputs "mesa") "/lib/dri"))
       ;; However, we can't write to mesa's store directory, so override the
       ;; following make variable to install the dummy driver to libva's
       ;; $prefix/lib/dri directory.
       #:make-flags
       (list (string-append "dummy_drv_video_ladir="
                            (assoc-ref %outputs "out") "/lib/dri"))))
    (home-page "https://www.freedesktop.org/wiki/Software/vaapi/")
    (synopsis "Video acceleration library")
    (description "The main motivation for VA-API (Video Acceleration API) is
to enable hardware accelerated video decode/encode at various
entry-points (VLD, IDCT, Motion Compensation etc.) for prevailing coding
standards (MPEG-2, MPEG-4 ASP/H.263, MPEG-4 AVC/H.264, and VC-1/VMW3).")
    (license license:expat)))

(define-public libva-utils
  (package
    (name "libva-utils")
    (version "2.5.0")
    (source
     (origin
       (method url-fetch)
       (uri (string-append "https://github.com/intel/libva-utils/releases/download/"
                           version "/libva-utils-" version ".tar.bz2"))
       (sha256
        (base32 "05rasyqnsg522zqxak1q8rrm1hys7wwbi41kd0szjq0d27awjf4j"))))
    (build-system gnu-build-system)
    (arguments
     `(#:configure-flags
       (list "--enable-wayland"
             "--enable-x11")))
    (native-inputs
     `(("pkg-config" ,pkg-config)))
    (inputs
     `(("libdrm" ,libdrm)
       ("libva" ,libva)
       ("libx11" ,libx11)
       ("mesa" ,mesa)
       ("wayland" ,wayland)))
    (home-page "https://01.org/linuxmedia/vaapi")
    (synopsis "Collection of testing utilities for VA-API")
    (description
     "This is a collection of utilities  to query and test the @acronym{VA-API,
Video Acceleration API} implemented by the libva library.

These tools require a supported graphics chip, driver, and VA-API back end to
operate properly.")
    (license license:expat)))

(define-public ffmpeg
  (package
    (name "ffmpeg")
    (version "4.4")
    (source (origin
             (method url-fetch)
             (uri (string-append "https://ffmpeg.org/releases/ffmpeg-"
                                 version ".tar.xz"))
             (sha256
              (base32
               "02fr8mvf2agwmyb9q2bmh9p09gpz3xxmpcbbbj8iydz57hc0mc86"))))
    (build-system gnu-build-system)
    (inputs
     `(("dav1d" ,dav1d)
       ("fontconfig" ,fontconfig)
       ("freetype" ,freetype)
       ("frei0r-plugins" ,frei0r-plugins)
       ("gnutls" ,gnutls)
       ("opus" ,opus)
       ("ladspa" ,ladspa)
       ("lame" ,lame)
       ("libaom" ,libaom)
       ("libass" ,libass)
       ("libbluray" ,libbluray)
       ("libcaca" ,libcaca)
       ("libcdio-paranoia" ,libcdio-paranoia)
       ("libdrm" ,libdrm)
       ("libtheora" ,libtheora)
       ("libva" ,libva)
       ("libvdpau" ,libvdpau)
       ("libvorbis" ,libvorbis)
       ("libvpx" ,libvpx)
       ("libx11" ,libx11)
       ("libx264" ,libx264)
       ("mesa" ,mesa)
       ("openal" ,openal)
       ("pulseaudio" ,pulseaudio)
       ;; XXX: rav1e depends on rust, which currently only works on x86_64.
       ;; See also the related configure flag when changing this.
       ,@(if (string-prefix? "x86_64" (or (%current-target-system)
                                          (%current-system)))
             `(("rav1e" ,rav1e))
             '())
       ("sdl" ,sdl2)
       ("soxr" ,soxr)
       ("speex" ,speex)
       ("srt" ,srt)
       ("twolame" ,twolame)
       ("vidstab" ,vidstab)
       ("x265" ,x265)
       ("xvid" ,xvid)
       ("zlib" ,zlib)))
    (native-inputs
     `(("bc" ,bc)
       ("perl" ,perl)
       ("pkg-config" ,pkg-config)
       ("texinfo" ,texinfo)
       ("speex" ,speex)
       ("yasm" ,yasm)))
    (arguments
     `(#:test-target "fate"
       #:configure-flags
       ;; possible additional inputs:
       ;;   --enable-avisynth        enable reading of AviSynth script
       ;;                            files [no]
       ;;   --enable-libaacplus      enable AAC+ encoding via libaacplus [no]
       ;;   --enable-libcelt         enable CELT decoding via libcelt [no]
       ;;   --enable-libdc1394       enable IIDC-1394 grabbing using libdc1394
       ;;                            and libraw1394 [no]
       ;;   --enable-libfaac         enable AAC encoding via libfaac [no]
       ;;   --enable-libfdk-aac      enable AAC de/encoding via libfdk-aac [no]
       ;;   --enable-libflite        enable flite (voice synthesis) support via
       ;;                            libflite [no]
       ;;   --enable-libgme          enable Game Music Emu via libgme [no]
       ;;   --enable-libgsm          enable GSM de/encoding via libgsm [no]
       ;;   --enable-libiec61883     enable iec61883 via libiec61883 [no]
       ;;   --enable-libilbc         enable iLBC de/encoding via libilbc [no]
       ;;   --enable-libmodplug      enable ModPlug via libmodplug [no]
       ;;   --enable-libnut          enable NUT (de)muxing via libnut,
       ;;                            native (de)muxer exists [no]
       ;;   --enable-libopencore-amrnb    enable AMR-NB de/encoding via
       ;;                                 libopencore-amrnb [no]
       ;;   --enable-libopencore-amrwb    enable AMR-WB decoding via
       ;;                                 libopencore-amrwb [no]
       ;;   --enable-libopencv       enable video filtering via libopencv [no]
       ;;   --enable-libopenjpeg     enable JPEG 2000 de/encoding via
       ;;                            OpenJPEG [no]
       ;;   --enable-librtmp         enable RTMP[E] support via librtmp [no]
       ;;   --enable-libschroedinger enable Dirac de/encoding via
       ;;                            libschroedinger [no]
       ;;   --enable-libshine        enable fixed-point MP3 encoding via
       ;;                            libshine [no]
       ;;   --enable-libssh          enable SFTP protocol via libssh [no]
       ;;                            (libssh2 does not work)
       ;;   --enable-libstagefright-h264  enable H.264 decoding via
       ;;                                 libstagefright [no]
       ;;   --enable-libutvideo      enable Ut Video encoding and decoding via
       ;;                            libutvideo [no]
       ;;   --enable-libv4l2         enable libv4l2/v4l-utils [no]
       ;;   --enable-libvo-aacenc    enable AAC encoding via libvo-aacenc [no]
       ;;   --enable-libvo-amrwbenc  enable AMR-WB encoding via
       ;;                            libvo-amrwbenc [no]
       ;;   --enable-libwavpack      enable wavpack encoding via libwavpack [no]
       ;;   --enable-libxavs         enable AVS encoding via xavs [no]
       ;;   --enable-libzmq          enable message passing via libzmq [no]
       ;;   --enable-libzvbi         enable teletext support via libzvbi [no]
       ;;   --enable-opencl          enable OpenCL code
       '("--enable-avresample"
         "--enable-gpl" ; enable optional gpl licensed parts
         "--enable-shared"
         "--enable-frei0r"
         "--enable-fontconfig"
         "--enable-gnutls"
         "--enable-ladspa"
         "--enable-libaom"
         "--enable-libass"
         "--enable-libbluray"
         "--enable-libcaca"
         "--enable-libcdio"
         "--enable-libdav1d"
         "--enable-libfreetype"
         "--enable-libmp3lame"
         "--enable-libopus"
         "--enable-libpulse"
         ,@(if (string-prefix? "x86_64" (or (%current-target-system)
                                            (%current-system)))
               '("--enable-librav1e")
               '())
         "--enable-libsoxr"
         "--enable-libspeex"
         "--enable-libsrt"
         "--enable-libtheora"
         "--enable-libtwolame"
         "--enable-libvidstab"
         "--enable-libvorbis"
         "--enable-libvpx"
         "--enable-libxvid"
         "--enable-libx264"
         "--enable-libx265"
         "--enable-openal"
         "--enable-opengl"
         "--enable-libdrm"
         "--enable-vaapi"

         "--enable-runtime-cpudetect"

         ;; The HTML pages take 7.2 MiB
         "--disable-htmlpages"

         ;; The static libraries are 23 MiB
         "--disable-static"

         ;; Runtime cpu detection is not implemented on
         ;; MIPS, so we disable some features.
         "--disable-mips32r2"
         "--disable-mipsdsp"
         "--disable-mipsdspr2"
         "--disable-mipsfpu")
       #:phases
       (modify-phases %standard-phases
         (replace
          'configure
          ;; configure does not work followed by "SHELL=..." and
          ;; "CONFIG_SHELL=..."; set environment variables instead
          (lambda* (#:key outputs configure-flags #:allow-other-keys)
            (let ((out (assoc-ref outputs "out")))
              (substitute* "configure"
                (("#! /bin/sh") (string-append "#!" (which "sh"))))
              (setenv "SHELL" (which "bash"))
              (setenv "CONFIG_SHELL" (which "bash"))
              (apply invoke
                     "./configure"
                     (string-append "--prefix=" out)
                     ;; Add $libdir to the RUNPATH of all the binaries.
                     (string-append "--extra-ldflags=-Wl,-rpath="
                                    out "/lib")
                     configure-flags))))
         (add-before
          'check 'set-ld-library-path
          (lambda _
            ;; Allow $(top_builddir)/ffmpeg to find its dependencies when
            ;; running tests.
            (let* ((dso  (find-files "." "\\.so$"))
                   (path (string-join (map dirname dso) ":")))
              (format #t "setting LD_LIBRARY_PATH to ~s~%" path)
              (setenv "LD_LIBRARY_PATH" path)
              #t))))))
    (home-page "https://www.ffmpeg.org/")
    (synopsis "Audio and video framework")
    (description "FFmpeg is a complete, cross-platform solution to record,
convert and stream audio and video.  It includes the libavcodec
audio/video codec library.")
    (license license:gpl2+)))

(define-public ffmpeg-4.3
  (package/inherit ffmpeg
    (version "4.3.2")
    (source (origin
              (method url-fetch)
              (uri (string-append "https://ffmpeg.org/releases/ffmpeg-"
                                  version ".tar.xz"))
              (sha256
               (base32
                "1nyd9jlcy0pqnwzi29a7sg50hq37vb0g3f9l16y3q8yh3m7ydr26"))))))

(define-public ffmpeg-3.4
  (package
    (inherit ffmpeg)
    (version "3.4.7")
    (source (origin
             (method url-fetch)
             (uri (string-append "https://ffmpeg.org/releases/ffmpeg-"
                                 version ".tar.xz"))
             (sha256
              (base32
               "1j7mdk9szrljgv4sdx69bm1pnbb3cldbdxbkr42jbdi9zn11gl7g"))))
    (arguments
     (substitute-keyword-arguments (package-arguments ffmpeg)
       ((#:modules modules %gnu-build-system-modules)
        `((srfi srfi-1)
          ,@modules))
       ((#:configure-flags flags)
        `(fold delete
               ,flags
               '("--enable-libdav1d"
                 "--enable-libaom"
                 "--enable-librav1e"
                 "--enable-libsrt")))))
    (inputs (fold alist-delete
                  (package-inputs ffmpeg)
                  '("dav1d" "libaom" "rav1e" "srt")))))

(define-public ffmpeg-2.8
  (package
    (inherit ffmpeg)
    (version "2.8.16")
    (source (origin
              (method url-fetch)
              (uri (string-append "https://ffmpeg.org/releases/ffmpeg-"
                                  version ".tar.xz"))
              (sha256
               (base32
                "14n0xg22yz1r4apif2idm91s3avcmkz4sl8gyj5763gcy415k2bb"))))
    (arguments
     `(#:tests? #f               ; XXX: Enable them later, if required
       #:configure-flags
       (list
        "--disable-static"
        "--enable-shared"
        "--extra-cflags=-DFF_API_OLD_ENCODE_VIDEO -DFF_API_OLD_ENCODE_AUDIO")
       #:phases
       (modify-phases %standard-phases
         (replace 'configure
           (lambda* (#:key outputs configure-flags #:allow-other-keys)
             (let ((out (assoc-ref outputs "out")))
               (substitute* "configure"
                 (("#! /bin/sh") (string-append "#!" (which "sh"))))
                ;; configure does not work followed by "SHELL=..." and
                ;; "CONFIG_SHELL=..."; set environment variables instead.
               (setenv "SHELL" (which "bash"))
               (setenv "CONFIG_SHELL" (which "bash"))
               (apply invoke
                      "./configure"
                      (string-append "--prefix=" out)
                      ;; Add $libdir to the RUNPATH of all the binaries.
                      (string-append "--extra-ldflags=-Wl,-rpath="
                                     out "/lib")
                      configure-flags))))
         (add-before
             'check 'set-ld-library-path
           (lambda _
             ;; Allow $(top_builddir)/ffmpeg to find its dependencies when
             ;; running tests.
             (let* ((dso  (find-files "." "\\.so$"))
                    (path (string-join (map dirname dso) ":")))
               (format #t "setting LD_LIBRARY_PATH to ~s~%" path)
               (setenv "LD_LIBRARY_PATH" path)
               #t))))))
    (inputs (fold alist-delete
                  (package-inputs ffmpeg)
                  '("dav1d" "libaom" "rav1e" "srt")))))

(define-public ffmpeg-for-stepmania
  (hidden-package
   (package
     (inherit ffmpeg)
     (version "2.1.3")
     (source
      (origin
        (method git-fetch)
        (uri (git-reference
              (url "https://github.com/stepmania/ffmpeg")
              (commit "eda6effcabcf9c238e4635eb058d72371336e09b")))
        (sha256
         (base32 "1by8rmbva8mfrivdbbkr2gx4kga89zqygkd4cfjl76nr8mdcdamb"))
        (file-name (git-file-name "ffmpeg" version))))
     (arguments
      (substitute-keyword-arguments (package-arguments ffmpeg)
        ((#:configure-flags flags)
         '(list "--disable-programs"
                "--disable-doc"
                "--disable-debug"
                "--disable-avdevice"
                "--disable-swresample"
                "--disable-postproc"
                "--disable-avfilter"
                "--disable-shared"
                "--enable-static"))))
     (inputs '()))))

(define-public ffmpegthumbnailer
  (package
    (name "ffmpegthumbnailer")
    (version "2.2.2")
    (source (origin
              (method git-fetch)
              (uri (git-reference
                    (url "https://github.com/dirkvdb/ffmpegthumbnailer")
                    (commit version)))
              (file-name (git-file-name name version))
              (sha256
               (base32
                "1bakbr714j7yxdal1f5iq0gcl4cxggbbgj227ihdh5kvygqlwich"))))
    (build-system cmake-build-system)
    (native-inputs
     `(("pkg-config" ,pkg-config)))
    (inputs
     `(("ffmpeg" ,ffmpeg)
       ("libjpeg-turbo" ,libjpeg-turbo)
       ("libpng" ,libpng)
       ("gvfs" ,gvfs)))
    (arguments
     `(#:configure-flags (list "-DENABLE_GIO=ON" "-DENABLE_THUMBNAILER=ON")))
    (home-page "https://github.com/dirkvdb/ffmpegthumbnailer")
    (synopsis "Create thumbnails from video files")
    (description "FFmpegthumbnailer is a lightweight video thumbnailer that
can be used by file managers to create thumbnails for your video files.  The
thumbnailer uses ffmpeg to decode frames from the video files, so supported
videoformats depend on the configuration flags of ffmpeg.")
    (license license:gpl2+)))

(define-public vlc
  (package
    (name "vlc")
    (version "3.0.16")
    (source (origin
              (method url-fetch)
              (uri (string-append
                    "https://download.videolan.org/pub/videolan/vlc/"
                    (car (string-split version #\-))
                    "/vlc-" version ".tar.xz"))
              (sha256
               (base32
                "1xhhjhwihkz74dag25r5fscvw1v2byy4c8qxaxsw29gncky3bbpz"))))
    (build-system gnu-build-system)
    (native-inputs
     `(("flex" ,flex)
       ("bison" ,bison)
       ("gettext" ,gettext-minimal)
       ("pkg-config" ,pkg-config)))
    ;; FIXME: Add optional inputs once available.
    (inputs
     `(("alsa-lib" ,alsa-lib)
       ("avahi" ,avahi)
       ("dav1d" ,dav1d)
       ("dbus" ,dbus)
       ("eudev" ,eudev)
       ("flac" ,flac)
       ("ffmpeg" ,ffmpeg)
       ("fontconfig" ,fontconfig)
       ("freetype" ,freetype)
       ("fribidi" ,fribidi)
       ("gnutls" ,gnutls)
       ("liba52" ,liba52)
       ("libarchive" ,libarchive)
       ("libass" ,libass)
       ("libavc1394" ,libavc1394)
       ("libbluray" ,libbluray)
       ("libcaca" ,libcaca)
       ("libcddb" ,libcddb)
       ("libdca" ,libdca)
       ("libdvbpsi" ,libdvbpsi)
       ("libdvdnav" ,libdvdnav)
       ("libdvdread" ,libdvdread)
       ("libebml" ,libebml)
       ("libgcrypt" ,libgcrypt)
       ("libidn" ,libidn)
       ("libkate" ,libkate)
       ("libmad" ,libmad)
       ("libmatroska" ,libmatroska)
       ("libmicrodns" ,libmicrodns)
       ("libmodplug" ,libmodplug)
       ("libmpeg2" ,libmpeg2)
       ("libogg" ,libogg)
       ("libpng" ,libpng)
       ("libraw1394" ,libraw1394)
       ("librsvg" ,librsvg)
       ("libsamplerate" ,libsamplerate)
       ("libsecret" ,libsecret)
       ("libssh2" ,libssh2)
       ("libupnp" ,libupnp)
       ("libva" ,libva)
       ("libvdpau" ,libvdpau)
       ("libvorbis" ,libvorbis)
       ("libvpx" ,libvpx)
       ("libtheora" ,libtheora)
       ("libx264" ,libx264)
       ("libxext" ,libxext)
       ("libxi" ,libxi)
       ("libxinerama" ,libxinerama)
       ("libxml2" ,libxml2)
       ("libxpm" ,libxpm)
       ("livemedia-utils" ,livemedia-utils)
       ("lua" ,lua-5.2)
       ("mesa" ,mesa)
       ("opus" ,opus)
       ("perl" ,perl)
       ("pulseaudio" ,pulseaudio)
       ("protobuf" ,protobuf)
       ("python" ,python-wrapper)
       ("qtbase" ,qtbase-5)
       ("qtsvg" ,qtsvg)
       ("qtx11extras" ,qtx11extras)
       ("samba" ,samba)
       ("sdl" ,sdl)
       ("sdl-image" ,sdl-image)
       ("speex" ,speex)
       ("speexdsp" ,speexdsp)
       ;; VLC is not yet compatible with SRT > 1.4.1.
       ("srt" ,srt-1.4.1)
       ("taglib" ,taglib)
       ("twolame" ,twolame)
       ("unzip" ,unzip)
       ("wayland" ,wayland)
       ("wayland-protocols" ,wayland-protocols)
       ("x265" ,x265)
       ("xcb-util-keysyms" ,xcb-util-keysyms)))
    (arguments
     `(#:configure-flags
       `("BUILDCC=gcc"
         ,(string-append "LDFLAGS=-Wl,-rpath -Wl,"
                         (assoc-ref %build-inputs "ffmpeg")
                         "/lib"))       ;needed for the tests

       #:phases
       (modify-phases %standard-phases
         (add-after 'unpack 'patch-source
           (lambda* (#:key inputs #:allow-other-keys)
             (let ((livemedia-utils (assoc-ref inputs "livemedia-utils")))
               (substitute* "configure"
                 (("LIVE555_PREFIX=\\$\\{LIVE555_PREFIX-\"/usr\"\\}")
                  (string-append "LIVE555_PREFIX=" livemedia-utils)))
               ;; Some of the tests require using the display to test out VLC,
               ;; which fails in our sandboxed build system
               (substitute* "test/run_vlc.sh"
                 (("./vlc --ignore-config") "echo"))
               #t)))
         (add-after 'strip 'regenerate-plugin-cache
           (lambda* (#:key outputs #:allow-other-keys)
             ;; The 'install-exec-hook' rule in the top-level Makefile.am
             ;; generates 'lib/vlc/plugins/plugins.dat', a plugin cache, using
             ;; 'vlc-cache-gen'.  This file includes the mtime of the plugins
             ;; it references.  Thus, we first reset the timestamps of all
             ;; these files, and then regenerate the cache such that the
             ;; mtimes it includes are always zero instead of being dependent
             ;; on the build time.
             (let* ((out       (assoc-ref outputs "out"))
                    (pkglibdir (string-append out "/lib/vlc"))
                    (plugindir (string-append pkglibdir "/plugins"))
                    (cachegen  (string-append pkglibdir "/vlc-cache-gen")))
               ;; TODO: Factorize 'reset-timestamps'.
               (for-each (lambda (file)
                           (let ((s (lstat file)))
                             (unless (eq? (stat:type s) 'symlink)
                               (utime file 1 1))))
                         (find-files plugindir))
               (invoke cachegen plugindir))))
         (add-after 'install 'wrap-executable
           (lambda* (#:key outputs #:allow-other-keys)
             (let ((out (assoc-ref outputs "out"))
                   (plugin-path (getenv "QT_PLUGIN_PATH")))
               (wrap-program (string-append out "/bin/vlc")
                 `("QT_PLUGIN_PATH" ":" prefix (,plugin-path))))
             #t)))))
    (home-page "https://www.videolan.org/")
    (synopsis "Audio and video framework")
    (description "VLC is a cross-platform multimedia player and framework
that plays most multimedia files as well as DVD, Audio CD, VCD, and various
streaming protocols.")
    (license license:gpl2+)))

(define-public mplayer
  (package
    (name "mplayer")
    (version "1.4")
    (source (origin
             (method url-fetch)
             (uri (string-append
                   "https://www.mplayerhq.hu/MPlayer/releases/MPlayer-"
                   version ".tar.xz"))
             (sha256
              (base32
               "0j5mflr0wnklxsvnpmxvk704hscyn2785hvvihj2i3a7b3anwnc2"))))
    (build-system gnu-build-system)
    ;; FIXME: Add additional inputs once available.
    (native-inputs
     `(("pkg-config" ,pkg-config)
       ("yasm" ,yasm)))
    (inputs
     `(("alsa-lib" ,alsa-lib)
       ("cdparanoia" ,cdparanoia)
       ("ffmpeg" ,ffmpeg)
       ("fontconfig" ,fontconfig)
       ("freetype" ,freetype)
       ("giflib" ,giflib)
       ("lame" ,lame)
       ("libass" ,libass)
       ("libdvdcss" ,libdvdcss)
       ("libdvdnav" ,libdvdnav)         ; ignored without libdvdread
       ("libdvdread" ,libdvdread)       ; ignored without libdvdnav
       ("libjpeg" ,libjpeg-turbo)
       ("libmpeg2" ,libmpeg2)
       ("libmpg123" ,mpg123)            ; audio codec for MP3
       ("libpng" ,libpng)
       ("libtheora" ,libtheora)
       ("libvdpau" ,libvdpau)
       ("libvorbis" ,libvorbis)
       ("libx11" ,libx11)
       ("libx264" ,libx264)
       ("libxinerama" ,libxinerama)
       ("libxv" ,libxv)
       ("libxxf86dga" ,libxxf86dga)
       ("mesa" ,mesa)
       ("opus" ,opus)
       ("perl" ,perl)
       ("pulseaudio" ,pulseaudio)
       ("python" ,python-wrapper)
       ("sdl" ,sdl)
       ("speex" ,speex)
       ("zlib" ,zlib)))
    (arguments
     `(#:tests? #f                      ; no test target
       #:phases
       (modify-phases %standard-phases
        (replace 'configure
          ;; configure does not work followed by "SHELL=..." and
          ;; "CONFIG_SHELL=..."; set environment variables instead
          (lambda* (#:key inputs outputs #:allow-other-keys)
            (let ((out (assoc-ref outputs "out"))
                  (libx11 (assoc-ref inputs "libx11")))
              (substitute* "configure"
                (("#! /bin/sh") (string-append "#!" (which "sh"))))
              (setenv "SHELL" (which "bash"))
              (setenv "CONFIG_SHELL" (which "bash"))
              (invoke "./configure"
                      (string-append "--extra-cflags=-I"
                                     libx11 "/include") ; to detect libx11
                      "--disable-ffmpeg_a" ; disables bundled ffmpeg
                      (string-append "--prefix=" out)
                      ;; Enable runtime cpu detection where supported,
                      ;; and choose a suitable target.
                      ,@(match (or (%current-target-system)
                                   (%current-system))
                          ("x86_64-linux"
                           '("--enable-runtime-cpudetection"
                             "--target=x86_64-linux"))
                          ("i686-linux"
                           '("--enable-runtime-cpudetection"
                             "--target=i686-linux"))
                          ("mips64el-linux"
                           '("--target=mips3-linux"))
                          (_ (list (string-append
                                    "--target="
                                    (or (%current-target-system)
                                        (nix-system->gnu-triplet
                                         (%current-system)))))))
                      "--disable-iwmmxt")))))))
    (home-page "https://www.mplayerhq.hu")
    (synopsis "Audio and video player")
    (description "MPlayer is a movie player.  It plays most MPEG/VOB, AVI,
Ogg/OGM, VIVO, ASF/WMA/WMV, QT/MOV/MP4, RealMedia, Matroska, NUT,
NuppelVideo, FLI, YUV4MPEG, FILM, RoQ, PVA files.  One can watch VideoCD,
SVCD, DVD, 3ivx, DivX 3/4/5, WMV and H.264 movies.")
    (license license:gpl2)))

(define-public mpv
  (package
    (name "mpv")
    (version "0.33.1")
    (source (origin
              (method git-fetch)
              (uri (git-reference
                    (url "https://github.com/mpv-player/mpv")
                    (commit (string-append "v" version))))
              (file-name (git-file-name name version))
              (sha256
               (base32
                "06rw1f55zcsj78ql8w70j9ljp2qb1pv594xj7q9cmq7i92a7hq45"))))
    (build-system waf-build-system)
    (native-inputs
     `(("perl" ,perl) ; for zsh completion file
       ("pkg-config" ,pkg-config)
       ("python-docutils" ,python-docutils)))
    ;; Missing features: libguess, V4L2
    (inputs
     `(("alsa-lib" ,alsa-lib)
       ("enca" ,enca)
       ("ffmpeg" ,ffmpeg)
       ("jack" ,jack-1)
       ("ladspa" ,ladspa)
       ("lcms" ,lcms)
       ("libass" ,libass)
       ("libbluray" ,libbluray)
       ("libcaca" ,libcaca)
       ("libbs2b" ,libbs2b)
       ("libcdio-paranoia" ,libcdio-paranoia)
       ("libdvdread" ,libdvdread)
       ("libdvdnav" ,libdvdnav)
       ("libjpeg" ,libjpeg-turbo)
       ("libva" ,libva)
       ("libvdpau" ,libvdpau)
       ("libx11" ,libx11)
       ("libxext" ,libxext)
       ("libxinerama" ,libxinerama)
       ("libxrandr" ,libxrandr)
       ("libxscrnsaver" ,libxscrnsaver)
       ("libxv" ,libxv)
       ;; XXX: lua > 5.2 is not currently supported; see
       ;; waftools/checks/custom.py
       ("lua" ,lua-5.2)
       ("mesa" ,mesa)
       ("mpg123" ,mpg123)
       ("pulseaudio" ,pulseaudio)
       ("rsound" ,rsound)
       ("shaderc" ,shaderc)
       ("vulkan-headers" ,vulkan-headers)
       ("vulkan-loader" ,vulkan-loader)
       ("waf" ,python-waf)
       ("wayland" ,wayland)
       ("wayland-protocols" ,wayland-protocols)
       ("libxkbcommon" ,libxkbcommon)
       ("youtube-dl" ,youtube-dl)
       ("zlib" ,zlib)))
    (arguments
     '(#:phases
       (modify-phases %standard-phases
         (add-after
          'unpack 'patch-paths
          (lambda* (#:key inputs #:allow-other-keys)
            (let ((ytdl (assoc-ref inputs "youtube-dl")))
              (substitute* "player/lua/ytdl_hook.lua"
                (("\"youtube-dl\",")
                 (string-append "\"" ytdl "/bin/youtube-dl\",")))
              #t)))
         (add-before 'configure 'build-reproducibly
           (lambda _
             ;; Somewhere in the build system library dependencies are enumerated
             ;; and passed as linker flags, but the order in which they are added
             ;; varies.  See <https://github.com/mpv-player/mpv/issues/7855>.
             ;; Set PYTHONHASHSEED as a workaround for deterministic results.
             (setenv "PYTHONHASHSEED" "1")
             #t))
         (add-before
          'configure 'setup-waf
          (lambda* (#:key inputs #:allow-other-keys)
            (let ((waf (assoc-ref inputs "waf")))
              (copy-file (string-append waf "/bin/waf") "waf"))
            (setenv "CC" "gcc")
            #t)))
       #:configure-flags (list "--enable-libmpv-shared"
                               "--enable-cdda"
                               "--enable-dvdnav"
                               "--disable-build-date")
       ;; No check function defined.
       #:tests? #f))
    (home-page "https://mpv.io/")
    (synopsis "Audio and video player")
    (description "mpv is a general-purpose audio and video player.  It is a
fork of mplayer2 and MPlayer.  It shares some features with the former
projects while introducing many more.")
    (license license:gpl2+)))

(define-public gnome-mpv
  (deprecated-package "gnome-mpv" celluloid))

(define-public mpv-mpris
  (package
    (name "mpv-mpris")
    (version "0.5")
    (source
      (origin
        (method git-fetch)
        (uri (git-reference
               (url "https://github.com/hoyon/mpv-mpris")
               (commit version)))
        (file-name (git-file-name name version))
        (sha256
         (base32
          "07p6li5z38pkfd40029ag2jqx917vyl3ng5p2i4v5a0af14slcnk"))))
    (build-system copy-build-system)
    (arguments
     '(#:install-plan
       '(("mpris.so" "lib/"))
       #:phases
       (modify-phases %standard-phases
         (add-before 'install 'build
           (lambda _
             (setenv "CC" (which "gcc"))
             (invoke "make"))))))
    (native-inputs
     `(("pkg-config" ,pkg-config)))
    (inputs
     `(("glib" ,glib)
       ("mpv" ,mpv)))
    (home-page "https://github.com/hoyon/mpv-mpris")
    (synopsis "MPRIS plugin for mpv")
    (description "This package provides an @dfn{MPRIS} (Media Player Remote
Interfacing Specification) plugin for the @code{mpv} media player.  It implements
@code{org.mpris.MediaPlayer2} and @code{org.mpris.MediaPlayer2.Player} D-Bus
interfaces.

To load this plugin, specify the following option when starting mpv:
@code{--script $GUIX_PROFILE/lib/mpris.so} or link it into
@file{$HOME/.config/mpv/scripts}.")
    (license license:expat)))

(define-public libvpx
  (package
    (name "libvpx")
    (version "1.10.0")
    (source (origin
              (method git-fetch)
              (uri (git-reference
                    (url "https://chromium.googlesource.com/webm/libvpx")
                    (commit (string-append "v" version))))
              (file-name (git-file-name name version))
              (sha256
               (base32
                "1p4v6j1505n3gnvx3iksciyi818ymxpazj9fmdrchzbl9pfzg4qi"))
              (patches (search-patches "libvpx-CVE-2016-2818.patch"))))
    (build-system gnu-build-system)
    (arguments
     `(#:configure-flags (list "--enable-shared"
                               "--disable-static"
                               "--as=yasm"
                               ;; Limit size to avoid CVE-2015-1258
                               "--size-limit=16384x16384"
                               (string-append "--prefix=" (assoc-ref %outputs "out")))
       #:make-flags  (list (string-append "LDFLAGS=-Wl,-rpath="
                                          (assoc-ref %outputs "out") "/lib"))
       #:phases (modify-phases %standard-phases
                  (replace 'configure
                    (lambda* (#:key configure-flags #:allow-other-keys)
                      ;; The configure script does not understand some of the GNU
                      ;; options, so we only add the flags specified above.
                      (apply invoke  "./configure" configure-flags))))

       ;; XXX: The test suite wants to download 871 files from a cloud storage
       ;; service (see test/test-data.sha1).  It is possible to specify a
       ;; custom directory, but there seems to be no tarball with all files.
       #:tests? #f))
    (native-inputs
     `(("perl" ,perl)
       ("yasm" ,yasm)))
    (synopsis "VP8/VP9 video codec")
    (description "libvpx is a codec for the VP8/VP9 video compression format.")
    (license license:bsd-3)
    (home-page "https://www.webmproject.org/")))

(define-public youtube-dl
  (package
    (name "youtube-dl")
    (version "2021.06.06")
    (source (origin
              (method url-fetch)
              (uri (string-append "https://youtube-dl.org/downloads/latest/"
                                  "youtube-dl-" version ".tar.gz"))
              (sha256
               (base32
                "1hqan9h55x9gfdakw554vic68w9gpvhblchwxlw265zxp56hxjrw"))
              (snippet
               '(begin
                  ;; Delete the pre-generated files, except for the man page
                  ;; which requires 'pandoc' to build.
                  (for-each delete-file '("youtube-dl"
                                          ;;pandoc is needed to generate
                                          ;;"youtube-dl.1"
                                          "youtube-dl.bash-completion"
                                          "youtube-dl.fish"
                                          "youtube-dl.zsh"))
                  #t))))
    (build-system python-build-system)
    (arguments
     ;; The problem here is that the directory for the man page and completion
     ;; files is relative, and for some reason, setup.py uses the
     ;; auto-detected sys.prefix instead of the user-defined "--prefix=FOO".
     ;; So, we need pass the prefix directly.  In addition, make sure the Bash
     ;; completion file is called 'youtube-dl' rather than
     ;; 'youtube-dl.bash-completion'.
     `(#:tests? #f ; Many tests fail. The test suite can be run with pytest.
       #:phases (modify-phases %standard-phases
                  (add-after 'unpack 'default-to-the-ffmpeg-input
                    (lambda _
                      ;; See <https://issues.guix.gnu.org/43418#5>.
                      ;; ffmpeg is big but required to request free formats
                      ;; from, e.g., YouTube so pull it in unconditionally.
                      ;; Continue respecting the --ffmpeg-location argument.
                      (substitute* "youtube_dl/postprocessor/ffmpeg.py"
                        (("\\.get\\('ffmpeg_location'\\)" match)
                         (format #f "~a or '~a'" match (which "ffmpeg"))))
                      #t))
                  (add-before 'build 'build-generated-files
                    (lambda _
                      ;; Avoid the make targets that require pandoc.
                      (invoke "make"
                              "PYTHON=python"
                              "youtube-dl"
                              ;;"youtube-dl.1"   ; needs pandoc
                              "youtube-dl.bash-completion"
                              "youtube-dl.zsh"
                              "youtube-dl.fish")))
                  (add-before 'install 'fix-the-data-directories
                    (lambda* (#:key outputs #:allow-other-keys)
                      (let ((prefix (assoc-ref outputs "out")))
                        (mkdir "bash-completion")
                        (rename-file "youtube-dl.bash-completion"
                                     "bash-completion/youtube-dl")
                        (substitute* "setup.py"
                          (("youtube-dl\\.bash-completion")
                           "bash-completion/youtube-dl")
                          (("'etc/")
                           (string-append "'" prefix "/etc/"))
                          (("'share/")
                           (string-append "'" prefix "/share/")))
                        #t)))
                  (add-after 'install 'install-completion
                    (lambda* (#:key outputs #:allow-other-keys)
                      (let* ((out (assoc-ref outputs "out"))
                             (zsh (string-append out
                                                 "/share/zsh/site-functions")))
                        (mkdir-p zsh)
                        (copy-file "youtube-dl.zsh"
                                   (string-append zsh "/_youtube-dl"))
                        #t))))))
    (native-inputs
     `(("zip" ,zip)))
    (inputs
     `(("ffmpeg" ,ffmpeg)))
    (synopsis "Download videos from YouTube.com and other sites")
    (description
     "Youtube-dl is a small command-line program to download videos from
YouTube.com and many more sites.")
    (home-page "https://yt-dl.org")
    (license license:public-domain)))

(define-public youtube-dl-gui
  (package
    (name "youtube-dl-gui")
    (version "0.4")
    (source
     (origin
       (method url-fetch)
       (uri (pypi-uri "Youtube-DLG" version))
       (sha256
        (base32
         "1bvq2wyn6az59vpdy04dh68fs8m2qzz948xhphibbcpwpcdk00cd"))))
    (build-system python-build-system)
    (arguments
     ;; In Guix, wxpython has not yet been packaged for Python 3.
     `(#:python ,python-2
       ;; This package has no tests.
       #:tests? #f
       #:phases
       (modify-phases %standard-phases
         (add-before 'build 'patch-source
           (lambda* (#:key inputs #:allow-other-keys)
             ;; The youtube-dl-gui program lets you configure options.  Some of
             ;; them are problematic, so we change their defaults.
             (substitute* "youtube_dl_gui/optionsmanager.py"
               ;; When this is true, the builder process will try (and fail) to
               ;; write logs to the builder user's home directory.
               (("'enable_log': True") "'enable_log': False")
               ;; This determines which youtube-dl program youtube-dl-gui will
               ;; run.  If we don't set this, then youtube-dl-gui might download
               ;; an arbitrary copy from the Internet into the user's home
               ;; directory and run it, so let's make sure youtube-dl-gui uses
               ;; the youtube-dl from the inputs by default.
               (("'youtubedl_path': self.config_path")
                (string-append "'youtubedl_path': '"
                               (assoc-ref inputs "youtube-dl")
                               "/bin'"))
               ;; When this is True, when youtube-dl-gui is finished downloading
               ;; a file, it will try (and possibly fail) to open the directory
               ;; containing the downloaded file.  This can fail because it
               ;; assumes that xdg-open is in PATH.  Unfortunately, simply
               ;; adding xdg-utils to the propagated inputs is not enough to
               ;; make this work, so for now we set the default to False.
               (("'open_dl_dir': True") "'open_dl_dir': False"))
             ;; The youtube-dl program from the inputs is actually a wrapper
             ;; script written in bash, so attempting to invoke it as a python
             ;; script will fail.
             (substitute* "youtube_dl_gui/downloaders.py"
               (("cmd = \\['python', self\\.youtubedl_path\\]")
                "cmd = [self.youtubedl_path]"))
             ;; Use relative paths for installing data files so youtube-dl-gui
             ;; installs the files relative to its prefix in the store, rather
             ;; than relative to /.  Also, instead of installing data files into
             ;; $prefix/usr/share, install them into $prefix/share for
             ;; consistency (see: (standards) Directory Variables).
             (substitute* "setup.py"
               (("= '/usr/share") "= 'share"))
             ;; Update get_locale_file() so it finds the installed localization
             ;; files.
             (substitute* "youtube_dl_gui/utils.py"
               (("os\\.path\\.join\\('/usr', 'share'")
                (string-append "os.path.join('"
                               (assoc-ref %outputs "out")
                               "', 'share'")))
             #t))
         (add-after 'install 'create-desktop-file
           (lambda* (#:key outputs #:allow-other-keys)
             (let* ((out (assoc-ref outputs "out"))
                    (applications (string-append out "/share/applications")))
               (mkdir-p applications)
               (call-with-output-file
                   (string-append applications "/youtube-dl-gui.desktop")
                 (lambda (file)
                   (format
                    file
                    "[Desktop Entry]~@
                     Name=Youtube-dl GUI~@
                     Comment=Graphical interface to download video with youtube-dl~@
                     Exec=youtube-dl-gui~@
                     TryExec=youtube-dl-gui~@
                     Terminal=false~@
                     Icon=youtube-dl-gui~@
                     Type=Application~@
                     Categories=AudioVideo;Audio;Video;Network~%")))
               #t))))))
    (native-inputs
     `(("gettext-minimal" ,gettext-minimal)))
    (inputs
     `(("python2-twodict" ,python2-twodict)
       ("python2-wxpython" ,python2-wxpython)
       ("youtube-dl" ,youtube-dl)))
    (home-page "https://github.com/MrS0m30n3/youtube-dl-gui")
    (synopsis
     "GUI (Graphical User Interface) for @command{youtube-dl}")
    (description
     "Youtube-dlG is a GUI (Graphical User Interface) for
@command{youtube-dl}.  You can use it to download videos from YouTube and any
other site that youtube-dl supports.")
    (license license:unlicense)))

(define-public you-get
  (package
    (name "you-get")
    (version "0.4.1500")
    (source (origin
              (method git-fetch)
              (uri (git-reference
                    (url "https://github.com/soimort/you-get")
                    (commit (string-append "v" version))))
              (file-name (git-file-name name version))
              (sha256
               (base32
                "02wkmq6bjg9iz0kccsgs192aiky99l2jnw1xs6zjhvjvq7jyvf7s"))))
    (build-system python-build-system)
    (inputs
     `(("ffmpeg" ,ffmpeg)))             ; for multi-part and >=1080p videos
    (arguments
     `(#:phases
       (modify-phases %standard-phases
         (add-after 'unpack 'qualify-input-references
           ;; Explicitly invoke the input ffmpeg, instead of whichever one
           ;; happens to be in the user's $PATH at run time.
           (lambda* (#:key inputs #:allow-other-keys)
             (let ((ffmpeg (search-input-file inputs "/bin/ffmpeg")))
               (substitute* "src/you_get/processor/ffmpeg.py"
                 ;; Don't blindly replace all occurrences of ‘'ffmpeg'’: the
                 ;; same string is also used when sniffing ffmpeg's output.
                 (("(FFMPEG == |\\()'ffmpeg'" _ prefix)
                  (string-append prefix "'" ffmpeg "'")))
               #t))))
       #:tests? #f))                    ; XXX some tests need Internet access
    (synopsis "Download videos, audio, or images from Web sites")
    (description
     "You-Get is a command-line utility to download media contents (videos,
audio, images) from the Web.  It can use either mpv or vlc for playback.")
    (home-page "https://you-get.org/")
    (license license:expat)))

(define-public youtube-viewer
  (package
    (name "youtube-viewer")
    (version "3.8.1")
    (source (origin
              (method git-fetch)
              (uri (git-reference
                    (url "https://github.com/trizen/youtube-viewer")
                    (commit version)))
              (file-name (git-file-name name version))
              (sha256
               (base32
                "0xdybiihd66b79rbsawjhxs9snm78gld5ziz3gnp8vdcw0bshwz7"))))
    (build-system perl-build-system)
    (native-inputs
     `(("perl-module-build" ,perl-module-build)))
    (inputs
     `(("perl-data-dump" ,perl-data-dump)
       ("perl-file-sharedir" ,perl-file-sharedir)
       ("perl-gtk2" ,perl-gtk2)
       ("perl-json" ,perl-json)
       ("perl-json-xs" ,perl-json-xs)
       ("perl-libwww" ,perl-libwww)
       ("perl-lwp-protocol-https" ,perl-lwp-protocol-https)
       ("perl-lwp-useragent-cached" ,perl-lwp-useragent-cached)
       ("perl-memoize" ,perl-memoize)
       ("perl-mozilla-ca" ,perl-mozilla-ca)
       ("perl-term-readline-gnu" ,perl-term-readline-gnu)
       ("perl-unicode-linebreak" ,perl-unicode-linebreak)
       ("xdg-utils" ,xdg-utils)

       ;; Some videos play without youtube-dl, but others silently fail to.
       ("youtube-dl" ,youtube-dl)))
    (arguments
     `(#:modules ((guix build perl-build-system)
                  (guix build utils)
                  (srfi srfi-26))
       ;; gtk-2/3 variants are both installed by default but the gtk3 variant
       ;; is broken without perl-gtk3.
       #:module-build-flags '("--gtk2")
       #:phases
       (modify-phases %standard-phases
         (add-after 'unpack 'refer-to-inputs
           (lambda* (#:key inputs #:allow-other-keys)
             (substitute* "lib/WWW/YoutubeViewer.pm"
               (("'youtube-dl'")
                (format #f "'~a/bin/youtube-dl'"
                        (assoc-ref inputs "youtube-dl"))))
             (substitute* '("bin/gtk2-youtube-viewer"
                            "bin/gtk3-youtube-viewer")
               (("'xdg-open'")
                (format #f "'~a/bin/xdg-open'"
                        (assoc-ref inputs "xdg-utils"))))
             #t))
         (add-after 'install 'install-desktop
           (lambda* (#:key outputs #:allow-other-keys)
             (let* ((out (assoc-ref outputs "out"))
                    (sharedir (string-append out "/share")))
               (install-file "share/gtk-youtube-viewer.desktop"
                             (string-append sharedir "/applications"))
               (install-file "share/icons/gtk-youtube-viewer.png"
                             (string-append sharedir "/pixmaps"))
               #t)))
         (add-after 'install 'wrap-program
           (lambda* (#:key outputs #:allow-other-keys)
             (let* ((out (assoc-ref outputs "out"))
                    (bin-dir (string-append out "/bin/"))
                    (site-dir (string-append out "/lib/perl5/site_perl/"))
                    (lib-path (getenv "PERL5LIB")))
               (for-each (cut wrap-program <>
                              `("PERL5LIB" ":" prefix (,lib-path ,site-dir)))
                         (find-files bin-dir))
               #t))))))
    (synopsis
     "Lightweight application for searching and streaming videos from YouTube")
    (description
     "Youtube-viewer searches and plays YouTube videos in a native player.
It comes with various search options; it can search for videos, playlists
and/or channels.  The videos are streamed directly in a selected video player
at the best resolution (customizable) and with closed-captions (if available).
Both command-line and GTK2 interface are available.")
    (home-page "https://github.com/trizen/youtube-viewer")
    (license license:perl-license)))

(define-public libbluray
  (package
    (name "libbluray")
    (version "1.0.2")
    (source (origin
              (method url-fetch)
              (uri (string-append "https://download.videolan.org/videolan/"
                                  name "/" version "/"
                                  name "-" version ".tar.bz2"))
              (sha256
               (base32
                "1zxfnw1xbghcj7b3zz5djndv6gwssxda19cz1lrlqrkg8577r7kd"))))
    (build-system gnu-build-system)
    (arguments
     `(#:configure-flags '("--disable-bdjava-jar"
                           "--disable-static")
       #:phases
       (modify-phases %standard-phases
         (add-after 'unpack 'refer-to-libxml2-in-.pc-file
           ;; Avoid the need to propagate libxml2 by referring to it
           ;; directly, as is already done for fontconfig & freetype.
           (lambda* (#:key inputs #:allow-other-keys)
             (let ((libxml2 (assoc-ref inputs "libxml2")))
               (substitute* "configure"
                 ((" libxml-2.0") ""))
               (substitute* "src/libbluray.pc.in"
                 (("^Libs.private:" field)
                  (string-append field " -L" libxml2 "/lib -lxml2")))
               #t)))
         (add-before 'build 'fix-dlopen-paths
           (lambda* (#:key inputs #:allow-other-keys)
             (let ((libaacs (assoc-ref inputs "libaacs"))
                   (libbdplus (assoc-ref inputs "libbdplus")))
               (substitute* "src/libbluray/disc/aacs.c"
                 (("\"libaacs\"")
                  (string-append "\"" libaacs "/lib/libaacs\"")))
               (substitute* "src/libbluray/disc/bdplus.c"
                 (("\"libbdplus\"")
                  (string-append "\"" libbdplus "/lib/libbdplus\"")))
               #t))))))
    (native-inputs `(("pkg-config" ,pkg-config)))
    (inputs
     `(("fontconfig" ,fontconfig)
       ("freetype" ,freetype)
       ("libaacs" ,libaacs)
       ("libbdplus" ,libbdplus)
       ("libxml2" ,libxml2)))
    (home-page "https://www.videolan.org/developers/libbluray.html")
    (synopsis "Blu-Ray Disc playback library")
    (description
     "libbluray is a library designed for Blu-Ray Disc playback for media
players, like VLC or MPlayer.")
    (license license:lgpl2.1+)))

(define-public libdvdread
  (package
    (name "libdvdread")
    (version "6.0.2")
    (source (origin
              (method url-fetch)
              (uri (string-append "https://download.videolan.org/videolan/"
                                  "libdvdread/" version "/"
                                  "libdvdread-" version ".tar.bz2"))
              (sha256
               (base32
                "1c7yqqn67m3y3n7nfrgrnzz034zjaw5caijbwbfrq89v46ph257r"))))
    (build-system gnu-build-system)
    (arguments
     `(#:configure-flags '("--with-libdvdcss=yes")))
    (native-inputs
     `(("pkg-config" ,pkg-config)))
    (propagated-inputs
     `(("libdvdcss" ,libdvdcss)))
    (home-page "http://dvdnav.mplayerhq.hu/")
    (synopsis "Library for reading video DVDs")
    (description
     "Libdvdread provides a simple foundation for reading DVD video
disks.  It provides the functionality that is required to access many
DVDs.  It parses IFO files, reads NAV-blocks, and performs CSS
authentication and descrambling (if an external libdvdcss library is
installed).")
    (license license:gpl2+)))

(define-public dvdauthor
  (package
    (name "dvdauthor")
    (version "0.7.2")
    (source
     (origin
       (method url-fetch)
       (uri (string-append "mirror://sourceforge/dvdauthor/dvdauthor-"
                           version ".tar.gz"))
       (sha256
        (base32
         "1drfc47hikfzc9d7hjk34rw10iqw01d2vwmn91pv73ppx4nsj81h"))))
    (build-system gnu-build-system)
    (inputs
     `(("libdvdread" ,libdvdread)
       ("libpng" ,libpng)
       ("imagemagick" ,imagemagick)
       ("libxml2" ,libxml2)
       ("freetype" ,freetype)))
    (native-inputs
     `(("pkg-config" ,pkg-config)))
    (synopsis "Generates a DVD-Video movie from a MPEG-2 stream")
    (description "@command{dvdauthor} will generate a DVD-Video movie from a
MPEG-2 stream containing VOB packets.")
    (home-page "http://dvdauthor.sourceforge.net")
    (license license:gpl3+)))

(define-public libdvdnav
  (package
    (name "libdvdnav")
    (version "6.0.1")
    (source (origin
              (method url-fetch)
              (uri (string-append "https://download.videolan.org/videolan/"
                                  "libdvdnav/" version "/"
                                  "libdvdnav-" version ".tar.bz2"))
              (sha256
               (base32
                "0cv7j8irsv1n2dadlnhr6i1b8pann2ah6xpxic41f04my6ba6rp5"))))
    (build-system gnu-build-system)
    (native-inputs
     `(("pkg-config" ,pkg-config)))
    (inputs
     `(("libdvdread" ,libdvdread)))
    (home-page "http://dvdnav.mplayerhq.hu/")
    (synopsis "Library for video DVD navigation features")
    (description
     "Libdvdnav is a library for developers of multimedia
applications.  It allows easy use of sophisticated DVD navigation features
such as DVD menus, multiangle playback and even interactive DVD games.  All
this functionality is provided through a simple API which provides the DVD
playback as a single logical stream of blocks, intermitted by special
dvdnav events to report certain conditions.  The main usage of libdvdnav is
a loop regularly calling a function to get the next block, surrounded by
additional calls to tell the library of user interaction.  The whole
DVD virtual machine and internal playback states are completely
encapsulated.")
    (license license:gpl2+)))

(define-public libdvdcss
  (package
    (name "libdvdcss")
    (version "1.4.3")
    (source (origin
              (method url-fetch)
              (uri (string-append "https://download.videolan.org/pub/"
                                  name "/" version "/"
                                  name "-" version ".tar.bz2"))
              (sha256
               (base32
                "0y800y33spblb20s1lsjbaiybknmwwmmiczmjqx5s760blpwjg13"))))
    (build-system gnu-build-system)
    (home-page "https://www.videolan.org/developers/libdvdcss.html")
    (synopsis "Library for accessing DVDs as block devices")
    (description
     "libdvdcss is a simple library designed for accessing DVDs like a block
device without having to bother about the decryption.")
    (license license:gpl2+)))

(define-public srt2vtt
  (package
    (name "srt2vtt")
    (version "0.2")
    (source (origin
              (method url-fetch)
              (uri (string-append
                    "https://files.dthompson.us/srt2vtt/srt2vtt-"
                    version ".tar.gz"))
              (sha256
               (base32
                "1ravl635x81fcai4h2xnsn926i69pafgr6zkghq6319iprkw8ffv"))))
    (build-system gnu-build-system)
    (arguments
     `(#:phases
       (modify-phases %standard-phases
         (add-after 'install 'wrap-srt2vtt
           (lambda* (#:key outputs #:allow-other-keys)
             (let* ((out  (assoc-ref outputs "out"))
                    (bin  (string-append out "/bin"))
                    (version ,(let ((v (package-version guile-3.0)))
                                (string-append (car (string-split v #\.))
                                               ".0")))
                    (site (string-append out "/share/guile/site/" version))
                    (compiled (string-append
                               out "/lib/guile/" version
                               "/site-ccache")))
               (wrap-program (string-append bin "/srt2vtt")
                 `("GUILE_LOAD_PATH" ":" prefix (,site))
                 `("GUILE_LOAD_COMPILED_PATH" ":" prefix (,compiled)))))))))
    (native-inputs
     `(("pkg-config" ,pkg-config)))
    (inputs
     `(("guile" ,guile-3.0)))
    (synopsis "SubRip to WebVTT subtitle converter")
    (description "srt2vtt converts SubRip formatted subtitles to WebVTT format
for use with HTML5 video.")
    (home-page "https://dthompson.us/projects/srt2vtt.html")
    (license license:gpl3+)))

(define-public avidemux
  (package
    (name "avidemux")
    (version "2.7.8")
    (source (origin
             (method url-fetch)
             (uri (string-append
                   "mirror://sourceforge/avidemux/avidemux/" version "/"
                   "avidemux_" version ".tar.gz"))
             (sha256
              (base32
               "00blv5455ry3bb86zyzk1xmq3rbqmbif62khc0kq3whza97l12k2"))
             (patches (search-patches "avidemux-install-to-lib.patch"))))
    (build-system cmake-build-system)
    (native-inputs
     `(("perl" ,perl)
       ("pkg-config" ,pkg-config)
       ("python" ,python-wrapper)
       ("qttools" ,qttools)
       ("yasm" ,yasm)))
    ;; FIXME: Once packaged, add libraries not found during the build.
    (inputs
     `(("alsa-lib" ,alsa-lib)
       ("fontconfig" ,fontconfig)
       ("freetype" ,freetype)
       ("fribidi" ,fribidi)
       ("glu" ,glu)
       ("jack" ,jack-1)
       ("lame" ,lame)
       ("libaom" ,libaom)
       ("libva" ,libva)
       ("libvdpau" ,libvdpau)
       ("libvorbis" ,libvorbis)
       ("libvpx" ,libvpx)
       ("libxv" ,libxv)
       ("pulseaudio" ,pulseaudio)
       ("qtbase" ,qtbase-5)
       ("sqlite" ,sqlite)
       ("zlib" ,zlib)))
    (arguments
     `(#:tests? #f                      ; no check target
       #:phases
       ;; Make sure files inside the included ffmpeg tarball are
       ;; patch-shebanged.
       (let ((ffmpeg "ffmpeg-4.2.4"))
         (modify-phases %standard-phases
           (add-before 'patch-source-shebangs 'unpack-ffmpeg
             (lambda _
               (with-directory-excursion "avidemux_core/ffmpeg_package"
                 (invoke "tar" "xf" (string-append ffmpeg ".tar.bz2"))
                 (delete-file (string-append ffmpeg ".tar.bz2")))
               #t))
           (add-after 'patch-source-shebangs 'repack-ffmpeg
             (lambda _
               (with-directory-excursion "avidemux_core/ffmpeg_package"
                 (substitute* (string-append ffmpeg "/configure")
                   (("#! /bin/sh") (string-append "#!" (which "sh"))))
                 (invoke "tar" "cjf" (string-append ffmpeg ".tar.bz2") ffmpeg
                         ;; avoid non-determinism in the archive
                         "--sort=name" "--mtime=@0"
                         "--owner=root:0" "--group=root:0")
                 (delete-file-recursively ffmpeg))
               #t))
           (replace 'configure
             (lambda _
               ;; Copy-paste settings from the cmake build system.
               (setenv "CMAKE_LIBRARY_PATH" (getenv "LIBRARY_PATH"))
               (setenv "CMAKE_INCLUDE_PATH" (getenv "C_INCLUDE_PATH"))
               #t))
           (replace 'build
             (lambda* (#:key inputs outputs #:allow-other-keys)
               (let* ((out (assoc-ref outputs "out"))
                      (lib (string-append out "/lib"))
                      (top (getcwd))
                      (build_component
                       (lambda* (component srcdir #:optional (args '()))
                         (let ((builddir (string-append "build_" component)))
                           (mkdir builddir)
                           (with-directory-excursion builddir
                             (apply invoke "cmake"
                                    "-DCMAKE_INSTALL_RPATH_USE_LINK_PATH=TRUE"
                                    (string-append "-DCMAKE_INSTALL_PREFIX=" out)
                                    (string-append "-DCMAKE_INSTALL_RPATH=" lib)
                                    (string-append "-DCMAKE_SHARED_LINKER_FLAGS="
                                                   "\"-Wl,-rpath=" lib "\"")
                                    (string-append "-DAVIDEMUX_SOURCE_DIR=" top)
                                    (string-append "../" srcdir)
                                    "-DENABLE_QT5=True"
                                    args)
                             (invoke "make" "-j"
                                     (number->string (parallel-job-count)))
                             (invoke "make" "install"))))))
                 (mkdir out)
                 (build_component "core" "avidemux_core")
                 (build_component "cli" "avidemux/cli")
                 (build_component "qt4" "avidemux/qt4")
                 (build_component "plugins_common" "avidemux_plugins"
                                  '("-DPLUGIN_UI=COMMON"))
                 (build_component "plugins_cli" "avidemux_plugins"
                                  '("-DPLUGIN_UI=CLI"))
                 (build_component "plugins_qt4" "avidemux_plugins"
                                  '("-DPLUGIN_UI=QT4"))
                 (build_component "plugins_settings" "avidemux_plugins"
                                  '("-DPLUGIN_UI=SETTINGS"))
                 ;; Remove .exe and .dll file.
                 (delete-file-recursively
                  (string-append out "/share/ADM6_addons"))
                 #t)))
           (delete 'install)))))
    (home-page "http://fixounet.free.fr/avidemux/")
    (synopsis "Video editor")
    (description "Avidemux is a video editor designed for simple cutting,
filtering and encoding tasks.  It supports many file types, including AVI,
DVD compatible MPEG files, MP4 and ASF, using a variety of codecs.  Tasks
can be automated using projects, job queue and powerful scripting
capabilities.")
    (supported-systems '("x86_64-linux" "i686-linux" "armhf-linux"))
    ;; Software with various licenses is included, see License.txt.
    (license license:gpl2+)))

(define-public vapoursynth
  (package
    (name "vapoursynth")
    (version "53")
    (source (origin
              (method git-fetch)
              (uri (git-reference
                    (url "https://github.com/vapoursynth/vapoursynth")
                    (commit (string-append "R" version))))
              (file-name (git-file-name name version))
              (sha256
               (base32
                "0qcsfkpkry0cmvi60khjwvfz4fqhy23nqmn4pb9qrwll26sn9dcr"))))
    (build-system gnu-build-system)
    (arguments
     `(#:phases
       (modify-phases %standard-phases
         (add-after 'install 'wrap
           (lambda* (#:key outputs #:allow-other-keys)
             (let* ((out    (assoc-ref outputs "out"))
                    (site   (string-append out "/lib/python"
                                           ,(version-major+minor
                                             (package-version python))
                                           "/site-packages")))
               (wrap-program (string-append out "/bin/vspipe")
                 `("PYTHONPATH" ":" = (,site)))))))))
    (native-inputs
     `(("autoconf" ,autoconf)
       ("automake" ,automake)
       ("cython" ,python-cython)
       ("libtool" ,libtool)
       ("pkg-config" ,pkg-config)
       ("yasm" ,yasm)))
    (inputs
     `(("ffmpeg" ,ffmpeg)
       ("libass" ,libass)
       ("python" ,python)
       ("tesseract-ocr" ,tesseract-ocr)
       ("zimg" ,zimg)))
    (home-page "http://www.vapoursynth.com/")
    (synopsis "Video processing framework")
    (description "VapourSynth is a C++ library and Python module for video
manipulation.  It aims to be a modern rewrite of Avisynth, supporting
multithreading, generalized colorspaces, per frame properties, and videos with
format changes.")
    ;; src/core/cpufeatures only allows x86, ARM or PPC
    (supported-systems (fold delete %supported-systems
                             '("mips64el-linux" "aarch64-linux")))
    ;; As seen from the source files.
    (license license:lgpl2.1+)))

(define-public xvid
  (package
    (name "xvid")
    (version "1.3.7")
    (source (origin
              (method url-fetch)
              (uri (string-append
                    "http://downloads.xvid.com/downloads/xvidcore-"
                    version ".tar.bz2"))
              (sha256
               (base32
                "1xyg3amgg27zf7188kss7y248s0xhh1vv8rrk0j9bcsd5nasxsmf"))))
    (build-system gnu-build-system)
    (native-inputs `(("yasm" ,yasm)))
    (arguments
     '(#:phases
       (modify-phases %standard-phases
         (add-before 'configure 'pre-configure
          (lambda _
            (chdir "build/generic")
            (substitute* "configure"
              (("#! /bin/sh") (string-append "#!" (which "sh"))))
            #t)))
       #:tests? #f)) ; no test suite
    (home-page "https://www.xvid.com/")
    (synopsis "MPEG-4 Part 2 Advanced Simple Profile video codec")
    (description "Xvid is an MPEG-4 Part 2 Advanced Simple Profile (ASP) video
codec library.  It uses ASP features such as b-frames, global and quarter
pixel motion compensation, lumi masking, trellis quantization, and H.263, MPEG
and custom quantization matrices.")
    (license license:gpl2+)))

(define-public streamlink
  (package
    (name "streamlink")
    (version "2.0.0")
    (source
      (origin
        (method url-fetch)
        (uri (pypi-uri "streamlink" version))
        (sha256
         (base32
          "1nv2kj1k42a1b20ws8sdzlxk3wh1qz6pg5mxp75433b3c7lxksn0"))))
    (build-system python-build-system)
    (home-page "https://github.com/streamlink/streamlink")
    (native-inputs
     `(("python-freezegun" ,python-freezegun)
       ("python-pytest" ,python-pytest)
       ("python-mock" ,python-mock)
       ("python-requests-mock" ,python-requests-mock)))
    (propagated-inputs
     `(("python-pysocks" ,python-pysocks)
       ("python-websocket-client" ,python-websocket-client)
       ("python-iso3166" ,python-iso3166)
       ("python-iso639" ,python-iso639)
       ("python-isodate" ,python-isodate)
       ("python-pycryptodome" ,python-pycryptodome)
       ("python-requests" ,python-requests)
       ("python-urllib3" ,python-urllib3)))
    (synopsis "Extract streams from various services")
    (description "Streamlink is command-line utility that extracts streams
from sites like Twitch.tv and pipes them into a video player of choice.")
    (license license:bsd-2)))

(define-public twitchy
  (let ((commit "9beb36d80b16662414129693e74fa3a2fd97554e")) ; 3.4 has no tag
    (package
      (name "twitchy")
      (version (git-version "3.4" "1" commit))
      (source
       (origin
         (method git-fetch)
         (uri (git-reference
               (url "https://github.com/BasioMeusPuga/twitchy")
               (commit commit)))
         (file-name (git-file-name name version))
         (sha256
          (base32
           "0di03h1j9ipp2bbnxxlxz07v87icyg2hmnsr4s7184z5ql8kpzr7"))))
      (build-system python-build-system)
      (arguments
       '(#:phases
         (modify-phases %standard-phases
           (add-after 'unpack 'patch-paths
             (lambda* (#:key inputs #:allow-other-keys)
               (substitute* "twitchy/twitchy_play.py"
                 (("\"streamlink ")
                  (string-append "\"" (assoc-ref inputs "streamlink")
                                 "/bin/streamlink ")))
               #t))
           (add-before 'check 'check-setup
             (lambda _
               (setenv "HOME" (getcwd)) ;Needs to write to ‘$HOME’.
               #t))
           (add-after 'install 'install-rofi-plugin
             (lambda* (#:key outputs #:allow-other-keys)
               (install-file "plugins/rofi-twitchy"
                             (string-append (assoc-ref outputs "out")
                                            "/bin"))
               #t)))))
      (inputs
       `(("python-requests" ,python-requests)
         ("streamlink" ,streamlink)))
      (home-page "https://github.com/BasioMeusPuga/twitchy")
      (synopsis "Command-line interface for Twitch.tv")
      (description
       "This package provides a command-line interface for Twitch.tv")
      (license license:gpl3+))))

(define-public mlt
  (package
    (name "mlt")
    (version "7.0.1")
    (source
     (origin
       (method git-fetch)
       (uri (git-reference
             (url "https://github.com/mltframework/mlt")
             (commit (string-append "v" version))))
       (file-name (git-file-name name version))
       (sha256
        (base32 "13c5miph9jjbz69dhy0zvbkk5zbb05dr3vraaci0d5fdbrlhyscf"))))
    (build-system cmake-build-system)
    (arguments
     `(#:tests? #f ;requires "Kwalify"
       #:phases
       (modify-phases %standard-phases
         (add-before 'configure 'override-LDFLAGS
           (lambda* (#:key outputs #:allow-other-keys)
             (setenv "LDFLAGS"
                     (string-append
                      "-Wl,-rpath="
                      (assoc-ref outputs "out") "/lib")))))))
    (inputs
     `(("alsa-lib" ,alsa-lib)
       ("alsa-plugins" ,alsa-plugins "pulseaudio")
       ("ffmpeg" ,ffmpeg)
       ("fftw" ,fftw)
       ("frei0r-plugins" ,frei0r-plugins)
       ("gdk-pixbuf" ,gdk-pixbuf)
       ("gtk+" ,gtk+)
       ("libxml2" ,libxml2)
       ("jack" ,jack-1)
       ("ladspa" ,ladspa)
       ("libebur128" ,libebur128)
       ("libexif" ,libexif)
       ("libvorbis" ,libvorbis)
       ("rubberband" ,rubberband)
       ("libsamplerate" ,libsamplerate)
       ("pulseaudio" ,pulseaudio)
       ("qtbase" ,qtbase-5)
       ("qtsvg" ,qtsvg)
       ("rtaudio" ,rtaudio)
       ("sdl2" ,sdl2)
       ("sdl2-image" ,sdl2-image)
       ("sox" ,sox)
       ("vidstab" ,vidstab)))
    (native-inputs
     `(("pkg-config" ,pkg-config)))
    (home-page "https://www.mltframework.org/")
    (synopsis "Author, manage, and run multitrack audio/video compositions")
    (description
     "MLT is a multimedia framework, designed and developed for television
broadcasting.  It provides a toolkit for broadcasters, video editors, media
players, transcoders, web streamers and many more types of applications.  The
functionality of the system is provided via an assortment of ready to use
tools, XML authoring components, and an extensible plug-in based API.")
    (license license:lgpl2.1+)))

(define-public mlt-6
  (package
    (inherit mlt)
    (name "mlt")
    (version "6.26.1")
    (source
     (origin
       (method git-fetch)
       (uri (git-reference
             (url "https://github.com/mltframework/mlt")
             (commit (string-append "v" version))))
       (file-name (git-file-name name version))
       (sha256
        (base32 "1gz79xvs5jrzqhwhfk0dqdd3xiavnjp4q957h7nb02rij32byb39"))))
    (arguments
     `(#:configure-flags
       (list (string-append "-DGTK2_GDKCONFIG_INCLUDE_DIR="
                            (assoc-ref %build-inputs "gtk+")
                             "/lib/gtk-2.0/include")
             (string-append "-DGTK2_GLIBCONFIG_INCLUDE_DIR="
                            (assoc-ref %build-inputs "glib")
                            "/lib/glib-2.0/include"))
       ,@(package-arguments mlt)))
    (inputs
     `(("gtk+", gtk+-2)
       ,@(alist-delete "gtk+" (package-inputs mlt))))))

(define-public v4l-utils
  (package
    (name "v4l-utils")
    (version "1.20.0")
    (source (origin
              (method url-fetch)
              (uri (string-append "https://linuxtv.org/downloads/v4l-utils"
                                  "/v4l-utils-" version ".tar.bz2"))
              (sha256
               (base32
                "1xr66y6w422hil6s7n8d61a2vhwh4im8l267amf41jvw7xqihqcm"))))
    (build-system gnu-build-system)
    ;; Separate graphical tools in order to save almost 1 GiB on the closure
    ;; for the common case.
    (outputs '("out" "gui"))
    (arguments
     '(#:configure-flags
       (list "--disable-static"
             (string-append "--with-udevdir="
                            (assoc-ref %outputs "out")
                            "/lib/udev"))
       #:phases
       (modify-phases %standard-phases
         (add-after 'install 'split
           (lambda* (#:key outputs #:allow-other-keys)
             (let ((out (assoc-ref outputs "out"))
                   (gui (assoc-ref outputs "gui")))
               (mkdir-p (string-append gui "/bin"))
               (mkdir-p (string-append gui "/share/man/man1"))
               (mkdir-p (string-append gui "/share/applications"))
               (for-each
                (lambda (prog)
                  (for-each
                   (lambda (file)
                     (rename-file (string-append out file)
                                  (string-append gui file)))
                   (list
                    (string-append "/bin/" prog)
                    (string-append "/share/man/man1/" prog ".1")
                    (string-append "/share/applications/" prog ".desktop"))))
                '("qv4l2" "qvidcap"))
               (copy-recursively (string-append out "/share/icons")
                                 (string-append gui "/share/icons"))
               (delete-file-recursively (string-append out "/share/icons"))
               (rmdir (string-append out "/share/applications"))
               #t))))))
    (native-inputs
     `(("perl" ,perl)
       ("pkg-config" ,pkg-config)))
    (inputs
     `(("alsa-lib" ,alsa-lib)
       ("glu" ,glu)
       ("libjpeg" ,libjpeg-turbo)
       ("libx11" ,libx11)
       ("qtbase" ,qtbase-5)
       ("eudev" ,eudev)))
    (synopsis "Realtime video capture utilities for Linux")
    (description "The v4l-utils provide a series of libraries and utilities to
be used for realtime video capture via Linux-specific APIs.")
    (home-page "https://linuxtv.org/wiki/index.php/V4l-utils")
    ;; libv4l2 is LGPL2.1+, while utilities are GPL2 only.
    (license (list license:lgpl2.1+ license:gpl2))))

(define-public obs
  (package
    (name "obs")
    (version "27.0.1")
    (source (origin
              (method git-fetch)
              (uri (git-reference
                    (url "https://github.com/obsproject/obs-studio")
                    (commit version)
                    (recursive? #t)))
              (file-name (git-file-name name version))
              (sha256
               (base32
                "04fzsr9yizmxy0r7z2706crvnsnybpnv5kgfn77znknxxjacfhkn"))
              (patches
               (search-patches "obs-modules-location.patch"))))
    (build-system cmake-build-system)
    (arguments
     `(#:configure-flags
       (list (string-append "-DOBS_VERSION_OVERRIDE=" ,version)
             "-DENABLE_UNIT_TESTS=TRUE"
             ;; Browser plugin requires cef, but it is not packaged yet.
             ;; <https://bitbucket.org/chromiumembedded/cef/src/master/>
             "-DBUILD_BROWSER=FALSE")
       #:phases
       (modify-phases %standard-phases
         (add-after 'install 'wrap-executable
           (lambda* (#:key outputs #:allow-other-keys)
             (let ((out (assoc-ref outputs "out"))
                   (plugin-path (getenv "QT_PLUGIN_PATH")))
               (wrap-program (string-append out "/bin/obs")
                 `("QT_PLUGIN_PATH" ":" prefix (,plugin-path))))
             #t)))))
    (native-search-paths
     (list (search-path-specification
            (variable "OBS_PLUGINS_DIRECTORY")
            (separator #f)                         ;single entry
            (files '("lib/obs-plugins")))
           (search-path-specification
            (variable "OBS_PLUGINS_DATA_DIRECTORY")
            (separator #f)                         ;single entry
            (files '("share/obs/obs-plugins")))))
    (native-inputs
     `(("cmocka" ,cmocka)
       ("pkg-config" ,pkg-config)))
    (inputs
     `(("alsa-lib" ,alsa-lib)
       ("curl" ,curl)
       ("eudev" ,eudev)
       ("ffmpeg" ,ffmpeg)
       ("fontconfig" ,fontconfig)
       ("freetype" ,freetype)
       ("glib" ,glib)
       ("jack" ,jack-1)
       ("jansson" ,jansson)
       ("libx264" ,libx264)
       ("libxcomposite" ,libxcomposite)
       ("mbedtls" ,mbedtls-apache)
       ("mesa" ,mesa)
       ("pipewire" ,pipewire-0.3)
       ("pulseaudio" ,pulseaudio)
       ("qtbase" ,qtbase-5)
       ("qtsvg" ,qtsvg)
       ("qtx11extras" ,qtx11extras)
       ("speexdsp" ,speexdsp)
       ("v4l-utils" ,v4l-utils)
       ("wayland" ,wayland)
       ("wayland-protocols" ,wayland-protocols)
       ("zlib" ,zlib)))
    (synopsis "Live streaming software")
    (description "Open Broadcaster Software provides a graphical interface for
video recording and live streaming.  OBS supports capturing audio and video
from many input sources such as webcams, X11 (for screencasting), PulseAudio,
and JACK.")
    (home-page "https://obsproject.com")
    (license license:gpl2+)))

(define-public obs-spectralizer
  (package
    (name "obs-spectralizer")
    (version "1.3.3")
    (source
      (origin
        (method git-fetch)
        (uri (git-reference
              (url "https://github.com/univrsal/spectralizer")
              (commit (string-append "v" version))))
        (file-name (git-file-name name version))

        ;; Remove bundled Windows DLLs.
        (snippet '(delete-file-recursively "fftw3"))
        (modules '((guix build utils)))

        (sha256
         (base32
          "0q75cnyqydpvfda51zm9gxqj3wqr99ad0lxzjhw0ld67qvj1ag6i"))))
    (build-system cmake-build-system)
    (arguments
     `(#:tests? #f
       #:configure-flags
       (list "-DGLOBAL_INSTALLATION=ON" "-DUSE_CMAKE_LIBDIR=ON")))
    (inputs `(("obs" ,obs)
              ("fftw" ,fftw)))
    (home-page "https://github.com/univrsal/spectralizer")
    (synopsis "OBS plugin for audio visualization")
    (description "This OBS plugins allows you to vizualize MPD and internal
OBS audio sources.")
    (license license:gpl2)))

(define-public obs-websocket
  (package
    (name "obs-websocket")
    (version "4.9.0")
    (source
     (origin
       (method git-fetch)
       (uri (git-reference
             (url "https://github.com/Palakis/obs-websocket")
             (commit version)
             (recursive? #t)))
       (file-name (git-file-name name version))
       (sha256
        (base32 "1r47861ma1s3998clahbnbc216wcf706b1ps514k5p28h511l5w0"))))
    (build-system cmake-build-system)
    (arguments
     `(#:tests? #f                      ;no tests
       #:phases
       (modify-phases %standard-phases
         (add-after 'unpack 'remove-permission-change
           (lambda* _
             (substitute* "CMakeLists.txt"
               ;; Remove lines that set writeable permissions on outputs.
               (("set\\(CMAKE_INSTALL_DEFAULT_DIRECTORY_PERMISSIONS") "")
               (("OWNER_READ.*\\)") "")
               (("PERMISSIONS") ")"))
             #t)))))
    (inputs
     `(("obs" ,obs)
       ("qtbase" ,qtbase-5)))
    (home-page "https://github.com/Palakis/obs-websocket")
    (synopsis "OBS plugin for remote control via WebSockets")
    (description "This OBS plugin allows you to establish a WebSocket channel
from within your running OBS instance so that you can control it remotely from
programs on your current machine or on other machines.")
    (license license:gpl2+)))

(define-public obs-wlrobs
  (package
    (name "obs-wlrobs")
    (version "1.0")
    (source
      (origin
        (method hg-fetch)
        (uri (hg-reference
              (url "https://hg.sr.ht/~scoopta/wlrobs")
              (changeset (string-append "v" version))))
        (file-name (git-file-name name version))
        (sha256
         (base32
          "1faiq2gdb7qis3m1hilm4pz8lkmkab75vzm608dbiazahhybf96p"))))
    (build-system meson-build-system)
    (native-inputs
     `(("pkg-config" ,pkg-config)))
    (propagated-inputs `() )
    (inputs `(("obs" ,obs)
              ("libx11" ,libx11 "out")
              ("wayland" ,wayland)
              ("wayland-protocols" ,wayland-protocols)))
    (home-page "https://hg.sr.ht/~scoopta/wlrobs")
    (synopsis "OBS plugin for Wayland (wlroots) screen capture")
    (description
     "This OBS plugin allows you to capture the screen on wlroots-based
Wayland compositors.")
    (license license:gpl3+)))

(define-public libvdpau
  (package
    (name "libvdpau")
    (version "1.4")
    (source
      (origin
        (method git-fetch)
        (uri (git-reference
              (url "https://gitlab.freedesktop.org/vdpau/libvdpau.git")
              (commit version)))
        (file-name (git-file-name name version))
        (sha256
         (base32
          "1hc4mcrbr1yhfiy4zfd8wc2iiqbp90z6jswap0jia20vmyk5lqld"))))
    (build-system meson-build-system)
    (native-inputs
     `(("pkg-config" ,pkg-config)))
    (inputs
     `(("libx11" ,libx11 "out")
       ("libxext" ,libxext)
       ("xorgproto" ,xorgproto)))
    (home-page "https://wiki.freedesktop.org/www/Software/VDPAU/")
    (synopsis "Video Decode and Presentation API")
    (description "VDPAU is the Video Decode and Presentation API for UNIX.  It
provides an interface to video decode acceleration and presentation hardware
present in modern GPUs.")
    (license (license:x11-style "file://COPYING"))))

(define-public vdpauinfo
  (package
    (name "vdpauinfo")
    (version "1.4")
    (source
      (origin
        (method git-fetch)
        (uri (git-reference
              (url "https://gitlab.freedesktop.org/vdpau/vdpauinfo")
              (commit version)))
        (file-name (git-file-name name version))
        (sha256
         (base32 "0s84bavxr39w0r7zfaac7kpbfsg88hgymqyzcr0yvbj1yry3liz2"))))
    (build-system gnu-build-system)
    (arguments
     `(#:phases
       (modify-phases %standard-phases
         (replace 'bootstrap
           ;; ./autogen.sh runs ./configure too soon.
           (lambda _
             (invoke "autoreconf" "-fiv"))))))
    (native-inputs
     `(("autoconf" ,autoconf)
       ("automake" ,automake)
       ("libx11" ,libx11)
       ("pkg-config" ,pkg-config)))
    (propagated-inputs
     `(("libvdpau" ,libvdpau)))
    (home-page "https://wiki.freedesktop.org/www/Software/VDPAU/")
    (synopsis "Tool to query the capabilities of a VDPAU implementation")
    (description "Vdpauinfo is a tool to query the capabilities of a VDPAU
implementation.")
    (license (license:x11-style "file://COPYING"))))

(define-public libvdpau-va-gl
  (package
    (name "libvdpau-va-gl")
    (version "0.4.2")
    (source
      (origin
        (method url-fetch)
        (uri (string-append "https://github.com/i-rinat/libvdpau-va-gl/"
                            "releases/download/v" version "/libvdpau-va-gl-"
                            version ".tar.gz"))
        (sha256
         (base32
          "1x2ag1f2fwa4yh1g5spv99w9x1m33hbxlqwyhm205ssq0ra234bx"))
        (patches (search-patches "libvdpau-va-gl-unbundle.patch"))
        (modules '((guix build utils)))
        (snippet '(begin (delete-file-recursively "3rdparty")
                         #t))))
    (build-system cmake-build-system)
    (arguments
     '(#:tests? #f)) ; Tests require a running X11 server, with VA-API support.
    (native-inputs
     `(("libvdpau" ,libvdpau)
       ("pkg-config" ,pkg-config)))
    (inputs
     `(("libva" ,libva)
       ("mesa" ,mesa)))
    (home-page "https://github.com/i-rinat/libvdpau-va-gl")
    (synopsis "VDPAU driver with VA-API/OpenGL backend")
    (description
     "Many applications can use VDPAU to accelerate portions of the video
decoding process and video post-processing to the GPU video hardware.  Since
there is no VDPAU available on Intel chips, they fall back to different drawing
techniques.  This driver uses OpenGL under the hood to accelerate drawing and
scaling and VA-API (if available) to accelerate video decoding.")
    (license license:expat)))

(define-public recordmydesktop
  (package
    (name "recordmydesktop")
    (version "0.3.8.1")
    (source (origin
              (method url-fetch)
              (uri (string-append "mirror://sourceforge/" name "/" name "/"
                                  version "/recordmydesktop-" version ".tar.gz"))
              (sha256
               (base32
                "133kkl5j0r877d41bzj7kj0vf3xm8x80yyx2n8nqxrva304f58ik"))))
    (build-system gnu-build-system)
    (inputs `(("popt" ,popt)
              ("zlib" ,zlib)
              ("libx11" ,libx11)
              ("libice" ,libice)
              ("libsm" ,libsm)
              ("libxfixes" ,libxfixes)
              ("libxdamage" ,libxdamage)
              ("libxext" ,libxext)
              ("alsa-lib" ,alsa-lib)
              ("libvorbis" ,libvorbis)
              ("libtheora" ,libtheora)))
    (home-page "http://recordmydesktop.sourceforge.net/")
    (synopsis "Desktop session video recorder")
    (description
     "recordMyDesktop is a command-line tool that captures the activity in
your graphical desktop and encodes it as a video.  This is a useful tool for
making @dfn{screencasts}.")
    (license license:gpl2+)))

(define-public simplescreenrecorder
  (package
    (name "simplescreenrecorder")
    (version "0.4.2")
    (source
     (origin
       (method git-fetch)
       (uri (git-reference
             (url "https://github.com/MaartenBaert/ssr")
             (commit version)))
       (file-name (git-file-name name version))
       (sha256
        (base32
         "1dzp5yzqlha65crzklx2qlan6ssw1diwzfpc4svd7gnr858q2292"))))
    (build-system cmake-build-system)
    ;; Although libx11, libxfixes, libxext are listed as build dependencies in
    ;; README.md, the program builds and functions properly without them.
    ;; As a result, they are omitted. Please add them back if problems appear.
    (inputs
     `(("alsa-lib" ,alsa-lib)
       ("ffmpeg" ,ffmpeg)
       ("glu" ,glu)
       ("jack" ,jack-1)
       ("libxi" ,libxi)
       ("libxinerama" ,libxinerama)
       ("pulseaudio" ,pulseaudio)
       ("qtbase" ,qtbase-5)
       ("qtx11extras" ,qtx11extras)))
    (native-inputs `(("pkg-config" ,pkg-config)))
    (arguments
     `(#:configure-flags
       (list "-DWITH_QT5=TRUE")
       #:tests? #f))                    ; no test suite
    ;; Using HTTPS causes part of the page to be displayed improperly.
    (home-page "https://www.maartenbaert.be/simplescreenrecorder/")
    (synopsis "Screen recorder")
    (description "SimpleScreenRecorder is an easy to use screen recorder with
a graphical user interface.  It supports recording the entire screen, or a
part of it, and allows encoding in many different codecs and file formats.
Other features include a live preview and live streaming.")
    (license (list license:gpl3+ ; most files
                   license:zlib ; glinject/elfhacks.*
                   license:isc ; glinject/*
                   license:x11)))) ; build-aux/install-sh

(define-public libsmpeg
  (package
    (name "libsmpeg")
    (version "0.4.5-401")
    (source (origin
              (method svn-fetch)
              (uri (svn-reference
                    (url "svn://svn.icculus.org/smpeg/trunk/")
                    (revision 401))) ; last revision before smpeg2 (for SDL 2.0)
              (file-name (string-append name "-" version "-checkout"))
              (sha256
               (base32
                "18yfkr70lr1x1hc8snn2ldnbzdcc7b64xmkqrfk8w59gpg7sl1xn"))))
    (build-system gnu-build-system)
    (arguments
     ;; libsmpeg fails to build with -std=c++11, which is the default with
     ;; GCC 7.  Also, 'configure' does CXXFLAGS=$CFLAGS, hence this hack.
     '(#:configure-flags '("CFLAGS=-O2 -g -std=c++03")))
    (native-inputs
     `(("autoconf" ,autoconf)
       ("automake" ,automake)))
    (inputs
     `(("sdl" ,sdl2)))
    (home-page "https://icculus.org/smpeg/")
    (synopsis "SDL MPEG decoding library")
    (description
     "SMPEG (SDL MPEG Player Library) is a free MPEG1 video player library
with sound support.  Video playback is based on the ubiquitous Berkeley MPEG
player, mpeg_play v2.2.  Audio is played through a slightly modified mpegsound
library, part of splay v0.8.2.  SMPEG supports MPEG audio (MP3), MPEG-1 video,
and MPEG system streams.")
    (license (list license:expat
                   license:lgpl2.1
                   license:lgpl2.1+
                   license:gpl2))))

;; for btanks
(define-public libsmpeg-with-sdl1
  (package (inherit libsmpeg)
    (name "libsmpeg")
    (version "0.4.5-399")
    (source (origin
              (method svn-fetch)
              (uri (svn-reference
                    (url "svn://svn.icculus.org/smpeg/trunk/")
                    (revision 399))) ; tagged release 0.4.5
              (file-name (string-append name "-" version "-checkout"))
              (sha256
               (base32
                "0jfi085rf3fa5xsn0vd3nqf32my8ph9c6a9445y7a8lrlz4dms64"))))
    (inputs
     `(("sdl" ,sdl)))))

(define-public libbdplus
  (package
    (name "libbdplus")
    (version "0.1.2")
    (source
     (origin
       (method url-fetch)
       (uri (string-append "https://ftp.videolan.org/pub/videolan/libbdplus/"
                           version "/" name "-" version ".tar.bz2"))
       (sha256
        (base32 "02n87lysqn4kg2qk7d1ffrp96c44zkdlxdj0n16hbgrlrpiwlcd6"))))
    (inputs
     `(("libgcrypt" ,libgcrypt)))
    (build-system gnu-build-system)
    (home-page "https://www.videolan.org/developers/libbdplus.html")
    (synopsis "Library for decrypting certain Blu-Ray discs")
    (description "libbdplus is a library which implements the BD+ System
specifications.")
    (license license:lgpl2.1+)))

(define-public libaacs
  (package
    (name "libaacs")
    (version "0.11.0")
    (source
     (origin
       (method url-fetch)
       (uri (string-append "https://ftp.videolan.org/pub/videolan/libaacs/"
                           version "/libaacs-" version ".tar.bz2"))
       (sha256
        (base32 "11skjqjlldmbjkyxdcz4fmcn6y4p95r1xagbcnjy4ndnzf0l723d"))))
    (inputs
     `(("libgcrypt" ,libgcrypt)))
    (native-inputs
     `(("bison" ,bison)
       ("flex" ,flex)))
    (build-system gnu-build-system)
    (home-page "https://www.videolan.org/developers/libaacs.html")
    (synopsis "Library for decrypting certain Blu-Ray discs")
    (description "libaacs is a library which implements the Advanced Access
Content System specification.")
    (license license:lgpl2.1+)))

(define-public mps-youtube
  (package
    (name "mps-youtube")
    (version "0.2.8")
    (source
     (origin
       (method git-fetch)
       (uri (git-reference
             (url "https://github.com/mps-youtube/mps-youtube")
             (commit (string-append "v" version))))
       (file-name (git-file-name name version))
       (sha256
        (base32
         "1w1jhw9rg3dx7vp97cwrk5fymipkcy2wrbl1jaa38ivcjhqg596y"))))
    (build-system python-build-system)
    (arguments
     ;; Tests need to be disabled until #556 upstream is fixed. It reads as if the
     ;; test suite results differ depending on the country and also introduce
     ;; non-determinism in the tests.
     ;; https://github.com/mps-youtube/mps-youtube/issues/556
     `(#:tests? #f))
    (propagated-inputs
     `(("python-pafy" ,python-pafy)
       ("python-pygobject" ,python-pygobject))) ; For mpris2 support
    (home-page "https://github.com/mps-youtube/mps-youtube")
    (synopsis "Terminal based YouTube player and downloader")
    (description
     "@code{mps-youtube} is based on mps, a terminal based program to
search, stream and download music.  This implementation uses YouTube as
a source of content and can play and download video as well as audio.
It can use either mpv or mplayer for playback, and for conversion of
formats ffmpeg or libav is used.  Users should install one of the
supported players in addition to this package.")
    (license license:gpl3+)))

(define-public handbrake
  (package
    (name "handbrake")
    (version "1.4.1")
    (source (origin
              (method url-fetch)
              (uri (string-append "https://github.com/HandBrake/HandBrake/"
                                  "releases/download/" version "/"
                                  "HandBrake-" version "-source.tar.bz2"))
              (sha256
               (base32
                "1xhq9jjmf854jf7sg4m754hgajnavwwhmjnaikcf2vgjr35ax81r"))
              (modules '((guix build utils)))
              (snippet
               ;; Remove "contrib" and source not necessary for
               ;; building/running under a GNU environment.
               '(begin
                  (for-each delete-file-recursively
                            '("contrib" "macosx" "win")) ; 540KiB, 11MiB, 5.9MiB resp.
                  (substitute* "make/include/main.defs"
                    ;; Disable unconditional inclusion of "contrib" libraries
                    ;; (ffmpeg, libvpx, libdvdread, libdvdnav, and libbluray),
                    ;; which would lead to fetching and building of these
                    ;; libraries.  Use our own instead.
                    (("MODULES \\+= contrib") "# MODULES += contrib"))
                  #t))))
    (build-system  glib-or-gtk-build-system)
    (native-inputs
     `(("automake" ,automake)           ; GUI subpackage must be bootstrapped
       ("autoconf" ,autoconf)
       ("intltool" ,intltool)
       ("libtool" ,libtool)
       ("pkg-config" ,pkg-config)
       ("python" ,python-2)))           ; For configuration
    (inputs
     `(("bzip2" ,bzip2)
       ("dbus-glib" ,dbus-glib)
       ("ffmpeg" ,ffmpeg)
       ("fontconfig" ,fontconfig)
       ("freetype" ,freetype)
       ("glib" ,glib)
       ("gstreamer" ,gstreamer)
       ("gst-plugins-base" ,gst-plugins-base)
       ("gtk+" ,gtk+)
       ("jansson" ,jansson)
       ("lame" ,lame)
       ("libass" ,libass)
       ("libbluray" ,libbluray)
       ("libdav1d" ,dav1d)
       ("libdvdnav" ,libdvdnav)
       ("libdvdread" ,libdvdread)
       ("libgudev" ,libgudev)
       ("libjpeg-turbo" ,libjpeg-turbo)
       ("libmpeg2" ,libmpeg2)
       ("libnotify" ,libnotify)
       ("libnuma" ,numactl)
       ("libogg" ,libogg)
       ("libopus" ,opus)
       ("libsamplerate" ,libsamplerate)
       ("libtheora" ,libtheora)
       ("libvorbis" ,libvorbis)
       ("libvpx" ,libvpx)
       ("libxml2" ,libxml2)
       ("libx264" ,libx264)
       ("speex" ,speex)
       ("x265" ,x265)
       ("zimg" ,zimg)
       ("zlib" ,zlib)))
    (arguments
     `(#:tests? #f             ;tests require Ruby and claim to be unsupported
       #:configure-flags
       (list "--disable-gtk-update-checks"
             "--disable-nvenc"
             (string-append "CPPFLAGS=-I"
                            (assoc-ref %build-inputs "libxml2")
                            "/include/libxml2")
             "LDFLAGS=-lx265")
       #:phases
       (modify-phases %standard-phases
         (replace 'bootstrap
           ;; Run bootstrap ahead of time so that shebangs get patched.
           (lambda _
             (setenv "CONFIG_SHELL" (which "sh"))
             ;; Patch the Makefile so that it doesn't bootstrap again.
             (substitute* "gtk/module.rules"
               ((".*autoreconf.*") ""))
             (with-directory-excursion "gtk"
               (invoke "autoreconf" "-fiv"))))
         (add-before 'configure 'patch-SHELL
           (lambda _
             (substitute* "gtk/po/Makefile.in.in"
               (("SHELL = /bin/sh") "SHELL = @SHELL@"))
             #t))
         (add-before 'configure 'relax-reqs
           (lambda _
             (substitute* "make/configure.py"
               ;; cmake is checked for so that it can be used to build
               ;; contrib/harfbuzz and contrib/x265, but we get these as
               ;; inputs, so don't abort if it's not found.  Similarly, meson
               ;; and ninja are only needed for contrib/libdav1d, and nasm
               ;; only for libvpx
               (("((cmake|meson|ninja|nasm) *=.*abort=)True" _ &)
                (string-append & "False")))
             #t))
         (replace 'configure
           (lambda* (#:key outputs configure-flags #:allow-other-keys)
             ;; 'configure' is not an autoconf-generated script, and
             ;; errors on unrecognized arguments,
             ;; e.g. --enable-fast-install
             (let ((out (assoc-ref outputs "out")))
               (apply invoke "./configure"
                      (string-append "--prefix=" out)
                      (or configure-flags '())))))
         (add-after 'configure 'chdir-build
           (lambda _ (chdir "./build") #t)))))
    (home-page "https://handbrake.fr")
    (synopsis "Video transcoder")
    (description
     "HandBrake is a tool for converting video from any format to a selection
of modern, widely supported codecs.")
    ;; Some under GPLv2+, some under LGPLv2.1+, and portions under BSD3.
    ;; Combination under GPLv2.  See LICENSE.
    (license license:gpl2)))

(define-public intel-vaapi-driver
  (package
    (name "intel-vaapi-driver")
    (version "2.4.1")
    (source
     (origin
       (method git-fetch)
       (uri (git-reference
             (url "https://github.com/intel/intel-vaapi-driver")
             (commit version)))
       (sha256
        (base32 "1cidki3av9wnkgwi7fklxbg3bh6kysf8w3fk2qadjr05a92mx3zp"))
       (file-name (git-file-name name version))))
    (build-system gnu-build-system)
    (native-inputs
     `(("autoconf" ,autoconf)
       ("automake" ,automake)
       ("libtool" ,libtool)
       ("pkg-config" ,pkg-config)))
    (inputs
     `(("libdrm" ,libdrm)
       ("libva" ,libva)
       ("libx11" ,libx11)))
    (arguments
     `(#:phases
       (modify-phases %standard-phases
         (add-before 'configure 'set-target-directory
           (lambda* (#:key outputs #:allow-other-keys)
             (let ((out (assoc-ref outputs "out")))
               (setenv "LIBVA_DRIVERS_PATH" (string-append out "/lib/dri"))
               #t))))))
    ;; XXX Because of <https://issues.guix.gnu.org/issue/22138>, we need to add
    ;; this to all VA-API back ends instead of once to libva.
    (native-search-paths
     (list (search-path-specification
            (variable "LIBVA_DRIVERS_PATH")
            (files '("lib/dri")))))
    (supported-systems '("i686-linux" "x86_64-linux"))
    (home-page "https://01.org/linuxmedia/vaapi")
    (synopsis "VA-API video acceleration driver for Intel GEN Graphics devices")
    (description
     "This is the @acronym{VA-API, Video Acceleration API} back end required for
hardware-accelerated video processing on Intel GEN Graphics devices supported by
the i915 driver, such as integrated Intel HD Graphics.  It provides access to
both hardware and shader functionality for faster encoding, decoding, and
post-processing of video formats like MPEG2, H.264/AVC, and VC-1.")
    (license (list license:bsd-2        ; src/gen9_vp9_const_def.c
                   license:expat))))    ; the rest, excluding the test suite

(define-public openh264
  (package
    (name "openh264")
    (version "2.1.1")
    (source (origin
              (method git-fetch)
              (uri (git-reference
                    (url "https://github.com/cisco/openh264")
                    (commit (string-append "v" version))))
              (file-name (git-file-name name version))
              (sha256
               (base32
                "0ffav46pz3sbj92nipd62z03fibyqgclfq9w8lgr80s6za6zdk5s"))))
    (build-system gnu-build-system)
    (native-inputs
     `(("nasm" ,nasm)
       ("python" ,python)))
    (arguments
     '(#:make-flags (list (string-append "PREFIX=" (assoc-ref %outputs "out"))
                          "CC=gcc")
       #:test-target "test"
       #:phases (modify-phases %standard-phases
                  ;; no configure script
                  (delete 'configure))))
    (home-page "https://www.openh264.org/")
    (synopsis "H264 decoder library")
    (description
     "Openh264 is a library which can decode H264 video streams.")
    (license license:bsd-2)))

(define-public libmp4v2
  (package
    (name "libmp4v2")
    (version "2.0.0")
    (source
     (origin
       (method url-fetch)
       ;; XXX: The new location of upstream is uncertain and will become relevant the
       ;; moment when the googlecode archive shuts down. It is past the date it
       ;; should've been turned off. I tried to communicate with upstream, but this
       ;; wasn't very responsive and not very helpful. The short summary is, it is
       ;; chaos when it comes to the amount of forks and only time will tell where
       ;; the new upstream location is.
       (uri (string-append "https://storage.googleapis.com/google-"
                           "code-archive-downloads/v2/"
                           "code.google.com/mp4v2/mp4v2-" version ".tar.bz2"))
       (file-name (string-append name "-" version ".tar.bz2"))
       (patches (search-patches "libmp4v2-c++11.patch"))
       (sha256
        (base32
         "0f438bimimsvxjbdp4vsr8hjw2nwggmhaxgcw07g2z361fkbj683"))))
    (build-system gnu-build-system)
    (outputs '("out"
               "static")) ; 3.7MiB .a file
    (arguments
     `(#:phases
       (modify-phases %standard-phases
         (add-after 'unpack 'remove-dates
           (lambda _
             ;; Make the build reproducible.
             (substitute* "configure"
               (("PROJECT_build=\"`date`\"") "PROJECT_build=\"\"")
               (("ac_abs_top_builddir=$ac_pwd") "ac_abs_top_builddir=\"\""))
             #t))
         (add-after 'install 'move-static-libraries
           (lambda* (#:key outputs #:allow-other-keys)
             ;; Move static libraries to the "static" output.
             (let* ((out    (assoc-ref outputs "out"))
                    (lib    (string-append out "/lib"))
                    (static (assoc-ref outputs "static"))
                    (slib   (string-append static "/lib")))
               (mkdir-p slib)
               (for-each (lambda (file)
                           (install-file file slib)
                           (delete-file file))
                         (find-files lib "\\.a$"))
               #t))))))
    (native-inputs
     `(("help2man" ,help2man)
       ("dejagnu" ,dejagnu)))
    (home-page "https://code.google.com/archive/p/mp4v2/")
    (synopsis "API to create and modify mp4 files")
    (description
     "The MP4v2 library provides an API to create and modify mp4 files as defined by
ISO-IEC:14496-1:2001 MPEG-4 Systems.  This file format is derived from Apple's QuickTime
file format that has been used as a multimedia file format in a variety of platforms and
applications.  It is a very powerful and extensible format that can accommodate
practically any type of media.")
    (license license:mpl1.1)))

(define-public libmediainfo
  (package
    (name "libmediainfo")
    (version "21.03")
    (source (origin
              (method url-fetch)
              (uri (string-append "https://mediaarea.net/download/source/"
                                  name "/" version "/"
                                  name "_" version ".tar.xz"))
              (sha256
               (base32
                "1jm4mk539wf3crgpcddgwdixshwdzm37mkb5441lifhcz2mykdsn"))))
    ;; TODO add a Big Buck Bunny webm for tests.
    (native-inputs
     `(("autoconf" ,autoconf)
       ("automake" ,automake)
       ("libtool" ,libtool)
       ("pkg-config" ,pkg-config)))
    (propagated-inputs
     `(("zlib" ,zlib)
       ("tinyxml2" ,tinyxml2)
       ("curl" ,curl) ; In Requires.private of libmediainfo.pc.
       ("libzen" ,libzen)))
    (build-system gnu-build-system)
    (arguments
     '(#:tests? #f ; see above TODO
       #:configure-flags
       (list "--with-libcurl" "--with-libtinyxml2")
       #:phases
       ;; build scripts not in root of archive
       (modify-phases %standard-phases
         (add-after 'unpack 'change-to-build-dir
           (lambda _
             (chdir "Project/GNU/Library")
             #t)))))
    (home-page "https://mediaarea.net/en/MediaInfo")
    (synopsis "Library for retrieving media metadata")
    (description "MediaInfo is a library used for retrieving technical
information and other metadata about audio or video files.  A non-exhaustive
list of the information MediaInfo can retrieve from media files include:

@itemize
@item General: title, author, director, album, track number, date, duration...
@item Video: codec, aspect, fps, bitrate...
@item Audio: codec, sample rate, channels, language, bitrate...
@item Text: language of subtitle
@item Chapters: number of chapters, list of chapters
@end itemize

MediaInfo supports the following formats:

@itemize
@item Video: MKV, OGM, AVI, DivX, WMV, QuickTime, Real, MPEG-1,
MPEG-2, MPEG-4, DVD (VOB)...
@item Video Codecs: DivX, XviD, MSMPEG4, ASP, H.264, AVC...)
@item Audio: OGG, MP3, WAV, RA, AC3, DTS, AAC, M4A, AU, AIFF...
@item  Subtitles: SRT, SSA, ASS, SAMI...
@end itemize\n")
    (license license:bsd-2)))

;; TODO also have a GUI version available
(define-public mediainfo
  (package
    (name "mediainfo")
    (version "21.03")
    (source (origin
              (method url-fetch)
              ;; Warning: This source has proved unreliable 1 time at least.
              ;; Consider an alternate source or report upstream if this
              ;; happens again.
              (uri (string-append "https://mediaarea.net/download/source/"
                                  name "/" version "/"
                                  name "_" version ".tar.xz"))
              (sha256
               (base32
                "07h2a1lbw5ak6c9bcn8qydchl0wpgk945rf9sfcqjyv05h5wll6y"))))
    (native-inputs
     `(("autoconf" ,autoconf)
       ("automake" ,automake)
       ("libtool" ,libtool)
       ("pkg-config" ,pkg-config)))
    (inputs
     `(("libmediainfo" ,libmediainfo)))
    (build-system gnu-build-system)
    (arguments
     '(#:tests? #f ; lacks tests
       #:phases
       ;; build scripts not in root of archive
       (modify-phases %standard-phases
         (add-after 'unpack 'change-to-build-dir
           (lambda _
             (chdir "Project/GNU/CLI")
             #t)))))
    (home-page "https://mediaarea.net/en/MediaInfo")
    (synopsis "Utility for reading media metadata")
    (description "MediaInfo is a utility used for retrieving technical
information and other metadata about audio or video files.  It supports the
many codecs and formats supported by libmediainfo.")
    (license license:bsd-2)))

(define-public atomicparsley
  (package
    (name "atomicparsley")
    (version "20200701.154658.b0d6223")
    (source (origin
              (method git-fetch)
              (uri (git-reference
                    (url "https://github.com/wez/atomicparsley")
                    (commit version)))
              (file-name (git-file-name name version))
              (sha256
               (base32
                "1kym2l5y34nmbrrlkfmxsf1cwrvch64kb34jp0hpa0b89idbhwqh"))))
    (build-system cmake-build-system)
    (arguments
     `(#:tests? #f ;; no tests included
       #:phases
       (modify-phases %standard-phases
         (add-before 'configure 'set-cmake-version
           (lambda* _
             (substitute* "CMakeLists.txt"
               ;; At the time of writing, Guix has CMake at 3.16, but
               ;; AtomicParsley uses 3.17.  This brings the required CMake
               ;; version down to what Guix can afford.
               (("VERSION 3.17") "VERSION 3.16"))
             #t))
         (replace 'install
           (lambda* (#:key outputs #:allow-other-keys)
             (let* ((out (assoc-ref outputs "out"))
                    (bin (string-append out "/bin")))
               (install-file "AtomicParsley" bin))
             #t)))))
    (inputs
     `(("zlib" ,zlib)))
    (synopsis "Metadata editor for MPEG-4 files")
    (description "AtomicParsley is a lightweight command line program for
reading, parsing and setting metadata into MPEG-4 files, in particular,
iTunes-style metadata.")
    (home-page "https://github.com/wez/atomicparsley")
    (license license:gpl2+)))

(define-public livemedia-utils
  (package
    (name "livemedia-utils")
    (version "2020.11.19")
    (source (origin
              (method url-fetch)
              (uri (string-append
                    "https://download.videolan.org/contrib/live555/live."
                    version ".tar.gz"))
              (sha256
               (base32
                "16w6yxdbmjdhvffnrb752dn4llf3l0wb00dgdkyia0vqsv2qqyn7"))))
    (build-system gnu-build-system)
    (arguments
     `(#:tests? #f                      ; no tests
       #:make-flags (list (string-append "CC=" ,(cc-for-target))
                          (string-append "CXX=" ,(cxx-for-target))
                          (string-append "LDFLAGS=-Wl,-rpath="
                                         (assoc-ref %outputs "out") "/lib")
                          (string-append "PREFIX="
                                         (assoc-ref %outputs "out")))
       #:phases (modify-phases %standard-phases
                  (add-before 'configure 'fix-makefiles-generation
                    (lambda _
                      (substitute* "genMakefiles"
                        (("/bin/rm") "rm"))
                      #t))
                  (replace 'configure
                    (lambda _
                      (invoke "./genMakefiles"
                              "linux-with-shared-libraries"))))))
    (inputs
     `(("openssl" ,openssl)))
    (home-page "http://www.live555.com/liveMedia/")
    (synopsis "Set of C++ libraries for multimedia streaming")
    (description "This code forms a set of C++ libraries for multimedia
streaming, using open standard protocols (RTP/RTCP, RTSP, SIP).  The libraries
can be used to stream, receive, and process MPEG, H.265, H.264, H.263+, DV or
JPEG video, and several audio codecs.  They can easily be extended to support
additional (audio and/or video) codecs, and can also be used to build basic
RTSP or SIP clients and servers.")
    (license license:lgpl3+)))

(define-public libdvbpsi
  (package
    (name "libdvbpsi")
    (version "1.3.3")
    (source (origin
              (method url-fetch)
              (uri (string-append
                    "https://download.videolan.org/pub/libdvbpsi/"
                    version "/libdvbpsi-" version ".tar.bz2"))
              (sha256
               (base32
                "04h1l3vrkrdsrvkgzcr51adk10g6hxcxvgjphyyxz718ry5rkd82"))))
    (build-system gnu-build-system)
    (home-page "https://www.videolan.org/developers/libdvbpsi.html")
    (synopsis "Library for decoding and generation of MPEG TS and DVB PSI
tables")
    (description "libdvbpsi is a simple library designed for decoding and
generation of MPEG TS and DVB PSI tables according to standards ISO/IEC 13818s
and ITU-T H.222.0.")
    (license license:lgpl2.1)))

(define-public ffms2
  (package
    (name "ffms2")
    (version "2.23")
    (home-page "https://github.com/FFMS/ffms2")
    (source (origin
              (method git-fetch)
              (uri (git-reference
                    (url "https://github.com/FFMS/ffms2")
                    (commit version)))
              (file-name (git-file-name name version))
              (sha256
               (base32
                "0dkz5b3gxq5p4xz0qqg6l2sigszrlsinz3skyf0ln4wf3zrvf8m5"))))
    (build-system gnu-build-system)
    (arguments
     '(#:configure-flags
       (list "--enable-avresample")))
    (inputs
     `(("zlib" ,zlib)))
    (propagated-inputs
     `(("ffmpeg" ,ffmpeg)))
    (native-inputs
     `(("pkg-config" ,pkg-config)))
    (synopsis "Cross-platform wrapper around ffmpeg/libav")
    (description
      "FFMpegSource is a wrapper library around ffmpeg/libav that allows
programmers to access a standard API to open and decompress media files.")
    ;; sources are distributed under a different license that the binary.
    ;; see https://github.com/FFMS/ffms2/blob/master/COPYING
    (license license:gpl2+))); inherits from ffmpeg

(define-public aegisub
  (package
    (name "aegisub")
    (version "3.2.2")
    (source (origin
              (method url-fetch)
              (uri (string-append
                     "http://ftp.aegisub.org/pub/archives/releases/source/"
                     name "-" version ".tar.xz"))
              (sha256
               (base32
                "11b83qazc8h0iidyj1rprnnjdivj1lpphvpa08y53n42bfa36pn5"))
              (patches (search-patches "aegisub-icu59-include-unistr.patch"
                                       "aegisub-make43.patch"
                                       "aegisub-boost68.patch"))))
    (build-system gnu-build-system)
    (arguments
     `(#:configure-flags
       (list "--disable-update-checker"
             "--without-portaudio"
             "--without-openal"
             "--without-oss"
             "CXXFLAGS=-DU_USING_ICU_NAMESPACE=1")
       ;; tests require busted, a lua package we don't have yet
       #:tests? #f
       #:phases
       (modify-phases %standard-phases
         (add-before 'configure 'fix-ldflags
           (lambda _
             (setenv "LDFLAGS" "-pthread")
             #t))
         (add-after 'unpack 'fix-boost-headers
               (lambda _
                 (substitute*
                     '("src/subtitles_provider_libass.cpp"
                       "src/colour_button.cpp"
                       "src/video_provider_dummy.cpp"
                       "./src/video_frame.cpp")
                   (("#include <boost/gil/gil_all.hpp>")
                    "#include <boost/gil.hpp>"))
                 #t)))))
    (inputs
     `(("boost" ,boost)
       ("ffms2" ,ffms2)
       ("fftw" ,fftw)
       ("hunspell" ,hunspell)
       ("mesa" ,mesa)
       ("libass" ,libass)
       ("alsa-lib" ,alsa-lib)
       ("pulseaudio" ,pulseaudio)
       ("libx11" ,libx11)
       ("freetype" ,freetype)
       ("wxwidgets-gtk2" ,wxwidgets-gtk2)))
    (native-inputs
     `(("intltool" ,intltool)
       ("desktop-file-utils" ,desktop-file-utils)
       ("pkg-config" ,pkg-config)))
    (home-page "http://www.aegisub.org/")
    (synopsis "Subtitle engine")
    (description
      "Aegisub is a tool for creating and modifying subtitles.  Aegisub makes
it quick and easy to time subtitles to audio, and features many powerful
tools for styling them, including a built-in real-time video preview.")
    (license (list license:bsd-3 ; the package is licensed under the bsd-3, except
                   license:mpl1.1 ; for vendor/universalchardet under the mpl1.1
                   license:expat)))) ; and src/gl that is under a license similar
   ; the the Expat license, with a rewording (Software -> Materials). (called MIT
   ; by upstream). See https://github.com/Aegisub/Aegisub/blob/master/LICENCE
   ; src/MatroskaParser.(c|h) is under bsd-3 with permission from the author

(define-public pitivi
  ;; Pitivi switched to a non-semantic versioning scheme close before 1.0
  (let ((latest-semver "0.999.0")
        (%version "2021.05.0"))
   (package
     (name "pitivi")
     (version (string-append latest-semver "-" %version))
     (source
      (origin
        (method git-fetch)
        (uri (git-reference
              (url "https://gitlab.gnome.org/GNOME/pitivi.git")
              (commit %version)))
        (file-name (git-file-name name version))
        (sha256
         (base32 "08x2fs2bak1fbmkvjijgx1dsawispv91bpv5j5gkqbv5dfgf7wah"))))
     (build-system meson-build-system)
     (inputs
      `(("glib" ,glib)
        ("gst-editing-services" ,gst-editing-services)
        ("gstreamer" ,gstreamer)
        ("gst-plugins-base" ,gst-plugins-base)
        ("gst-plugins-good" ,gst-plugins-good)
        ("gst-plugins-bad"
         ,(gst-plugins/selection gst-plugins-bad
                                 #:plugins '("debugutils" "transcoder")
                                 #:configure-flags '("-Dintrospection=enabled")))
        ("gst-libav" ,gst-libav)
        ("gsound" ,gsound)
        ("gtk+" ,gtk+)
        ("gdk-pixbuf+svg" ,gdk-pixbuf+svg)
        ("libpeas" ,libpeas)
        ("libnotify" ,libnotify)
        ("pango" ,pango)
        ("python-gst" ,python-gst)
        ("python-numpy" ,python-numpy)
        ("python-matplotlib" ,python-matplotlib)
        ("python-pycairo" ,python-pycairo)
        ("python-pygobject" ,python-pygobject)))
    (native-inputs
     `(("gettext" ,gettext-minimal)
       ("glib:bin" ,glib "bin")
       ("itstool" ,itstool)
       ("pkg-config" ,pkg-config)))
     (arguments
      `(#:glib-or-gtk? #t
        #:phases
        (modify-phases %standard-phases
          (add-after 'glib-or-gtk-wrap 'wrap-other-dependencies
            (lambda* (#:key outputs #:allow-other-keys)
              (let ((prog (string-append (assoc-ref outputs "out")
                                         "/bin/pitivi")))
                (wrap-program prog
                  `("GUIX_PYTHONPATH" = (,(getenv "GUIX_PYTHONPATH")))
                  `("GI_TYPELIB_PATH" = (,(getenv "GI_TYPELIB_PATH")))
                  ;; We've only added inputs for what Pitivi deems either
                  ;; necessary or optional.  Let the user's packages take
                  ;; precedence in case they have e.g. the full gst-plugins-bad.
                  `("GST_PLUGIN_SYSTEM_PATH" suffix
                    (,(getenv "GST_PLUGIN_SYSTEM_PATH"))))))))))
     (home-page "http://www.pitivi.org")
     (synopsis "Video editor based on GStreamer Editing Services")
     (description "Pitivi is a video editor built upon the GStreamer Editing
Services.  It aims to be an intuitive and flexible application that can appeal
to newbies and professionals alike.")
     (license license:lgpl2.1+))))

(define-public gavl
  (package
    (name "gavl")
    (version "1.4.0")
    (source
     (origin
       (method url-fetch)
       (uri (string-append "mirror://sourceforge/gmerlin/"
                           name "/" version "/"
                           name "-" version ".tar.gz"))
       (file-name (string-append name "-" version ".tar.gz"))
       (sha256
        (base32
         "1kikkn971a14zzm7svi7190ldc14fjai0xyhpbcmp48s750sraji"))))
    (build-system gnu-build-system)
    (arguments
     '(#:configure-flags '("LIBS=-lm")))
    (native-inputs
     `(("pkg-config" ,pkg-config)
       ("doxygen" ,doxygen)))
    (home-page "http://gmerlin.sourceforge.net")
    (synopsis "Low level library for multimedia API building")
    (description
     "Gavl is short for Gmerlin Audio Video Library.  It is a low level
library, upon which multimedia APIs can be built.  Gavl handles all the
details of audio and video formats like colorspaces, sample rates,
multichannel configurations, etc.  It provides standardized definitions for
those formats as well as container structures for carrying audio samples or
video images inside an application.

In addition, it handles the sometimes ugly task of converting between all
these formats and provides some elementary operations (copying, scaling,
alpha blending etc).")
    (license license:gpl3)))

(define-public frei0r-plugins
  (package
    (name "frei0r-plugins")
    (version "1.7.0")
    (source
     (origin
       (method url-fetch)
       (uri (string-append "https://files.dyne.org/frei0r/"
                           "frei0r-plugins-" version ".tar.gz"))
       (sha256
        (base32
         "0fjji3060r4fwr7vn91lwfzl80lg3my9lkp94kbyw8xwz7qgh7qv"))))
    (build-system gnu-build-system)
    (arguments
     `(#:phases
       (modify-phases %standard-phases
         (add-after 'unpack 'patch-Makefile
           (lambda _
             ;; XXX: The 1.7.0 Makefile looks for files that have slightly different
             ;; names in the tarball.  Try removing this for future versions.
             (substitute* "Makefile.in"
               (("README\\.md ChangeLog TODO AUTHORS")
                "README.txt ChangeLog.txt TODO.txt AUTHORS.txt"))
             #t)))))
    ;; TODO: opencv for additional face detection filters.
    (inputs
     `(("gavl" ,gavl)
       ("cairo" ,cairo)))
    (native-inputs
     `(("pkg-config" ,pkg-config)))
    (home-page "https://www.dyne.org/software/frei0r/")
    (synopsis "Minimalistic plugin API for video effects")
    (description
     "Frei0r is a minimalistic plugin API for video effects.
The main emphasis is on simplicity for an API that will round up
the most common video effects into simple filters, sources and
mixers that can be controlled by parameters.  Frei0r wants to
provide a way to share these simple effects between many
applications, avoiding their reimplementation by different projects.
It counts more than 100 plugins.")
    (license (list license:gpl2+
                   ;; The following files are licensed as LGPL2.1+:
                   ;; src/generator/ising0r/ising0r.c
                   ;; src/generator/onecol0r/onecol0r.cpp
                   ;; src/generator/nois0r/nois0r.cpp
                   ;; src/generator/lissajous0r/lissajous0r.cpp
                   ;; src/filter/ndvi/gradientlut.hpp
                   ;; src/filter/ndvi/ndvi.cpp
                   ;; src/filter/facedetect/facedetect.cpp
                   license:lgpl2.1+))))

(define-public motion
  (package
    (name "motion")
    (version "4.3.2")
    (home-page "https://motion-project.github.io/")
    (source (origin
              (method git-fetch)
              (uri (git-reference
                    (url "https://github.com/Motion-Project/motion")
                    (commit (string-append "release-" version))))
              (sha256
               (base32
                "09xs815jsivcilpmnrx2jkcxirj4lg5kp99fkr0p2sdxw03myi95"))
              (file-name (git-file-name name version))))
    (build-system gnu-build-system)
    (native-inputs
     `(("autoconf" ,autoconf)
       ("automake" ,automake)
       ("gettext" ,gettext-minimal)
       ("pkg-config" ,pkg-config)))
    (inputs
     `(("libjpeg" ,libjpeg-turbo)
       ("ffmpeg" ,ffmpeg)
       ("libmicrohttpd" ,libmicrohttpd)
       ("sqlite" ,sqlite)))
    (arguments
     '(#:phases (modify-phases %standard-phases
                  (replace 'bootstrap
                    (lambda _
                      (patch-shebang "scripts/version.sh")
                      (invoke "autoreconf" "-vfi"))))
       #:configure-flags '("--sysconfdir=/etc")
       #:make-flags (list (string-append "sysconfdir="
                                         (assoc-ref %outputs "out")
                                         "/etc"))

       #:tests? #f))                    ; no 'check' target
    (synopsis "Detect motion from video signals")
    (description
     "Motion is a program that monitors the video signal from one or more
cameras and is able to detect if a significant part of the picture has
changed.  Or in other words, it can detect motion.")

    ;; Some files say "version 2" and others "version 2 or later".
    (license license:gpl2)))

(define-public subdl
  (let ((commit "4cf5789b11f0ff3f863b704b336190bf968cd471")
        (revision "1"))
    (package
      (name "subdl")
      (version (git-version "1.0.3" revision commit))
      (source (origin
                (method git-fetch)
                (uri (git-reference
                      (url "https://github.com/alexanderwink/subdl")
                      (commit commit)))
                (file-name (git-file-name name version))
                (sha256
                 (base32
                  "0kmk5ck1j49q4ww0lvas2767kwnzhkq0vdwkmjypdx5zkxz73fn8"))))
      (build-system trivial-build-system)
      (arguments
       `(#:modules ((guix build utils))
         #:builder (begin
                     (use-modules (guix build utils))
                     (let* ((out (assoc-ref %outputs "out"))
                            (bin (string-append out "/bin"))
                            (source (assoc-ref %build-inputs "source"))
                            (python (assoc-ref %build-inputs "python")))
                       (install-file (string-append source "/subdl") bin)
                       (patch-shebang (string-append bin "/subdl")
                                      (list (string-append python "/bin")))))))
      (inputs `(("python" ,python)))
      (synopsis "Command-line tool for downloading subtitles from opensubtitles.org")
      (description "Subdl is a command-line tool for downloading subtitles from
opensubtitles.org.  By default, it will search for English subtitles, display
the results, download the highest-rated result in the requested language and
save it to the appropriate filename.")
      (license license:gpl3+)
      (home-page "https://github.com/alexanderwink/subdl"))))

(define-public l-smash
  (package
    (name "l-smash")
    (version "2.14.5")
    (source (origin
              (method git-fetch)
              (uri (git-reference
                    (url "https://github.com/l-smash/l-smash")
                    (commit (string-append "v" version))))
              (file-name (git-file-name name version))
              (sha256
               (base32
                "0rcq9727im6kd8da8b7kzzbzxdldvmh5nsljj9pvr4m3lj484b02"))))
    (build-system gnu-build-system)
    (arguments
     `(#:tests? #f                      ;no tests
       #:make-flags
       (list (string-append "LDFLAGS=-Wl,-L.,-rpath="
                            (assoc-ref %outputs "out") "/lib"))
       #:phases
       (modify-phases %standard-phases
         ;; configure fails if it is followed by CONFIG_SHELL
         (replace 'configure
           (lambda* (#:key outputs #:allow-other-keys)
             (let ((out (assoc-ref outputs "out")))
               (invoke "./configure" (string-append "--prefix=" out)
                       "--disable-static")))))))
    (native-inputs
     `(("which" ,which)))
    (home-page "https://l-smash.github.io/l-smash/")
    (synopsis "MP4 multiplexer and demultiplexer library")
    (description
     "L-SMASH is a cross-platform library that handles the ISO base media file
format and some of its derived file formats, including MP4.  It operates as a
multiplexer and demultiplexer, and can mux video and audio in several formats
using standalone executable files.")
    (license license:isc)))

(define-public qtfaststart
  (package
    (name "qtfaststart")
    (version "1.8")
    (source (origin
              (method url-fetch)
              (uri (pypi-uri "qtfaststart" version))
              (sha256
               (base32
                "0hcjfik8hhb1syqvyh5c6aillpvzal26nkjflcq1270z64aj6i5h"))))
    (build-system python-build-system)
    (arguments
     '(#:tests? #f)) ; no test suite
    (synopsis "Move QuickTime and MP4 metadata to the beginning of the file")
    (description "qtfaststart enables streaming and pseudo-streaming of
QuickTime and MP4 files by moving metadata and offset information to the
beginning of the file.  It can also print some useful information about the
structure of the file.  This program is based on qt-faststart.c from the FFmpeg
project, which is released into the public domain, as well as ISO 14496-12:2005
(the official spec for MP4), which can be obtained from the ISO or found
online.")
    (home-page "https://github.com/danielgtaylor/qtfaststart")
    (license license:expat)))

(define-public vidstab
  (let ((commit "aeabc8daa7904f9edf7441a11f293965a5ef53b8")
        (revision "0"))
    (package
      (name "vidstab")
      (version (git-version "1.1.0" revision commit))
      (source (origin
                (method git-fetch)
                (uri (git-reference
                      (url "https://github.com/georgmartius/vid.stab")
                      (commit commit)))
                (file-name (git-file-name name version))
                (sha256
                 (base32
                  "042iy0f3khwzr68djzvqgn301sy21ljvkf52rnc2c73q7ircnzzn"))))
      (build-system cmake-build-system)
      (arguments
       '(#:tests? #f)) ; tests are not run as part of standard build process
      (home-page "http://public.hronopik.de/vid.stab/")
      (synopsis "Video stabilization library")
      (description "Vidstab is a video stabilization library which can be used
with FFmpeg.  A video acquired using a hand-held camera or a camera mounted on a
vehicle typically suffers from undesirable shakes and jitters.  Activities such
as surfing, skiing, riding and walking while shooting videos are especially
prone to erratic camera shakes.  Vidstab targets these video contents to help
create smoother and stable videos.")
      (license license:gpl2+))))

(define-public libopenshot
  (package
    (name "libopenshot")
    (version "0.2.5")
    (source (origin
              (method git-fetch)
              (uri (git-reference
                    (url "https://github.com/OpenShot/libopenshot")
                    (commit (string-append "v" version))))
              (file-name (git-file-name name version))
              (sha256
               (base32
                "1mxjkgjmjzgf628y3rscc6rqf55hxgjpmvwxlncfk1216i5xskwp"))
              (modules '((guix build utils)))
              (snippet '(begin
                          ;; Allow overriding of the python installation dir
                          (substitute* "src/bindings/python/CMakeLists.txt"
                            (("(SET\\(PYTHON_MODULE_PATH.*)\\)" _ set)
                             (string-append set " CACHE PATH "
                                            "\"Python bindings directory\")")))
                          (delete-file-recursively "thirdparty")
                          #t))))
    (build-system cmake-build-system)
    (native-inputs
     `(("pkg-config" ,pkg-config)
       ("python" ,python)
       ("swig" ,swig)
       ("unittest++" ,unittest-cpp)))
    (propagated-inputs                  ;all referenced in installed headers
     `(("cppzmq" ,cppzmq)
       ;; libopenshot doesn't yet build with ffmpeg 4.4 (see:
       ;; https://github.com/OpenShot/libopenshot/issues/676).
       ("ffmpeg" ,ffmpeg-4.3)
       ("imagemagick" ,imagemagick)
       ("jsoncpp" ,jsoncpp)
       ("libopenshot-audio" ,libopenshot-audio)
       ("qtbase" ,qtbase-5)
       ("qtmultimedia" ,qtmultimedia)
       ("zeromq" ,zeromq)))
    (arguments
     `(#:configure-flags
       (list (string-append "-DPYTHON_MODULE_PATH:PATH=" %output "/lib/python"
                            ,(version-major+minor (package-version python))
                            "/site-packages")
             "-DUSE_SYSTEM_JSONCPP:BOOL=ON")
       #:phases
       (modify-phases %standard-phases
         (add-before 'configure 'set-vars
           (lambda* (#:key inputs #:allow-other-keys)
             (setenv "LIBOPENSHOT_AUDIO_DIR"
                     (assoc-ref inputs "libopenshot-audio"))
             (setenv "ZMQDIR"
                     (assoc-ref inputs "zeromq"))
             (setenv "UNITTEST_DIR"
                     (search-input-directory inputs
                                             "include/UnitTest++")))))))
    (home-page "https://openshot.org")
    (synopsis "Video-editing, animation, and playback library")
    (description "OpenShot Library (libopenshot) is a powerful C++ video
editing library with a multi-threaded and feature rich video editing
API.  It includes bindings for Python, Ruby, and other languages.")
    (license license:lgpl3+)))

(define-public openshot
  (package
    (name "openshot")
    (version "2.5.1")
    (source (origin
              (method git-fetch)
              (uri (git-reference
                    (url "https://github.com/OpenShot/openshot-qt")
                    (commit (string-append "v" version))))
              (file-name (git-file-name name version))
              (sha256
               (base32
                "0qc5i0ay6j2wab1whl41sjb71cj02pg6y79drf7asrprq8b2rmfq"))
       (modules '((guix build utils)))
       (snippet
        '(begin
           ;; TODO: Unbundle jquery and others from src/timeline/media
           (delete-file-recursively "src/images/fonts") #t))))
    (build-system python-build-system)
    (inputs
     `(("ffmpeg" ,ffmpeg)
       ("font-dejavu" ,font-dejavu)
       ("libopenshot" ,libopenshot)
       ("python" ,python)
       ("python-pyqt" ,python-pyqt)
       ("python-pyzmq" ,python-pyzmq)
       ("python-requests" ,python-requests)
       ("qtsvg" ,qtsvg)))
    (arguments
     `(#:modules ((guix build python-build-system)
                  (guix build qt-utils)
                  (guix build utils))
       #:imported-modules (,@%python-build-system-modules
                            (guix build qt-utils))
       #:phases (modify-phases %standard-phases
                  (delete 'build)       ;install phase does all the work
                  (replace 'check
                    (lambda _
                      (setenv "QT_QPA_PLATFORM" "offscreen")
                      (invoke "python" "src/tests/query_tests.py")))
                  (add-after 'unpack 'patch-font-location
                    (lambda* (#:key inputs #:allow-other-keys)
                      (let ((font (assoc-ref inputs "font-dejavu")))
                        (substitute* "src/classes/app.py"
                          (("info.IMAGES_PATH") (string-append "\"" font "\""))
                          (("fonts") "share/fonts/truetype")
                          (("[A-Za-z_-]+.ttf") "DejaVuSans.ttf")))
                      #t))
                  (add-before 'install 'set-tmp-home
                    (lambda _
                      ;; src/classes/info.py "needs" to create several
                      ;; directories in $HOME when loaded during build
                      (setenv "HOME" "/tmp")
                      #t))
                  (add-after 'install 'wrap-program
                    (lambda* (#:key outputs inputs #:allow-other-keys)
                      (let ((out (assoc-ref outputs "out")))
                        (wrap-qt-program "openshot-qt"
                                         #:output out #:inputs inputs))
                      #t)))))
    (home-page "https://www.openshot.org/")
    (synopsis "Video editor")
    (description "OpenShot takes your videos, photos, and music files and
helps you create the film you have always dreamed of.  Easily add sub-titles,
transitions, and effects and then export your film to many common formats.")
    (license license:gpl3+)))

(define-public shotcut
  (package
    (name "shotcut")
    (version "21.09.20")
    (source
     (origin
       (method git-fetch)
       (uri (git-reference
             (url "https://github.com/mltframework/shotcut")
             (commit (string-append "v" version))))
       (file-name (git-file-name name version))
       (sha256
        (base32 "1y46n5gmlayfl46l0vhg5g5dbbc0sg909mxb68sia0clkaas8xrh"))))
    (build-system qt-build-system)
    (arguments
     `(#:tests? #f ;there are no tests
       #:phases
       (modify-phases %standard-phases
         (replace 'configure
           (lambda* (#:key outputs #:allow-other-keys)
             (let* ((out (assoc-ref outputs "out")))
               (invoke "qmake"
                       (string-append "PREFIX=" out)
                       "QMAKE_LRELEASE=lrelease"
                       "QMAKE_LUPDATE=lupdate"
                       "shotcut.pro"))))
         (add-after 'install 'wrap-executable
           (lambda* (#:key inputs outputs #:allow-other-keys)
             (let* ((out (assoc-ref outputs "out"))
                    (frei0r (assoc-ref inputs "frei0r-plugins"))
                    (ffmpeg (assoc-ref inputs "ffmpeg"))
                    (jack (assoc-ref inputs "jack"))
                    (sdl2 (assoc-ref inputs "sdl2")))
               (wrap-program (string-append out "/bin/shotcut")
                 `("PATH" ":" prefix
                   ,(list (string-append ffmpeg "/bin")))
                 `("LD_LIBRARY_PATH" ":" prefix
                   ,(list (string-append jack "/lib" ":" sdl2 "/lib")))
                 `("FREI0R_PATH" ":" =
                   (,(string-append frei0r "/lib/frei0r-1/")))
                 `("MLT_PREFIX" ":" =
                   (,(assoc-ref inputs "mlt"))))))))))
    (native-inputs
     `(("pkg-config" ,pkg-config)
       ("python" ,python-wrapper)
       ("qttools" ,qttools)))
    (inputs
     `(("ffmpeg" ,ffmpeg)
       ("frei0r-plugins" ,frei0r-plugins)
       ("jack" ,jack-1)
       ("ladspa" ,ladspa)
       ("lame" ,lame)
       ("libvpx" ,libvpx)
       ("libx264" ,libx264)
       ("mlt" ,mlt)
       ("pulseaudio" ,pulseaudio)
       ("qtbase" ,qtbase-5)
       ("qtdeclarative" ,qtdeclarative)
       ("qtgraphicaleffects" ,qtgraphicaleffects)
       ("qtmultimedia" ,qtmultimedia)
       ("qtquickcontrols" ,qtquickcontrols)
       ("qtquickcontrols2" ,qtquickcontrols2)
       ("qtsvg" ,qtsvg)
       ("qtwebkit" ,qtwebkit)
       ("qtwebsockets" ,qtwebsockets)
       ("qtx11extras" ,qtx11extras)
       ("sdl2" ,sdl2)))
    (home-page "https://www.shotcut.org/")
    (synopsis "Video editor built on the MLT framework")
    (description
     "Shotcut is a video editor built on the MLT framework.  Features include
a wide range of formats through @code{ffmpeg}, 4k resolution support, webcam
and audio capture, network stream playback, and many more.")
    (license license:gpl3+)))

(define-public dav1d
  (package
    (name "dav1d")
    (version "0.9.2")
    (source
      (origin
        (method git-fetch)
        (uri (git-reference
               (url "https://code.videolan.org/videolan/dav1d.git")
               (commit version)))
        (file-name (git-file-name name version))
        (sha256
         (base32 "0bkps488h9s15ylvkm4fmfywgrpbw570glawpnv6khpq9n223dzl"))))
    (build-system meson-build-system)
    (native-inputs `(("nasm" ,nasm)))
    (home-page "https://code.videolan.org/videolan/dav1d")
    (synopsis "AV1 decoder")
    (description "dav1d is a new AV1 cross-platform decoder, and focused on
speed and correctness.")
    (license license:bsd-2)))

(define-public wlstream
  (let ((commit "182076a94562b128c3a97ecc53cc68905ea86838")
        (revision "1"))
    (package
      (name "wlstream")
      (version (git-version "0.0" revision commit))
      (source
       (origin
         (method git-fetch)
         (uri (git-reference
               (url "https://github.com/atomnuker/wlstream")
               (commit commit)))
         (file-name (git-file-name name version))
         (sha256
          (base32
           "01qbcgfl3g9kfwn1jf1z9pdj3bvf5lmg71d1vwkcllc2az24bjqp"))))
      (build-system meson-build-system)
      (native-inputs `(("libdrm" ,libdrm)
                       ("pkg-config" ,pkg-config)))
      (inputs `(("ffmpeg" ,ffmpeg)
                ("pulseaudio" ,pulseaudio)
                ("wayland" ,wayland)
                ("wayland-protocols" ,wayland-protocols)))
      (home-page "https://github.com/atomnuker/wlstream")
      (synopsis "Screen capture tool for Wayland sessions")
      (description "Wlstream is a screen capture tool for recording audio and
video from a Wayland session.")
      (license license:lgpl2.1+))))

(define-public gaupol
  (package
    (name "gaupol")
    (version "1.9")
    (source (origin
              (method git-fetch)
              (uri (git-reference
                    (url "https://github.com/otsaloma/gaupol/")
                    (commit version)))
              (file-name (git-file-name name version))
              (sha256
               (base32
                "1mmjg8nwhif2hmmp8i11643izwzdf839brqdai3ksfg0qkh8rnxk"))))
    (build-system python-build-system)
    (native-inputs
     `(("gettext" ,gettext-minimal)
       ("pkg-config" ,pkg-config)))
    (inputs
     `(("python-pygobject" ,python-pygobject)
       ("gtk+" ,gtk+)
       ("python-pycairo" ,python-pycairo) ; Required or else clicking on a subtitle line fails.
       ("python-chardet" ,python-chardet) ; Optional: Character encoding detection.
       ("gtkspell3" ,gtkspell3)           ; Optional: Inline spell-checking.
       ("iso-codes" ,iso-codes)           ; Optional: Translations.
       ("gstreamer" ,gstreamer)
       ("gst-libav" ,gst-libav)
       ("gst-plugins-base" ,gst-plugins-base)
       ("gst-plugins-good" ,gst-plugins-good)
       ("gst-plugins-bad" ,gst-plugins-bad)
       ("gst-plugins-ugly" ,gst-plugins-ugly)))
    (arguments
     `(#:tests? #f                      ; Tests seem to require networking.
       #:phases
       (modify-phases %standard-phases
         ;; gaupol's setup.py script does not support one of the Python build
         ;; system's default flags, "--single-version-externally-managed".
         (replace 'install
           (lambda* (#:key outputs #:allow-other-keys)
             (invoke "python" "setup.py" "install"
                     (string-append "--prefix=" (assoc-ref outputs "out"))
                     "--root=/")))
         (add-after 'install 'wrap-gaupol
           (lambda* (#:key outputs #:allow-other-keys)
             (let ((out (assoc-ref outputs "out"))
                   (gst-plugin-path (getenv "GST_PLUGIN_SYSTEM_PATH"))
                   (gi-typelib-path (getenv "GI_TYPELIB_PATH")))
               (wrap-program (string-append out "/bin/gaupol")
                 `("GST_PLUGIN_SYSTEM_PATH" ":" prefix (,gst-plugin-path))
                 `("GI_TYPELIB_PATH" ":" prefix (,gi-typelib-path))))
             #t))
         (add-after 'unpack 'patch-data-dir
           ;; Fix some path variables that setup.py seems to garble.
           (lambda* (#:key outputs #:allow-other-keys)
             (let ((out (assoc-ref outputs "out")))
               (substitute* "setup.py"
                 (("DATA_DIR = \\{!r\\}\"\\.format\\(data_dir\\)")
                  (string-append "DATA_DIR = '" out "/share/gaupol'\""))
                 (("LOCALE_DIR = \\{!r\\}\"\\.format\\(locale_dir\\)")
                  (string-append "LOCALE_DIR = '" out "/share/locale'\"")))
               #t))))))
    (synopsis "Editor for text-based subtitles")
    (description
     "Gaupol supports multiple subtitle file formats and provides means of
creating subtitles, editing texts and timing subtitles to match video.  The
user interface features a builtin video player and is designed with attention
to convenience of translating and batch processing of multiple documents.")
    (home-page "https://otsaloma.io/gaupol/")
    (license license:gpl3+)))

(define-public theorafile
  (let ((commit "404b14d7602b5918d117eaa64e8aa6601ede8593"))
    (package
      (name "theorafile")
      (version (git-version "0.0.0" "1" commit))
      (source
       (origin
         (method git-fetch)
         (uri (git-reference
               (url "https://github.com/FNA-XNA/Theorafile")
               (commit commit)))
         (file-name (git-file-name name version))
         (sha256
          (base32 "128c3pjzqbgrj020glm5jd6ss18vl19471lj615w2brjwb7c1f0z"))))
      (build-system gnu-build-system)
      (arguments
       '(#:make-flags '("CC=gcc")
         #:phases
         (modify-phases %standard-phases
           (delete 'configure)
           (replace 'check
             (lambda _
               (setenv "CC" "gcc")
               (invoke "make" "test")))
           (replace 'install
             (lambda* (#:key outputs #:allow-other-keys)
               (let ((out (assoc-ref outputs "out")))
                 (install-file "libtheorafile.so" (string-append out "/lib"))
                 (install-file "theorafile.h" (string-append out "/include")))
               #t)))))
      (native-inputs
       ;; For tests.
       `(("sdl2" ,sdl2)))
      (home-page "https://github.com/FNA-XNA/Theorafile")
      (synopsis "Ogg Theora Video Decoder Library")
      (description "Theorafile is a library for quickly and easily decoding Ogg
Theora videos.  Theorafile was written to be used for FNA's VideoPlayer.")
      (license license:zlib))))

(define-public dvdbackup
  (package
    (name "dvdbackup")
    (version "0.4.2")
    (source
     (origin
       (method url-fetch)
       (uri (string-append "mirror://sourceforge/dvdbackup/dvdbackup/"
                           "dvdbackup-" version "/"
                           "dvdbackup-" version ".tar.xz"))
       (sha256
        (base32 "1rl3h7waqja8blmbpmwy01q9fgr5r0c32b8dy3pbf59bp3xmd37g"))))
    (build-system gnu-build-system)
    (inputs
     `(("libdvdcss" ,libdvdcss)
       ("libdvdread" ,libdvdread)))
    (home-page "http://dvdbackup.sourceforge.net")
    (synopsis "DVD video ripper")
    (description
     "A simple command line tool to backup video from a DVD.  Decrypts the
DVD using @command{libdvdcss}, but does @strong{not} demux, remux,
transcode or reformat the videos in any way, producing perfect backups.")
    (license license:gpl3+)))

(define-public svt-av1
  (package
    (name "svt-av1")
    (version "0.8.7")
    (source
     (origin
       (method git-fetch)
       (uri (git-reference
             (url "https://gitlab.com/AOMediaCodec/SVT-AV1.git")
             (commit (string-append "v" version))))
       (file-name (git-file-name name version))
       (sha256
        (base32 "1xlxb6kn6hqz9dxz0nd905m4i2mwjwq1330rbabwzmg4b66cdslg"))))
    (build-system cmake-build-system)
    ;; SVT-AV1 only supports 64-bit Intel-compatible CPUs.
    (supported-systems '("x86_64-linux"))
    (arguments
      ;; The test suite tries to download test data and git clone a 3rd-party
      ;; fork of libaom.  Skip it.
     `(#:tests? #f
       #:phases
       (modify-phases %standard-phases
         (add-after 'install 'install-documentation
           (lambda* (#:key outputs #:allow-other-keys)
             (let* ((out (assoc-ref %outputs "out"))
                    (doc (string-append out "/share/doc/svt-av1-" ,version)))
               (copy-recursively "../source/Docs" doc)
               #t))))))
    (native-inputs
     `(("yasm" ,yasm)))
    (synopsis "AV1 video codec")
    (description "SVT-AV1 is an AV1 codec implementation.  The encoder is a
work-in-progress, aiming to support video-on-demand and live streaming
applications.  It only supports Intel-compatible CPUs (x86).")
    (home-page "https://gitlab.com/AOMediaCodec/SVT-AV1")
    (license license:bsd-2)))

(define-public svt-vp9
  (package
    (name "svt-vp9")
    (version "0.3.0")
    (source (origin
              (method git-fetch)
              (uri (git-reference
                     (url "https://github.com/OpenVisualCloud/SVT-VP9")
                     (commit (string-append "v" version))))
              (file-name (git-file-name name version))
              (sha256
               (base32
                "1ypdiw4cq22llvm8jyszxdq6r1aydkj80dsxjarjn5b7c1f2q3ar"))))
    ;; SVT-VP9 only supports 64-bit Intel-compatible CPUs.
    (supported-systems '("x86_64-linux"))
    (build-system cmake-build-system)
    (arguments
     `(#:tests? #f ; No test suite
       #:phases
       (modify-phases %standard-phases
         (add-after 'install 'install-documentation
           (lambda* (#:key outputs #:allow-other-keys)
             (let* ((out (assoc-ref %outputs "out"))
                    (doc (string-append out "/share/doc/" ,name "-" ,version)))
               (copy-recursively "../source/Docs" doc)
               #t))))))
    (native-inputs
     `(("yasm" ,yasm)))
    (home-page "https://github.com/OpenVisualCloud/SVT-VP9")
    (synopsis "VP9 video encoder")
    (description "SVT-VP9 is a VP9 video encoder implementation.  It is focused
on supporting video-on-demand and live encoding on Intel Xeon processors.")
    (license license:bsd-2)))

(define-public w-scan
  (package
    (name "w-scan")
    (version "20170107")
    (source
     (origin
       (method url-fetch)
       (uri (string-append "https://www.gen2vdr.de/wirbel/w_scan/w_scan-"
                           version ".tar.bz2"))
       (sha256
        (base32 "1zkgnj2sfvckix360wwk1v5s43g69snm45m0drnzyv7hgf5g7q1q"))))
    (build-system gnu-build-system)
    (arguments
     `(#:configure-flags '("CFLAGS=-fcommon")))
    (synopsis "Scan ATSC/DVB-C/DVB-S/DVB-T channels")
    (description
     "This is a small command line utility used to perform frequency scans for
DVB and ATSC transmissions without initial tuning data.  It can print the
result in several formats:
@itemize
@item VDR channels.conf,
@item czap/tzap/xine/mplayer channels.conf,
@item Gstreamer dvbsrc plugin,
@item VLC xspf playlist,
@item XML,
@item initial tuning data for scan or dvbv5-scan.
@end itemize\n")
    (home-page "https://www.gen2vdr.de/wirbel/w_scan/index2.html")
    (license license:gpl2+)))

(define-public rav1e
  (package
    (name "rav1e")
    (version "0.4.1")
    (source
     (origin
       (method url-fetch)
       (uri (crate-uri "rav1e" version))
       (file-name
        (string-append name "-" version ".tar.gz"))
       (sha256
        (base32
         "00rjil6qbrwfxhhlq9yvidxm0gp9qdbywhf5zvkj85lykbhyff09"))))
    (build-system cargo-build-system)
    (arguments
     `(#:cargo-inputs
       (("rust-aom-sys" ,rust-aom-sys-0.2)
        ("rust-arbitrary" ,rust-arbitrary-0.4)
        ("rust-arg-enum-proc-macro" ,rust-arg-enum-proc-macro-0.3)
        ("rust-arrayvec" ,rust-arrayvec-0.5)
        ("rust-av-metrics" ,rust-av-metrics-0.6)
        ("rust-backtrace" ,rust-backtrace-0.3)
        ("rust-bitstream-io" ,rust-bitstream-io-1)
        ("rust-byteorder" ,rust-byteorder-1)
        ("rust-cfg-if" ,rust-cfg-if-1)
        ("rust-clap" ,rust-clap-2)
        ("rust-console" ,rust-console-0.14)
        ("rust-crossbeam" ,rust-crossbeam-0.8)
        ("rust-dav1d-sys" ,rust-dav1d-sys-0.3)
        ("rust-fern" ,rust-fern-0.6)
        ("rust-image" ,rust-image-0.23)
        ("rust-interpolate-name" ,rust-interpolate-name-0.2)
        ("rust-itertools" ,rust-itertools-0.10)
        ("rust-ivf" ,rust-ivf-0.1)
        ("rust-libc" ,rust-libc-0.2)
        ("rust-libfuzzer-sys" ,rust-libfuzzer-sys-0.3)
        ("rust-log" ,rust-log-0.4)
        ("rust-nasm-rs" ,rust-nasm-rs-0.2)
        ("rust-noop-proc-macro" ,rust-noop-proc-macro-0.3)
        ("rust-num-derive" ,rust-num-derive-0.3)
        ("rust-num-traits" ,rust-num-traits-0.2)
        ("rust-paste" ,rust-paste-1)
        ("rust-rand" ,rust-rand-0.8)
        ("rust-rand-chacha" ,rust-rand-chacha-0.3)
        ("rust-rayon" ,rust-rayon-1)
        ("rust-regex" ,rust-regex-1)
        ("rust-rust-hawktracer" ,rust-rust-hawktracer-0.7)
        ("rust-rustc-version" ,rust-rustc-version-0.3)
        ("rust-scan-fmt" ,rust-scan-fmt-0.2)
        ("rust-serde" ,rust-serde-1)
        ("rust-signal-hook" ,rust-signal-hook-0.3)
        ("rust-simd-helpers" ,rust-simd-helpers-0.1)
        ("rust-thiserror" ,rust-thiserror-1)
        ("rust-toml" ,rust-toml-0.5)
        ("rust-v-frame" ,rust-v-frame-0.2)
        ("rust-vergen" ,rust-vergen-3)
        ("rust-wasm-bindgen" ,rust-wasm-bindgen-0.2)
        ("rust-y4m" ,rust-y4m-0.7))
       #:cargo-development-inputs
       (("rust-assert-cmd" ,rust-assert-cmd-1)
        ("rust-cc" ,rust-cc-1)
        ("rust-criterion" ,rust-criterion-0.3)
        ("rust-interpolate-name" ,rust-interpolate-name-0.2)
        ("rust-pretty-assertions" ,rust-pretty-assertions-0.6)
        ("rust-rand" ,rust-rand-0.8)
        ("rust-rand-chacha" ,rust-rand-chacha-0.3)
        ("rust-semver" ,rust-semver-0.11))
       #:phases
       (modify-phases %standard-phases
         (replace 'build
           (lambda* (#:key outputs #:allow-other-keys)
             (let ((out (assoc-ref outputs "out")))
               (invoke "cargo" "cinstall" "--release"
                       (string-append "--prefix=" out))))))))
    (native-inputs
     `(("cargo-c" ,rust-cargo-c)
       ("nasm" ,nasm)))
    (home-page "https://github.com/xiph/rav1e/")
    (synopsis "Fast and safe AV1 encoder")
    (description "@code{rav1e} is an AV1 video encoder.  It is designed to
eventually cover all use cases, though in its current form it is most suitable
for cases where libaom (the reference encoder) is too slow.")
    (license license:bsd-2)))

(define-public peek
  (package
    (name "peek")
    (version "1.5.1")
    (source
     (origin
       (method git-fetch)
       (uri (git-reference
             (url "https://github.com/phw/peek")
             (commit version)))
       (file-name (git-file-name name version))
       (sha256
        (base32 "1xwlfizga6hvjqq127py8vabaphsny928ar7mwqj9cyqfl6fx41x"))))
    (build-system meson-build-system)
    (arguments '(#:glib-or-gtk? #t))
    (inputs
     `(("gtk+" ,gtk+)))
    (native-inputs
     `(("desktop-file-utils" ,desktop-file-utils) ; for update-desktop-database
       ("gettext" ,gettext-minimal)
       ("glib:bin" ,glib "bin")         ; for glib-compile-resources
       ("gtk+-bin" ,gtk+ "bin")         ; For gtk-update-icon-cache
       ("pkg-config" ,pkg-config)
       ("vala" ,vala)))
    (home-page "https://github.com/phw/peek")
    (synopsis "Simple animated GIF screen recorder")
    (description
     "Peek makes it easy to create short screencasts of a screen area.  It was
built for the specific use case of recording screen areas, e.g. for easily
showing UI features of your own apps or for showing a bug in bug reports.
With Peek, you simply place the Peek window over the area you want to record
and press \"Record\".  Peek is optimized for generating animated GIFs, but you
can also directly record to WebM or MP4 if you prefer.")
    (license license:gpl3+)))

(define-public wf-recorder
  (package
    (name "wf-recorder")
    (version "0.2.1")
    (source (origin
              (method git-fetch)
              (uri (git-reference
                    (url "https://github.com/ammen99/wf-recorder")
                    (commit (string-append "v" version))))
              (file-name (git-file-name name version))
              (sha256
               (base32
                "1cw6kpcbl33wh95pvy32xrsrm6kkk1awccr3phyh885xjs3b3iim"))))
    (build-system meson-build-system)
    (native-inputs
     `(("pkg-config" ,pkg-config)))
    (inputs
     `(("ffmpeg" ,ffmpeg)
       ("pulseaudio" ,pulseaudio)
       ("wayland" ,wayland)
       ("wayland-protocols" ,wayland-protocols)
       ("libx264" ,libx264)))
    (home-page "https://github.com/ammen99/wf-recorder")
    (synopsis "Screen recorder for wlroots-based compositors")
    (description
     "@code{wf-recorder} is a utility program for screen recording of
wlroots-based compositors.  More specifically, those that support
@code{wlr-screencopy-v1} and @code{xdg-output}.")
    (license license:expat)))

(define-public guvcview
  (package
    (name "guvcview")
    (version "2.0.6")
    (source (origin
              (method url-fetch)
              (uri (string-append "mirror://sourceforge/guvcview/source/guvcview-"
                                  "src-" version ".tar.gz"))
              (sha256
               (base32
                "11byyfpkcik7wvf2qic77zjamfr2rhji97dpj1gy2fg1bvpiqf4m"))))
    (build-system gnu-build-system)
    (arguments
     ;; There are no tests and "make check" would fail on an intltool error.
     '(#:tests? #f))
    (native-inputs
     `(("pkg-config" ,pkg-config)
       ("intltool" ,intltool)))
    (inputs
     `(("gtk+" ,gtk+)
       ("eudev" ,eudev)
       ("libusb" ,libusb)
       ("v4l-utils" ,v4l-utils)                   ;libv4l2
       ("ffmpeg" ,ffmpeg)                         ;libavcodec, libavutil
       ("sdl2" ,sdl2)
       ("gsl" ,gsl)
       ("portaudio" ,portaudio)
       ("alsa-lib" ,alsa-lib)))
    (home-page "http://guvcview.sourceforge.net/")
    (synopsis "Control your webcam and capture videos and images")
    (description
     "GTK+ UVC Viewer (guvcview) is a graphical application to control a
webcam accessible with Video4Linux (V4L2) and to capture videos and images.
It provides control over precise settings of the webcam such as exposure,
brightness, contrast, and frame rate.")

    ;; 'COPYING' is GPLv3 but source headers say GPLv2+.
    (license license:gpl2+)))

(define-public get-iplayer
  (package
    (name "get-iplayer")
    (version "3.27")
    (source
      (origin
        (method git-fetch)
        (uri (git-reference
               (url "https://github.com/get-iplayer/get_iplayer")
               (commit (string-append "v" version))))
        (file-name (git-file-name name version))
        (sha256
         (base32 "077y31gg020wjpx5pcivqgkqawcjxh5kjnvq97x2gd7i3wwc30qi"))))
    (build-system perl-build-system)
    (arguments
     `(#:tests? #f                      ; no tests
       #:phases
       (modify-phases %standard-phases
         (delete 'configure)
         (delete 'build)
         (replace 'install
           (lambda* (#:key outputs #:allow-other-keys)
             (let* ((out (assoc-ref outputs "out"))
                    (bin (string-append out "/bin"))
                    (man (string-append out "/share/man/man1")))
               (install-file "get_iplayer" bin)
               (install-file "get_iplayer.cgi" bin)
               (install-file "get_iplayer.1" man))
             #t))
         (add-after 'install 'wrap-program
           (lambda* (#:key inputs outputs #:allow-other-keys)
             (let* ((out (assoc-ref outputs "out"))
                    (perllib (string-append out "/lib/perl5/site_perl/"
                                            ,(package-version perl))))
               (wrap-program (string-append out "/bin/get_iplayer")
                 `("PERL5LIB" ":"
                   prefix (,(string-append perllib ":" (getenv "PERL5LIB")))))
               (wrap-program (string-append out "/bin/get_iplayer.cgi")
                 `("PERL5LIB" ":"
                   prefix (,(string-append perllib ":" (getenv "PERL5LIB")))))
               #t))))))
    (inputs
     `(("perl-mojolicious" ,perl-mojolicious)
       ("perl-lwp-protocol-https" ,perl-lwp-protocol-https)
       ("perl-xml-libxml" ,perl-xml-libxml)))
    (home-page "https://github.com/get-iplayer/get_iplayer")
    (synopsis "Download or stream available BBC iPlayer TV and radio programmes")
    (description "@code{get_iplayer} lists, searches and records BBC iPlayer
TV/Radio, BBC Podcast programmes.  Other third-party plugins may be available.
@code{get_iplayer} has three modes: recording a complete programme for later
playback, streaming a programme directly to a playback application, such as
mplayer; and as a @dfn{Personal Video Recorder} (PVR), subscribing to search
terms and recording programmes automatically.  It can also stream or record live
BBC iPlayer output.")
    (license license:gpl3+)))

(define-public ogmtools
  (package
    (name "ogmtools")
    (version "1.5")
    (source (origin
              (method url-fetch)
              (uri (string-append "https://www.bunkus.org/videotools/ogmtools/ogmtools-"
                                  version
                                  ".tar.bz2"))
              (sha256
               (base32
                "1spx81p5wf59ksl3r3gvf78d77sh7gj8a6lw773iv67bphfivmn8"))))
    (build-system gnu-build-system)
    (inputs
     `(("libvorbis" ,libvorbis)
       ("libdvdread" ,libdvdread)))
    (synopsis "Information, extraction or creation for OGG media streams")
    (description
     "These tools allow information about (@code{ogminfo}) or extraction from
\(@code{ogmdemux}) or creation of (@code{ogmmerge}) OGG media streams.  It
includes @code{dvdxchap} tool for extracting chapter information from DVD.")
    (license license:gpl2)
    (home-page "https://www.bunkus.org/videotools/ogmtools/")))

(define-public libcaption
  (package
    (name "libcaption")
    (version "0.7")
    (source (origin
              (method git-fetch)
              (uri (git-reference
                     (url "https://github.com/szatmary/libcaption")
                     (commit version)))
              (file-name (git-file-name name version))
              (sha256
               (base32
                "16mhw8wpl7wdjj4n7rd1c294p1r8r322plj7z91crla5aah726rq"))))
    (build-system cmake-build-system)
    (arguments
     `(#:tests? #f ; Cannot figure out how to run the unit tests
       #:configure-flags '("-DENABLE_RE2C=ON")))
    (native-inputs
     `(("re2c" ,re2c)))
    (synopsis "CEA608 / CEA708 closed-caption codec")
    (description "Libcaption creates and parses closed-caption data,
providing an encoder / decoder for the EIA608 and CEA708 closed-caption
standards.

608 support is currently limited to encoding and decoding the necessary control
and preamble codes as well as support for the Basic North American, Special
North American and Extended Western European character sets.

708 support is limited to encoding the 608 data in NTSC field 1 user data type
structure.

In addition, utility functions to create h.264 SEI (Supplementary enhancement
information) NALUs (Network Abstraction Layer Unit) for inclusion into an h.264
elementary stream are provided.")
    (home-page "https://github.com/szatmary/libcaption")
    (license license:expat)))<|MERGE_RESOLUTION|>--- conflicted
+++ resolved
@@ -52,11 +52,8 @@
 ;;; Copyright © 2021 Maxim Cournoyer <maxim.cournoyer@gmail.com>
 ;;; Copyright © 2020 Hartmut Goebel <h.goebel@crazy-compilers.com>
 ;;; Copyright © 2021 Raghav Gururajan <rg@raghavgururajan.name>
-<<<<<<< HEAD
 ;;; Copyright © 2021 Thiago Jung Bauermann <bauermann@kolabnow.com>
-=======
 ;;; Copyright © 2021 Petr Hodina <phodina@protonmail.com>
->>>>>>> 371aa577
 ;;;
 ;;; This file is part of GNU Guix.
 ;;;
