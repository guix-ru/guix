--- conflicted
+++ resolved
@@ -1,11 +1,8 @@
 ;;; GNU Guix --- Functional package management for GNU
 ;;; Copyright © 2012, 2013, 2014 Ludovic Courtès <ludo@gnu.org>
 ;;; Copyright © 2015 Mark H Weaver <mhw@netris.org>
-<<<<<<< HEAD
 ;;; Copyright © 2016 Efraim Flashner <efraim@flashner.co.il>
-=======
 ;;; Copyright © 2016 Jan Nieuwenhuizen <janneke@gnu.org>
->>>>>>> aa21c764
 ;;;
 ;;; This file is part of GNU Guix.
 ;;;
@@ -40,13 +37,8 @@
                   version ".tar.xz"))
             (sha256
              (base32
-<<<<<<< HEAD
               "15z76qrmrvkc3c6hfq2lzzqysgd21s682f2smycfab5g598n8drf"))))
-   (propagated-inputs '())                  ; FIXME: add libiconv when !glibc
-=======
-              "0ixxmgpgh2v8ifm6hbwsjxl023myk3dfnj7wnvmqjivza31fw9cn"))))
    (propagated-inputs (libiconv-if-needed))
->>>>>>> aa21c764
    (build-system gnu-build-system)
    (arguments
     ;; Work around parallel build issue whereby C files may be compiled before
