--- conflicted
+++ resolved
@@ -394,11 +394,7 @@
 (define-public gtksourceview
  (package
    (name "gtksourceview")
-<<<<<<< HEAD
    (version "4.0.2")
-=======
-   (version "3.24.10")
->>>>>>> 93f178b5
    (source (origin
              (method url-fetch)
              (uri (string-append "mirror://gnome/sources/gtksourceview/"
@@ -406,11 +402,7 @@
                                  "gtksourceview-" version ".tar.xz"))
              (sha256
               (base32
-<<<<<<< HEAD
                "1b2z9c0skxrgw2vh08hv6qxky8jbvamc4rgww82j0kpp533rz0hm"))))
-=======
-               "16ym7jwiki4s1pilwr4incx0yg7ll94f1cajrnpndkxxs36hcm5b"))))
->>>>>>> 93f178b5
    (build-system gnu-build-system)
    (arguments
     '(#:phases
@@ -450,7 +442,7 @@
 (define-public gtksourceview-3
  (package (inherit gtksourceview)
    (name "gtksourceview")
-   (version "3.24.7")
+   (version "3.24.10")
    (source (origin
              (method url-fetch)
              (uri (string-append "mirror://gnome/sources/" name "/"
@@ -458,7 +450,7 @@
                                  name "-" version ".tar.xz"))
              (sha256
               (base32
-               "1rp8zspwyw3mmdgccsas3pa6v7s0hqjaaglg6n4kcls7ccx0vhm5"))))))
+               "16ym7jwiki4s1pilwr4incx0yg7ll94f1cajrnpndkxxs36hcm5b"))))))
 
 (define-public gdk-pixbuf
   (package
