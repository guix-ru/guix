;;; GNU Guix --- Functional package management for GNU
;;; Copyright © 2013, 2015 Andreas Enge <andreas@enge.fr>
<<<<<<< HEAD
;;; Copyright © 2013, 2014, 2015, 2016, 2017, 2018 Ludovic Courtès <ludo@gnu.org>
;;; Copyright © 2014, 2015, 2016, 2017 Mark H Weaver <mhw@netris.org>
=======
;;; Copyright © 2013, 2014, 2015, 2016, 2017 Ludovic Courtès <ludo@gnu.org>
;;; Copyright © 2014, 2015, 2016, 2017, 2018 Mark H Weaver <mhw@netris.org>
>>>>>>> a6af4d25
;;; Copyright © 2015 Sou Bunnbu <iyzsong@gmail.com>
;;; Copyright © 2016, 2017 Efraim Flashner <efraim@flashner.co.il>
;;; Copyright © 2016 Alex Griffin <a@ajgrf.com>
;;; Copyright © 2017 Clément Lassieur <clement@lassieur.org>
;;; Copyright © 2017 ng0 <ng0@infotropique.org>
;;; Copyright © 2017 Tobias Geerinckx-Rice <me@tobias.gr>
;;;
;;; This file is part of GNU Guix.
;;;
;;; GNU Guix is free software; you can redistribute it and/or modify it
;;; under the terms of the GNU General Public License as published by
;;; the Free Software Foundation; either version 3 of the License, or (at
;;; your option) any later version.
;;;
;;; GNU Guix is distributed in the hope that it will be useful, but
;;; WITHOUT ANY WARRANTY; without even the implied warranty of
;;; MERCHANTABILITY or FITNESS FOR A PARTICULAR PURPOSE.  See the
;;; GNU General Public License for more details.
;;;
;;; You should have received a copy of the GNU General Public License
;;; along with GNU Guix.  If not, see <http://www.gnu.org/licenses/>.

(define-module (gnu packages gnuzilla)
  #:use-module ((srfi srfi-1) #:hide (zip))
  #:use-module (ice-9 match)
  #:use-module (gnu packages)
  #:use-module ((guix licenses) #:prefix license:)
  #:use-module (guix packages)
  #:use-module (guix download)
  #:use-module (guix utils)
  #:use-module (guix build-system gnu)
  #:use-module (gnu packages autotools)
  #:use-module (gnu packages base)
  #:use-module (gnu packages databases)
  #:use-module (gnu packages glib)
  #:use-module (gnu packages gtk)
  #:use-module (gnu packages gnome)
  #:use-module (gnu packages libcanberra)
  #:use-module (gnu packages cups)
  #:use-module (gnu packages kerberos)
  #:use-module (gnu packages linux)
  #:use-module (gnu packages perl)
  #:use-module (gnu packages pkg-config)
  #:use-module (gnu packages compression)
  #:use-module (gnu packages fontutils)
  #:use-module (gnu packages libevent)
  #:use-module (gnu packages libreoffice)  ;for hunspell
  #:use-module (gnu packages image)
  #:use-module (gnu packages libffi)
  #:use-module (gnu packages pulseaudio)
  #:use-module (gnu packages python)
  #:use-module (gnu packages xorg)
  #:use-module (gnu packages gl)
  #:use-module (gnu packages assembly)
  #:use-module (gnu packages icu4c)
  #:use-module (gnu packages video)
  #:use-module (gnu packages xdisorg)
  #:use-module (gnu packages readline))

(define-public mozjs
  (package
    (name "mozjs")
    (version "17.0.0")
    (source (origin
             (method url-fetch)
             (uri (string-append
                   "https://ftp.mozilla.org/pub/mozilla.org/js/"
                   name version ".tar.gz"))
             (sha256
              (base32
               "1fig2wf4f10v43mqx67y68z6h77sy900d1w0pz9qarrqx57rc7ij"))
             (patches (search-patches "mozjs17-aarch64-support.patch"))
             (modules '((guix build utils)))
             (snippet
              ;; Fix incompatibility with Perl 5.22+.
              '(substitute* '("js/src/config/milestone.pl")
                 (("defined\\(@TEMPLATE_FILE)") "@TEMPLATE_FILE")))))
    (build-system gnu-build-system)
    (native-inputs
     `(("perl" ,perl)
       ("pkg-config" ,pkg-config)
       ("python" ,python-2)))
    (propagated-inputs
     `(("nspr" ,nspr))) ; in the Requires.private field of mozjs-17.0.pc
    (inputs
     `(("zlib" ,zlib)))
    (arguments
     `(;; XXX: parallel build fails, lacking:
       ;;   mkdir -p "system_wrapper_js/"
       #:parallel-build? #f
       #:phases
       (modify-phases %standard-phases
         (add-after 'unpack 'delete-timedout-test
           ;; This test times out on slower hardware.
           (lambda _ (delete-file "js/src/jit-test/tests/basic/bug698584.js")))
         (add-before 'configure 'chdir
           (lambda _
             (chdir "js/src")
             #t))
         (replace 'configure
           ;; configure fails if it is followed by SHELL and CONFIG_SHELL
           (lambda* (#:key outputs #:allow-other-keys)
             (let ((out (assoc-ref outputs "out")))
               (setenv "SHELL" (which "sh"))
               (setenv "CONFIG_SHELL" (which "sh"))
               (zero? (system*
                       "./configure" (string-append "--prefix=" out)
                                     ,@(if (string=? "aarch64-linux"
                                                     (%current-system))
                                         '("--host=aarch64-unknown-linux-gnu")
                                         '())))))))))
    (home-page
     "https://developer.mozilla.org/en-US/docs/Mozilla/Projects/SpiderMonkey")
    (synopsis "Mozilla javascript engine")
    (description "SpiderMonkey is Mozilla's JavaScript engine written
in C/C++.")
    (license license:mpl2.0))) ; and others for some files

(define-public mozjs-24
  (package (inherit mozjs)
    (name "mozjs")
    (version "24.2.0")
    (source (origin
              (method url-fetch)
              (uri (string-append
                    "https://ftp.mozilla.org/pub/mozilla.org/js/"
                    name "-" version ".tar.bz2"))
              (sha256
               (base32
                "1n1phk8r3l8icqrrap4czplnylawa0ddc2cc4cgdz46x3lrkybz6"))
              (modules '((guix build utils)))
              (patches (search-patches "mozjs24-aarch64-support.patch"))
              (snippet
               ;; Fix incompatibility with Perl 5.22+.
               '(substitute* '("js/src/config/milestone.pl")
                  (("defined\\(@TEMPLATE_FILE)") "@TEMPLATE_FILE")))))
    (arguments
      (substitute-keyword-arguments (package-arguments mozjs)
        ((#:phases phases)
         `(modify-phases ,phases
            (replace 'configure
              (lambda* (#:key outputs #:allow-other-keys)
                (let ((out (assoc-ref outputs "out")))
                  ;; configure fails if it is followed by SHELL and CONFIG_SHELL
                  (setenv "SHELL" (which "sh"))
                  (setenv "CONFIG_SHELL" (which "sh"))
                  (zero? (system* "./configure"
                                  (string-append "--prefix=" out)
                                  "--with-system-nspr"
                                  "--enable-system-ffi"
                                  "--enable-threadsafe"
                                  ,@(if (string=? "aarch64-linux"
                                                  (%current-system))
                                      '("--host=aarch64-unknown-linux-gnu")
                                      '()))))))))))
    (inputs
     `(("libffi" ,libffi)
       ("zlib" ,zlib)))))

(define-public mozjs-38
  (package
    (inherit mozjs)
    (name "mozjs")
    (version "38.2.1.rc0")
    (source (origin
              (method url-fetch)
              (uri (string-append
                    "https://people.mozilla.org/~sstangl/"
                    name "-" version ".tar.bz2"))
              (sha256
               (base32
                "0p4bmbpgkfsj54xschcny0a118jdrdgg0q29rwxigg3lh5slr681"))
              (patches
               (search-patches
                ;; See https://bugzilla.mozilla.org/show_bug.cgi?id=1269317 for
                ;; GCC 6 compatibility.

                "mozjs38-version-detection.patch" ; for 0ad
                "mozjs38-tracelogger.patch"

                ;; See https://bugzilla.mozilla.org/show_bug.cgi?id=1339931.
                "mozjs38-pkg-config-version.patch"
                "mozjs38-shell-version.patch"))
              (modules '((guix build utils)))
              (snippet
               '(begin
                  ;; Fix incompatibility with sed 4.4.
                  (substitute* "js/src/configure"
                    (("\\^\\[:space:\\]") "^[[:space:]]"))

                  ;; The headers are symlinks to files that are in /tmp, so they
                  ;; end up broken.  Copy them instead.
                  (substitute*
                      "python/mozbuild/mozbuild/backend/recursivemake.py"
                    (("\\['dist_include'\\].add_symlink")
                     "['dist_include'].add_copy"))

                  ;; Remove bundled libraries.
                  (for-each delete-file-recursively
                            '("intl"
                              "js/src/ctypes/libffi"
                              "js/src/ctypes/libffi-patches"
                              "modules/zlib"))
                  #t))))
    (arguments
     `(;; XXX: parallel build fails, lacking:
       ;;   mkdir -p "system_wrapper_js/"
       #:parallel-build? #f
       ;; See https://bugzilla.mozilla.org/show_bug.cgi?id=1008470.
       #:tests? #f
       #:phases
       (modify-phases %standard-phases
         (replace 'configure
           (lambda* (#:key outputs #:allow-other-keys)
             (let ((out (assoc-ref outputs "out")))
               (chdir "js/src")
               (setenv "SHELL" (which "sh"))
               (setenv "CONFIG_SHELL" (which "sh"))
               (zero? (system* "./configure"
                               (string-append "--prefix=" out)
                               "--enable-ctypes"
                               "--enable-gcgenerational"
                               "--enable-optimize"
                               "--enable-pie"
                               "--enable-readline"
                               "--enable-shared-js"
                               "--enable-system-ffi"
                               "--enable-threadsafe"
                               "--enable-xterm-updates"
                               "--with-system-icu"
                               "--with-system-nspr"
                               "--with-system-zlib"

                               ;; Intl API requires bundled ICU.
                               "--without-intl-api"))))))))
    (native-inputs
     `(("perl" ,perl)
       ("pkg-config" ,pkg-config)
       ("python-2" ,python-2)))
    (inputs
     `(("libffi" ,libffi)
       ("readline" ,readline)
       ("icu4c" ,icu4c)
       ("zlib" ,zlib)))))

(define-public nspr
  (package
    (name "nspr")
    (version "4.17")
    (source (origin
             (method url-fetch)
             (uri (string-append
                   "https://ftp.mozilla.org/pub/mozilla.org/nspr/releases/v"
                   version "/src/nspr-" version ".tar.gz"))
             (sha256
              (base32
               "158hdn285dsb5rys8wl1wi32dd1axwhqq0r8fwny4aj157m0l2jr"))))
    (build-system gnu-build-system)
    (native-inputs
     `(("perl" ,perl)))
    (arguments
     `(#:tests? #f ; no check target
       #:configure-flags (list "--enable-64bit"
                               (string-append "LDFLAGS=-Wl,-rpath="
                                              (assoc-ref %outputs "out")
                                              "/lib"))
       #:phases (modify-phases %standard-phases
                  (add-before 'configure 'chdir
                    (lambda _ (chdir "nspr") #t)))))
    (home-page
     "https://developer.mozilla.org/en-US/docs/Mozilla/Projects/NSPR")
    (synopsis "Netscape API for system level and libc-like functions")
    (description "Netscape Portable Runtime (NSPR) provides a
platform-neutral API for system level and libc-like functions.  It is used
in the Mozilla clients.")
    (license license:mpl2.0)))

(define-public nss
  (package
    (name "nss")
    (version "3.34.1")
    (source (origin
              (method url-fetch)
              (uri (let ((version-with-underscores
                          (string-join (string-split version #\.) "_")))
                     (string-append
                      "https://ftp.mozilla.org/pub/mozilla.org/security/nss/"
                      "releases/NSS_" version-with-underscores "_RTM/src/"
                      "nss-" version ".tar.gz")))
              (sha256
               (base32
                "186x33wsk4mzjz7dzbn8p0py9a0nzkgzpfkdv4rlyy5gghv5vhd3"))
              ;; Create nss.pc and nss-config.
              (patches (search-patches "nss-pkgconfig.patch"
                                       "nss-increase-test-timeout.patch"))))
    (build-system gnu-build-system)
    (outputs '("out" "bin"))
    (arguments
     `(#:parallel-build? #f ; not supported
       #:make-flags
       (let* ((out (assoc-ref %outputs "out"))
              (nspr (string-append (assoc-ref %build-inputs "nspr")))
              (rpath (string-append "-Wl,-rpath=" out "/lib/nss")))
         (list "-C" "nss" (string-append "PREFIX=" out)
               "NSDISTMODE=copy"
               "NSS_USE_SYSTEM_SQLITE=1"
               (string-append "NSPR_INCLUDE_DIR=" nspr "/include/nspr")
               ;; Add $out/lib/nss to RPATH.
               (string-append "RPATH=" rpath)
               (string-append "LDFLAGS=" rpath)))
       #:modules ((guix build gnu-build-system)
                  (guix build utils)
                  (ice-9 ftw)
                  (ice-9 match)
                  (srfi srfi-26))
       #:phases
       (modify-phases %standard-phases
         (replace 'configure
           (lambda _
             (setenv "CC" "gcc")
             ;; Tells NSS to build for the 64-bit ABI if we are 64-bit system.
             ,@(match (%current-system)
                 ((or "x86_64-linux" "aarch64-linux")
                  `((setenv "USE_64" "1")))
                 (_
                  '()))
             #t))
         (replace 'check
           (lambda _
             ;; Use 127.0.0.1 instead of $HOST.$DOMSUF as HOSTADDR for testing.
             ;; The later requires a working DNS or /etc/hosts.
             (setenv "DOMSUF" "(none)")
             (setenv "USE_IP" "TRUE")
             (setenv "IP_ADDRESS" "127.0.0.1")
             (zero? (system* "./nss/tests/all.sh"))))
           (replace 'install
             (lambda* (#:key outputs #:allow-other-keys)
               (let* ((out (assoc-ref outputs "out"))
                      (bin (string-append (assoc-ref outputs "bin") "/bin"))
                      (inc (string-append out "/include/nss"))
                      (lib (string-append out "/lib/nss"))
                      (obj (match (scandir "dist" (cut string-suffix? "OBJ" <>))
                             ((obj) (string-append "dist/" obj)))))
                 ;; Install nss-config to $out/bin.
                 (install-file (string-append obj "/bin/nss-config")
                               (string-append out "/bin"))
                 (delete-file (string-append obj "/bin/nss-config"))
                 ;; Install nss.pc to $out/lib/pkgconfig.
                 (install-file (string-append obj "/lib/pkgconfig/nss.pc")
                               (string-append out "/lib/pkgconfig"))
                 (delete-file (string-append obj "/lib/pkgconfig/nss.pc"))
                 (rmdir (string-append obj "/lib/pkgconfig"))
                 ;; Install other files.
                 (copy-recursively "dist/public/nss" inc)
                 (copy-recursively (string-append obj "/bin") bin)
                 (copy-recursively (string-append obj "/lib") lib)

                 ;; FIXME: libgtest1.so is installed in the above step, and it's
                 ;; (unnecessarily) linked with several NSS libraries, but
                 ;; without the needed rpaths, causing the 'validate-runpath'
                 ;; phase to fail.  Here we simply delete libgtest1.so, since it
                 ;; seems to be used only during the tests.
                 (delete-file (string-append lib "/libgtest1.so"))
                 (delete-file (string-append lib "/libgtestutil.so"))

                 #t))))))
    (inputs
     `(("sqlite" ,sqlite)
       ("zlib" ,zlib)))
    (propagated-inputs `(("nspr" ,nspr))) ; required by nss.pc.
    (native-inputs `(("perl" ,perl)))

    ;; The NSS test suite takes around 48 hours on Loongson 3A (MIPS) when
    ;; another build is happening concurrently on the same machine.
    (properties '((timeout . 216000)))  ; 60 hours

    (home-page
     "https://developer.mozilla.org/en-US/docs/Mozilla/Projects/NSS")
    (synopsis "Network Security Services")
    (description
     "Network Security Services (@dfn{NSS}) is a set of libraries designed to
support cross-platform development of security-enabled client and server
applications.  Applications built with NSS can support SSL v2 and v3, TLS,
PKCS #5, PKCS #7, PKCS #11, PKCS #12, S/MIME, X.509 v3 certificates, and other
security standards.")
    (license license:mpl2.0)))

(define (mozilla-patch file-name changeset hash)
  "Return an origin for CHANGESET from the mozilla-esr52 repository."
  (origin
    (method url-fetch)
    (uri (string-append "https://hg.mozilla.org/releases/mozilla-esr52/raw-rev/"
                        changeset))
    (sha256 (base32 hash))
    (file-name file-name)))

(define-public icecat
  (package
    (name "icecat")
    (version "52.3.0-gnu1")
    (source
     (origin
      (method url-fetch)
      (uri (string-append "mirror://gnu/gnuzilla/"
                          (first (string-split version #\-))
                          "/" name "-" version ".tar.bz2"))
      (sha256
       (base32
        "00jki754d6310fxj1b7dbhqj69y5igck6gqg6rgfya243nsb56k9"))
      (patches
       (list
        (search-patch "icecat-avoid-bundled-libraries.patch")
        (search-patch "icecat-glibc-2.26.patch")
        (mozilla-patch "icecat-bug-546387.patch"         "d13e3fefb76e" "1b760r0bg2ydbl585wlmajljh1nlisrwxvjws5b28a3sgjy01i6k")
        (mozilla-patch "icecat-bug-1350152.patch"        "f822bda79c28" "1wf56169ca874shr6r7qx40s17h2gwj7ngmpyylrpmd1c6hipvsj")
        (mozilla-patch "icecat-bug-1388166.patch"        "fbb0bdb191d5" "1y8wpj38vw1dd6f375s9i0mrk9bd8z8gz5g70p4qynfllpkn072d")
        (mozilla-patch "icecat-CVE-2017-7810-pt1.patch"  "fbddb5cdd3c7" "0k5nyl2z1y2rx9fwqyfj64678yv6v3pnmshgk552pbzqmaf8i1hq")
        (mozilla-patch "icecat-CVE-2017-7810-pt2.patch"  "76c25987a275" "095b9vwsiza9ikbnnppfcld16h75x5bxjfxc73913y04n0i42ifh")
        (mozilla-patch "icecat-CVE-2017-7810-pt3.patch"  "32eec29a85a5" "057simakqg56jvas1wkskg5kszn96m74nca26x08d5w7rzmbv1q2")
        (mozilla-patch "icecat-bug-1373222.patch"        "ecef71fa933f" "0vsymgy5j702lamvh2riahni7rdj9ba3bd6i4a2m22d638rwp1i2")
        (mozilla-patch "icecat-CVE-2017-7814.patch"      "68a444daf85b" "1faaadaajidzb9i00710zxdyv370hlrdg1l5rw2ymfmzbjj4jqyd")
        (mozilla-patch "icecat-bug-1376825.patch"        "eeeec9cafc4e" "188qf6zi9kyxb33330yia6wmrd5mdyqn5hr1cl38zy7m3akv8srh")
        (mozilla-patch "icecat-bug-1385272.patch"        "d68fa12fbffc" "13gh97vz9n2b7303jcvr1072iy8bghy9chvbmxzvw82prvkscavw")
        (mozilla-patch "icecat-bug-1390002.patch"        "c24e6fc9f689" "0aswhy5fz2f6wzd5j5gg3nqvz707ip344089h2z2chcp146vxmf4")
        (mozilla-patch "icecat-CVE-2017-7810-pt4.patch"  "ae110cf77596" "0gdrkfq9wy9cfcdgbj14ci86xgh2prkbz69pfy97r9igd8059syw")
        (mozilla-patch "icecat-CVE-2017-7810-pt5.patch"  "b8417112486d" "1hya6lccz7vm51v4f6ww072794cwzmfn9xhxmvrnqbiyspxx5fz4")
        (mozilla-patch "icecat-bug-1386905.patch"        "badbf4308211" "0fj1pyjqfdsbrlfykwmkzav2nvdj1f4grwq3cal9f7ay6wjnfs9b")
        (mozilla-patch "icecat-CVE-2017-7810-pt6.patch"  "d78675515c78" "03w5hqy40xkckbaf5bm9kdbdqvp9ffvpk9mlrc9lja6b7qa4pjhg")
        (mozilla-patch "icecat-bug-1382303.patch"        "f01155fe4d54" "0hnz1kvmvspg6453kydsklbvrjgzn8x3djvrym3f2xl2yinaf90d")
        (mozilla-patch "icecat-bug-1393467.patch"        "4eec2a60622c" "1h006mwcsagq7mz7haymwgr7fn4zj14n5lxbjcmhdqrxdvma2hjj")
        (mozilla-patch "icecat-bug-1384801.patch"        "9556e792f905" "0i74r807189s8i78483caiifw68cn7fs543i4cys6k3gn12dhhjy")
        (mozilla-patch "icecat-CVE-2017-7823.patch"      "bd284765b5bc" "1c4hss87kc4qwx30magbqczm9h7zmwirjfc8zimqbrnwv9bbsfh3")
        (mozilla-patch "icecat-CVE-2017-7805.patch"      "113da8d46aa4" "1vy0lw659mwixmb57mgybga152rdwqd5zj1g7nfw1zgp15pfwr75")
        (mozilla-patch "icecat-bug-1376399.patch"        "58a574502ca9" "1zmg91pg0s5nwngc32a4fywidvxyaayvx1h052fsv0i4cfm16l9v")
        (mozilla-patch "icecat-bug-1396570.patch"        "24db61862c54" "0af1jjfma042xvn0xhgims1yvb2b51nhn4m0pcfwg3fn0llmka03")
        (mozilla-patch "icecat-CVE-2017-7819.patch"      "1a02f11c6efe" "18a9qvdvrqw34qw3lljg6gkn358jl23lyimhmbc964023rhs36sz")
        (mozilla-patch "icecat-CVE-2017-7810-pt7.patch"  "002686d9536f" "065g0d759wfiaj69b1sqg7l08p2knc0q9m9hvkgwwsf0r78xcbjj")
        (mozilla-patch "icecat-CVE-2017-7810-pt8.patch"  "eaadb31758d8" "0b3k3la6ykac5mbp9gyqqgjbmj19vx9sl1b0wp387qar0p12nyaz")
        (mozilla-patch "icecat-bug-1368269.patch"        "0cff5e66e0f4" "0jb0wqi7c0ih4441s1908j6gv18v4inh7k2w47h3c9nhz4rgyrw7")
        (mozilla-patch "icecat-CVE-2017-7793.patch"      "6ff3c82962f0" "0bw82034kdmrpznigbavzzsiybzrw8giyf8v0z2cxf6mwl72bf9k")
        (mozilla-patch "icecat-bug-1400399.patch"        "d6f78b1349b7" "0i3gwr2al3xl65yfa3nimvy8dp0jzpx21f6bjw18xwn7zkkh9j54")
        (mozilla-patch "icecat-bug-1400721.patch"        "285cde398833" "0a1i32zl30wfyw7zkqj595s94n6wdlg5c495m0910pd05pjg3qam")
        (mozilla-patch "icecat-CVE-2017-7826-pt01.patch" "98b3988592a6" "03wy173lj6mvmh5q92brf596h8676h0zasgqfnndpvsmsiaih120")
        (mozilla-patch "icecat-CVE-2017-7826-pt02.patch" "47590f0c274b" "0zsys6dcyhfb4a8k2dhsls7425jg6r1ijlrsn1lc5smwyf62zx5v")
        (mozilla-patch "icecat-CVE-2017-7826-pt03.patch" "55b435cbbb55" "1gcasaqrxa13a55v05bkxl3d1md829kpfhqiaws83wn08x28l0my")
        (mozilla-patch "icecat-CVE-2017-7826-pt04.patch" "8549cf2dab3e" "168gs32ncavaj9xn4gwhh9i01cbpnhgx9yn333apsrc1gwknpvsr")
        (mozilla-patch "icecat-CVE-2017-7826-pt05.patch" "349acf56ff49" "1vwn87rdryfjsn809pl50xmr82q98gz3vz9h6clkd905vbd9rwz7")
        (mozilla-patch "icecat-CVE-2017-7826-pt06.patch" "3af5bf8bdea0" "07az28dnpxr36j7i3llxkrlkrmg0bwk4f3sm75x1f0r1v5575p3p")
        (mozilla-patch "icecat-CVE-2017-7826-pt07.patch" "592df6088926" "1gy27idik4b6wcg4szww08cmpcljssja8wql6w1d807h7ni65lr7")
        (mozilla-patch "icecat-CVE-2017-7826-pt08.patch" "77a2d4610275" "13ysbwflnysj4rs45ibckd621s0vyg1s8dvannlvanvrz1g72zcz")
        (mozilla-patch "icecat-CVE-2017-7826-pt09.patch" "2b30335d0b95" "0hs5cwickvfw7r5dn7y148jgr2b21hl613qp83k56634d0y64qwp")
        (mozilla-patch "icecat-CVE-2017-7826-pt10.patch" "d6f008f95598" "0xclxrbg7pv8pa2j15p0gy9c8sigy2i9j0kvazl5fbyg6jsg3xgd")
        (mozilla-patch "icecat-CVE-2017-7826-pt11.patch" "ab9b51cd75ac" "08jy3rbkyh934aw261ls0s87947d2mhss7xqk1xfdir9crij2g27")
        (mozilla-patch "icecat-bug-1343147-pt1.patch"    "971d6345bc3a" "13791cvc51i991i5qyz6gp94vwzwkx479bnr8fsf8dw7z72wrsch")
        (mozilla-patch "icecat-bug-1343147-pt2.patch"    "60df7db06669" "0r372g1zksvkzyz0qpq0mp30frilgsfxxx2xida8xc08wgxp5lh9")
        (mozilla-patch "icecat-CVE-2017-7826-pt12.patch" "df49c25e6e4c" "0j77xbkxpflqf4jlccrv61vq0jgp4lfn8kb0zw1lswp3cyd6ml4i")
        (mozilla-patch "icecat-CVE-2017-7826-pt13.patch" "3b899f872623" "01zjcpm8yp4s8yf4mj1bzq01aylmi69kd8qv0rrcl9hmj4g3pzr2")
        (mozilla-patch "icecat-CVE-2017-7826-pt14.patch" "3d6d558ae6a6" "17wynknvs5wi7m9g5vn43rjmivbg1l6pnv8jymz1ccidy27qgdqi")
        (mozilla-patch "icecat-CVE-2017-7826-pt15.patch" "8426754b7130" "0bbm2294bkvld55rdbpsc8b82ljqdcxpbg6cwdzvwfhqayl2pnqm")
        (mozilla-patch "icecat-CVE-2017-7828-pt1.patch"  "5ddd5d2aa769" "12z5i8h6qwjb1h1fvp2426bgsnsxx539d8k2is9x1q4133356niy")
        (mozilla-patch "icecat-CVE-2017-7826-pt16.patch" "dd068f4e132a" "17qy9c1vfkz3pj6y8qmqbic73wrangsbdlylk2s54nbzhhp9cj1g")
        (mozilla-patch "icecat-CVE-2017-7826-pt17.patch" "e6bd533b57e9" "1mmqav9yhxd0j47yffcdykaqjibfwjsk0jn0f44099s87y8qn9zy")
        (mozilla-patch "icecat-CVE-2017-7826-pt18.patch" "2a87fb6b9c07" "0z0scw4y1vqhqkbw1ag14g8xrif14l95x7fd50q2sw425lli29lc")
        (mozilla-patch "icecat-bug-1404910.patch"        "5007f2472f64" "0ns1l4yipwbb52sps2xzg30qd1rkpwykxq4chjg3wllhmcxbvvpw")
        (mozilla-patch "icecat-CVE-2017-7830.patch"      "04e3b5c1f0b2" "0nmv3jnx94ykxg64xkiwc8kx4df8zw7y5yzjnxz1sll2v88b9hmf")
        (mozilla-patch "icecat-CVE-2017-7828-pt2.patch"  "2f48c03d9b3f" "16qdy3rahmkhsjnzqjcgzg1a4k7czd40m04gs9i75cd88kbripri")
        (mozilla-patch "icecat-bug-1348660-pt1.patch"    "a352bfcbaf55" "1j3kxnhci9fh3lj8rizbcfv8xzn5kikxwpfy8a091d51sdn20873")
        (mozilla-patch "icecat-bug-1348660-pt2.patch"    "57f43e2ab9b5" "1jva4y79zb85npak3mddrx5rsf4mxczb314kcr8yhlkwqv0nx5sp")
        (mozilla-patch "icecat-bug-1348660-pt3.patch"    "917d65bb8896" "0k29y8i96lanqjjm6vybg0s6gjbk1mz5bfnga6aj1g0hnb7c3s8d")
        (mozilla-patch "icecat-bug-1348660-pt4.patch"    "28934912eede" "1mhxw26050l3d09n8w912a86df87afcshvsk9k1k375anfk0927x")
        (search-patch  "icecat-bug-1348660-pt5.patch")
        (mozilla-patch "icecat-bug-1348660-pt6.patch"    "556ff3bfb9fc" "0kckjc8jp885xfaiwx2b9qnk1plqjhi0mwhjjcmfajvh3l3mrl8h")
        (mozilla-patch "icecat-bug-1350564.patch"        "2abf26abb2a2" "0axdzp9g9k74wpkwrsdx263h01sv9bd3rarhhl68xnvc7n6i45lx")
        (mozilla-patch "icecat-bug-1404787.patch"        "8335e1d7b140" "17d7kb8ginzflhdkrbi60vh2b907spbzmvwih7a595gqpihmnqqn")
        (mozilla-patch "icecat-CVE-2017-7826-pt19.patch" "de336078d36b" "0gyzbap8hr1iywk0x2x0h7z7zp7q89hi56h8c03vvc7771dkvjkf")
        (mozilla-patch "icecat-bug-1047098-pt1.patch"    "088577f0c46e" "0y3sz6kx07ls7jsvhqhhrl6v69a94wqvv3lz7hnplah23y06h17z")
        (mozilla-patch "icecat-bug-1047098-pt2.patch"    "c7e3abf74023" "11dcjzx56v4yb2dvm23j2g86q8yva2hc69lmb7s5w18l6ygwwhzr")
        (mozilla-patch "icecat-bug-1047098-pt3.patch"    "36bd15d14c5a" "0cb3l3hpsgk674f08kfamxhqfga3ah5v904gpxq9ag006vzd2cxz")
        (mozilla-patch "icecat-bug-1404105.patch"        "2909ba991f31" "126vssj57dc800347f075wlnjzcwamnxxmgxl9w78jpb0hj9gf16")
        (search-patch  "icecat-bug-1415133.patch")
        (mozilla-patch "icecat-bug-1355576.patch"        "cf34a0574e58" "1z7sa1d12hypgivm5xxn32s58afpjcij97jvnafcgnfvxywrgr1m")
        (mozilla-patch "icecat-CVE-2017-7843.patch"      "f6216ea8b8fc" "0jnhdkj0ch9mj01mzlvhjgf8zsxlbg6m7yvpq99qr7xmg0pzbgwl")
        (mozilla-patch "icecat-bug-1413741.patch"        "4e00ce2897c4" "0k95vi31glia2i03djidkc0gkwp9qldy34fz1rxcj56a1iphbq7w")
        (mozilla-patch "icecat-CVE-2018-5089-pt01.patch" "92d450811409" "0xsvggnr0y65nd52nkbjvpcbs5nd84pvbayk5vinbx1mnk2wh2vy")
        (mozilla-patch "icecat-CVE-2018-5089-pt02.patch" "7eba7d14704a" "1vi17qmjzh3kji14iz370kvs4425asgp93ns2chf5ldlq5b9196g")
        (mozilla-patch "icecat-CVE-2018-5089-pt03.patch" "457d023c167e" "11g8hg8yp20lsn52dx1ym8r4yjsnsmx0h182d6nbl6ab9wp7d1m9")
        (mozilla-patch "icecat-CVE-2018-5089-pt04.patch" "5e7b16213198" "14c4x6c3mygf8p77n9bia5rndjpngbvik1r1ylk97k3ggy4fj6zh")
        (mozilla-patch "icecat-CVE-2018-5102.patch"      "0712b6cbbdc8" "0rllsq6ckpms7g9k6qky1gr5rz1gav4widrha6w1s9f88cbrqgk5")
        (mozilla-patch "icecat-CVE-2018-5089-pt05.patch" "084c427ccf99" "0sjdy2iang09a9g6liavpjgry04dp6smjgj0y7lp5lfqijdr8q2d")
        (mozilla-patch "icecat-CVE-2018-5089-pt06.patch" "1bfb3d8d4510" "0c2dcxj74ijs6qf9sqcbj8w998hblic66vy41818z7xnw46j5j1j")
        (mozilla-patch "icecat-bug-1414425.patch"        "5623e01e63a8" "08dn3v96bsb61hy3wfxz43fhn1mk9vlm5ydvdjgi3wiqadvacgzs")
        (mozilla-patch "icecat-CVE-2018-5089-pt07.patch" "14a389d40329" "0f4gbak5bd2walxrxs3myig28v9lhvplf3a1nws1a4ajx80slzq1")
        (mozilla-patch "icecat-bug-1415441.patch"        "7339297cddb7" "017lbw0mn5rwzb2abfw6qrk07m3r96vwbj81cmqvdfnmprcjni5j")
        (mozilla-patch "icecat-CVE-2018-5096.patch"      "aa55d4cdaee5" "1l3qwjfx0jsbbw2dg8bsnx7k47zibamgswndq0d1bchnmary62aw")
        (mozilla-patch "icecat-bug-1382358.patch"        "762f4e53889a" "0n61zrb6rz9bhhdsqs5ziwaiy81pq52c76p9qmi9hrxbn24ism1k")
        (mozilla-patch "icecat-CVE-2018-5089-pt08.patch" "0152d097672f" "16ybg718calvciv00kil8s97lhh11hj6gx0acf73r44xfkvm8nfg")
        (search-patch  "icecat-bug-1414945.patch")
        (mozilla-patch "icecat-CVE-2018-5089-pt09.patch" "079356ed5317" "107c0b93g2k743wvhwz2ps3j6p09qld7d0raljijv5y5n8q4wp92")
        (mozilla-patch "icecat-CVE-2018-5089-pt10.patch" "93e4994a892c" "00r2qxw3619529vy9d04dl9kcziqy3fv3iawgy9svzygyx1kj5wx")
        (mozilla-patch "icecat-CVE-2018-5089-pt11.patch" "f8a6e1864832" "1wbxn0v50637yjg8b8675k01x9cyx95jpjxpyqfaa97762qkznba")
        (mozilla-patch "icecat-CVE-2018-5089-pt12.patch" "0cc1c9068714" "1qmqpi14zs7c95k3c7396gpp6apb622k0mgv553kw4rr81nj1yac")
        (mozilla-patch "icecat-CVE-2018-5095.patch"      "ce6f3fb2bf58" "1b1msb5d5jsgrqa2hkbsrm0n54qdmx1b2bf65v44v17appa03lra")
        (mozilla-patch "icecat-CVE-2018-5103.patch"      "6b4d3c5d5e51" "074p93dhwr1ckhypkjpblnmg9hg44a9030g1glqffi9dyn3iq3k4")
        (mozilla-patch "icecat-bug-1411745.patch"        "1a510ee578a0" "1imb7glh2m1zwvvpvr4k4iddms5byqzr35j7kv3y5is77aiwl4z5")
        (mozilla-patch "icecat-bug-1411708.patch"        "34c968767eb7" "0l2jy201ikj3m3h66mvlsj4y0ki7cpm7x7nnfygbwnfxg42s1sip")
        (mozilla-patch "icecat-CVE-2018-5091.patch"      "bc166be85bb4" "0w1lrjzfrfflaw4l6sfi3ir81iyi9gyfck5g41dwp0jc1b59jzvg")
        (mozilla-patch "icecat-CVE-2018-5089-pt13.patch" "66cfc3c4047d" "05j8ic4lv2d2ygr6d62rkdlfyg2rpljalwrkkhllinw2dfi3n15b")
        (mozilla-patch "icecat-CVE-2018-5098.patch"      "3236ffdf0ced" "1kvk4qyslaj1ldgs1wpxnf79zajcihzcd1zvbrg990i3hgyn3gk3")
        (mozilla-patch "icecat-bug-1424373-pt1.patch"    "320032aaa068" "1ch282qibprz1q0f2imvynh4sg7gads6sf3ayhjcd62zjncpgyz7")
        (search-patch  "icecat-bug-1424373-pt2.patch")
        (mozilla-patch "icecat-CVE-2018-5089-pt14.patch" "c2945f1249eb" "18p0344w6grpyfiz8dczfw977p0qy37iqv95whgnrjli2ab51kji")
        (mozilla-patch "icecat-CVE-2018-5117-pt1.patch"  "263165eacc54" "0518xnd9f4qkn7l0z73kldm9dr33y6hf054ril4f8r2j8s9fy33i")
        (mozilla-patch "icecat-CVE-2018-5117-pt2.patch"  "58e87d9cc44e" "0j9qwjm25bmhw0sj426yl4fqaa6zknf5cjk0yisdd3895652n5i4")
        (mozilla-patch "icecat-CVE-2018-5089-pt15.patch" "aa4b11615431" "0whfvwaj3dmk89ah2kbv7zz7a8ckqa0xajf5fl12bgl7q8c8ndnm")
        (mozilla-patch "icecat-CVE-2018-5104.patch"      "66761c5bfbe1" "076128pxc7ik1zq2v0d5m6vd7nls2030jzdc4w0ggy8hd5yyb8g9")
        (mozilla-patch "icecat-bug-1408631.patch"        "6f5c8df1925d" "1hgr18p5dwhlsan6jxlj3ay7cbfyywk40bpbnjc8gqmq6y25cn48")
        (mozilla-patch "icecat-bug-1422735.patch"        "b88ef76f5687" "0rzpxfrhddc0238rq3r1b02j95g0rdplk1fjmk85m51xvggh9086")
        (mozilla-patch "icecat-bug-1261963.patch"        "d0c98f5b6c12" "1z9jn19hnwjand9c0ifc39gq71nz17jjqy2s5fqr2z06y8qys62h")
        (mozilla-patch "icecat-CVE-2018-5089-pt16.patch" "f7865afb1fe6" "0i7ydmcr1g0ih3myyxaxjq6wfg3rvq5j4893kjqksqihfqrkzs4j")
        (mozilla-patch "icecat-CVE-2018-5097.patch"      "9fb7614319df" "1xirahk06w8pyw4pdh64f4pg3qcb7c8x8frrmad2895fagy14g4k")
        (mozilla-patch "icecat-mitigate-spectre.patch"   "81d6465bd7c2" "1za5l249pb5x7f283vrimy0ankjzvwa99hfql3v4fm5a4grjkj9n")
        (mozilla-patch "icecat-CVE-2018-5089-pt17.patch" "5f753161df25" "1k2mpwagz08wzxfzwy2b4a0pz0hkhdqby6n11i7pasx3ary670km")
        (mozilla-patch "icecat-CVE-2018-5099.patch"      "b95d654de120" "1cv7nz2gsyjjigw6wv4xagh8q6bcg0971md8b6xjvz5m26aynlaw")
        (mozilla-patch "icecat-bug-1408631.patch"        "3b1faddc0e5f" "0817x5mrdyjj0gc9yi19m6d78d18ypc9nbld64d2axhc8v9bz3xf")
        (mozilla-patch "icecat-glibc-2.26.patch"         "57d4fae4dffe" "1sv7kp7m4i7n31ny8k7cpjsrqpxh5y5jm27sh2cgpj7fhi5kqsj2")
        (mozilla-patch "icecat-CVE-2018-5089-pt18.patch" "fe271a2b9503" "11wr8mdxw01dlmzkq55hf0qd52cwmx4vk96cff66d4kkl1dbj6qn")
        (mozilla-patch "icecat-CVE-2018-5089-pt19.patch" "410da936a1e8" "14dvaysz0svlh50kdabjhd2s5avz6p93sbyqhwik5rlvcg5ax5zp")
        (mozilla-patch "icecat-CVE-2018-5089-pt20.patch" "8368a9a379e3" "0fqq01ms7m4kb9b10n8gy5n9n4x43crz2gn1r6c4ny52wzgm3j6f")
        (mozilla-patch "icecat-CVE-2018-5089-pt21.patch" "a7c8e85285e2" "1caa2w5r8rqb1qrk4mgf2vw1k592idvqmgs8qfz2dp2744kk6z98")))
      (modules '((guix build utils)))
      (snippet
       '(begin
          (use-modules (ice-9 ftw))
          ;; Remove bundled libraries that we don't use, since they may
          ;; contain unpatched security flaws, they waste disk space and
          ;; network bandwidth, and may cause confusion.
          (for-each delete-file-recursively
                    '(;; FIXME: Removing the bundled icu breaks configure.
                      ;;   * The bundled icu headers are used in some places.
                      ;;   * The version number is taken from the bundled copy.
                      ;;"intl/icu"
                      ;;
                      ;; FIXME: A script from the bundled nspr is used.
                      ;;"nsprpub"
                      ;;
                      ;; TODO: Use system media libraries.  Waiting for:
                      ;; <https://bugzilla.mozilla.org/show_bug.cgi?id=517422>
                      ;;   * libogg
                      ;;   * libtheora
                      ;;   * libvorbis
                      ;;   * libtremor (not yet in guix)
                      ;;   * libopus
                      ;;   * speex
                      ;;   * soundtouch (not yet in guix)
                      ;;
                      ;; TODO: Use system harfbuzz.  Waiting for:
                      ;; <https://bugzilla.mozilla.org/show_bug.cgi?id=847568>
                      ;;
                      ;; TODO: Use system graphite2.
                      ;;
                      "modules/freetype2"
                      "modules/zlib"
                      "modules/libbz2"
                      "ipc/chromium/src/third_party/libevent"
                      "media/libjpeg"
                      "media/libvpx"
                      "security/nss"
                      "gfx/cairo"
                      "js/src/ctypes/libffi"
                      "db/sqlite3"))
          ;; Delete .pyc files, typically present in icecat source tarballs
          (for-each delete-file (find-files "." "\\.pyc$"))
          ;; Delete obj-* directories, sometimes present in icecat tarballs
          (for-each delete-file-recursively
                    (scandir "." (lambda (name)
                                   (string-prefix? "obj-" name))))
          #t))))
    (build-system gnu-build-system)
    (inputs
     `(("alsa-lib" ,alsa-lib)
       ("bzip2" ,bzip2)
       ("cairo" ,cairo)
       ("cups" ,cups)
       ("dbus-glib" ,dbus-glib)
       ("gdk-pixbuf" ,gdk-pixbuf)
       ("glib" ,glib)
       ("gtk+" ,gtk+)
       ("gtk+-2" ,gtk+-2)
       ("pango" ,pango)
       ("freetype" ,freetype)
       ("hunspell" ,hunspell)
       ("libcanberra" ,libcanberra)
       ("libgnome" ,libgnome)
       ("libjpeg-turbo" ,libjpeg-turbo)
       ("libxft" ,libxft)
       ("libevent" ,libevent-2.0)
       ("libxinerama" ,libxinerama)
       ("libxscrnsaver" ,libxscrnsaver)
       ("libxcomposite" ,libxcomposite)
       ("libxt" ,libxt)
       ("libffi" ,libffi)
       ("ffmpeg" ,ffmpeg)
       ("libvpx" ,libvpx)
       ("icu4c" ,icu4c)
       ("pixman" ,pixman)
       ("pulseaudio" ,pulseaudio)
       ("mesa" ,mesa)
       ("mit-krb5" ,mit-krb5)
       ("nspr" ,nspr)
       ("nss" ,nss)
       ("sqlite" ,sqlite)
       ("startup-notification" ,startup-notification)
       ("unzip" ,unzip)
       ("zip" ,zip)
       ("zlib" ,zlib)))
    (native-inputs
     `(("perl" ,perl)
       ("python" ,python-2) ; Python 3 not supported
       ("python2-pysqlite" ,python2-pysqlite)
       ("yasm" ,yasm)
       ("pkg-config" ,pkg-config)
       ("autoconf" ,autoconf-2.13)
       ("which" ,which)))
    (arguments
     `(#:tests? #f          ; no check target
       #:out-of-source? #t  ; must be built outside of the source directory

       ;; XXX: There are RUNPATH issues such as
       ;; $prefix/lib/icecat-31.6.0/plugin-container NEEDing libmozalloc.so,
       ;; which is not in its RUNPATH, but they appear to be harmless in
       ;; practice somehow.  See <http://hydra.gnu.org/build/378133>.
       #:validate-runpath? #f

       #:configure-flags '("--enable-default-toolkit=cairo-gtk3"
                           "--enable-gio"
                           "--enable-startup-notification"
                           "--enable-pulseaudio"

                           "--disable-gconf"
                           "--disable-gnomeui"

                           ;; Building with debugging symbols takes ~5GiB, so
                           ;; disable it.
                           "--disable-debug"
                           "--disable-debug-symbols"

                           ;; Hack to work around missing
                           ;; "unofficial" branding in icecat.
                           "--enable-official-branding"

                           ;; Avoid bundled libraries.
                           "--with-system-zlib"
                           "--with-system-bz2"
                           "--with-system-jpeg"        ; must be libjpeg-turbo
                           "--with-system-libevent"
                           "--with-system-libvpx"
                           "--with-system-icu"
                           "--with-system-nspr"
                           "--with-system-nss"
                           "--enable-system-pixman"
                           "--enable-system-cairo"
                           "--enable-system-ffi"
                           "--enable-system-hunspell"
                           "--enable-system-sqlite"

                           ;; Fails with "--with-system-png won't work because
                           ;; the system's libpng doesn't have APNG support".
                           ;; According to
                           ;; http://sourceforge.net/projects/libpng-apng/ ,
                           ;; "the Animated Portable Network Graphics (APNG)
                           ;; is an unofficial extension of the Portable
                           ;; Network Graphics (PNG) format";
                           ;; we probably do not wish to support it.
                           ;; "--with-system-png"
                           )

       #:modules ((ice-9 ftw)
                  (ice-9 rdelim)
                  (ice-9 match)
                  ,@%gnu-build-system-modules)
       #:phases
       (modify-phases %standard-phases
         (add-after
          'unpack 'ensure-no-mtimes-pre-1980
          (lambda _
            ;; Without this, the 'source/test/addons/packed.xpi' and
            ;; 'source/test/addons/simple-prefs.xpi' targets fail while trying
            ;; to create zip archives.
            (let ((early-1980 315619200)) ; 1980-01-02 UTC
              (ftw "." (lambda (file stat flag)
                         (unless (<= early-1980 (stat:mtime stat))
                           (utime file early-1980 early-1980))
                         #t))
              #t)))
         (add-after
          'unpack 'use-skia-by-default
          (lambda _
            ;; Use the bundled Skia library by default, since IceCat appears
            ;; to be far more stable when using it than when using our system
            ;; Cairo.
            (let ((out (open "browser/app/profile/icecat.js"
                              (logior O_WRONLY O_APPEND))))
              (format out "~%// Use Skia by default~%")
              (format out "pref(~s, ~s);~%" "gfx.canvas.azure.backends" "skia")
              (format out "pref(~s, ~s);~%" "gfx.content.azure.backends" "skia")
              (close-port out))
            #t))
         (add-after
          'unpack 'arrange-to-link-libxul-with-libraries-it-might-dlopen
          (lambda _
            ;; libxul.so dynamically opens libraries, so here we explicitly
            ;; link them into libxul.so instead.
            ;;
            ;; TODO: It might be preferable to patch in absolute file names in
            ;; calls to dlopen or PR_LoadLibrary, but that didn't seem to
            ;; work.  More investigation is needed.
            (substitute* "toolkit/library/moz.build"
              (("^# This library needs to be last" all)
               (string-append "OS_LIBS += [
    'GL', 'gnome-2', 'canberra', 'Xss', 'cups', 'gssapi_krb5',
    'avcodec', 'avutil', 'pulse' ]\n\n"
                              all)))
            #t))
         (replace
          'configure
          ;; configure does not work followed by both "SHELL=..." and
          ;; "CONFIG_SHELL=..."; set environment variables instead
          (lambda* (#:key outputs configure-flags #:allow-other-keys)
            (let* ((out (assoc-ref outputs "out"))
                   (bash (which "bash"))
                   (abs-srcdir (getcwd))
                   (srcdir (string-append "../" (basename abs-srcdir)))
                   (flags `(,(string-append "--prefix=" out)
                            ,(string-append "--with-l10n-base="
                                            abs-srcdir "/l10n")
                            ,@configure-flags)))
              (setenv "SHELL" bash)
              (setenv "CONFIG_SHELL" bash)
              (setenv "AUTOCONF" (which "autoconf")) ; must be autoconf-2.13
              (mkdir "../build")
              (chdir "../build")
              (format #t "build directory: ~s~%" (getcwd))
              (format #t "configure flags: ~s~%" flags)
              (zero? (apply system* bash
                            (string-append srcdir "/configure")
                            flags)))))
         (add-before 'configure 'install-desktop-entry
           (lambda* (#:key outputs #:allow-other-keys)
             ;; Install the '.desktop' file.
             (define (swallow-%%-directives input output)
               ;; Interpret '%%ifdef' directives found in the '.desktop' file.
               (let loop ((state 'top))
                 (match (read-line input 'concat)
                   ((? eof-object?)
                    #t)
                   ((? string? line)
                    (cond ((string-prefix? "%%ifdef" line)
                           (loop 'ifdef))
                          ((string-prefix? "%%else" line)
                           (loop 'else))
                          ((string-prefix? "%%endif" line)
                           (loop 'top))
                          (else
                           (case state
                             ((top else)
                              (display line output)
                              (loop state))
                             (else
                              (loop state)))))))))

             (let* ((out (assoc-ref outputs "out"))
                    (applications (string-append out "/share/applications")))
               (call-with-input-file "debian/icecat.desktop.in"
                 (lambda (input)
                   (call-with-output-file "debian/icecat.desktop"
                     (lambda (output)
                       (swallow-%%-directives input output)))))

               (substitute* "debian/icecat.desktop"
                 (("@MOZ_DISPLAY_NAME@")
                  "GNU IceCat")
                 (("^Exec=@MOZ_APP_NAME@")
                  (string-append "Exec=" out "/bin/icecat"))
                 (("@MOZ_APP_NAME@")
                  "icecat"))
               (install-file "debian/icecat.desktop" applications)
               #t)))
         (add-after 'install-desktop-entry 'install-icons
           (lambda* (#:key outputs #:allow-other-keys)
             (let ((out (assoc-ref outputs "out")))
               (with-directory-excursion "browser/branding/official"
                 (for-each
                  (lambda (file)
                    (let* ((size (string-filter char-numeric? file))
                           (icons (string-append out "/share/icons/hicolor/"
                                                 size "x" size "/apps")))
                      (mkdir-p icons)
                      (copy-file file (string-append icons "/icecat.png"))))
                  '("default16.png" "default22.png" "default24.png"
                    "default32.png" "default48.png" "content/icon64.png"
                    "mozicon128.png" "default256.png"))))))
         ;; This fixes the file chooser crash that happens with GTK 3.
         (add-after 'install 'wrap-program
           (lambda* (#:key inputs outputs #:allow-other-keys)
             (let* ((out (assoc-ref outputs "out"))
                    (lib (string-append out "/lib"))
                    (gtk (assoc-ref inputs "gtk+"))
                    (gtk-share (string-append gtk "/share")))
               (wrap-program (car (find-files lib "^icecat$"))
                 `("XDG_DATA_DIRS" ":" prefix (,gtk-share)))))))))
    (home-page "https://www.gnu.org/software/gnuzilla/")
    (synopsis "Entirely free browser derived from Mozilla Firefox")
    (description
     "IceCat is the GNU version of the Firefox browser.  It is entirely free
software, which does not recommend non-free plugins and addons.  It also
features built-in privacy-protecting features.")
    (license license:mpl2.0)     ;and others, see toolkit/content/license.html
    (properties
     `((ftp-directory . "/gnu/gnuzilla")
       (cpe-name . "firefox_esr")
       (cpe-version . ,(first (string-split version #\-)))))))<|MERGE_RESOLUTION|>--- conflicted
+++ resolved
@@ -1,12 +1,7 @@
 ;;; GNU Guix --- Functional package management for GNU
 ;;; Copyright © 2013, 2015 Andreas Enge <andreas@enge.fr>
-<<<<<<< HEAD
 ;;; Copyright © 2013, 2014, 2015, 2016, 2017, 2018 Ludovic Courtès <ludo@gnu.org>
-;;; Copyright © 2014, 2015, 2016, 2017 Mark H Weaver <mhw@netris.org>
-=======
-;;; Copyright © 2013, 2014, 2015, 2016, 2017 Ludovic Courtès <ludo@gnu.org>
 ;;; Copyright © 2014, 2015, 2016, 2017, 2018 Mark H Weaver <mhw@netris.org>
->>>>>>> a6af4d25
 ;;; Copyright © 2015 Sou Bunnbu <iyzsong@gmail.com>
 ;;; Copyright © 2016, 2017 Efraim Flashner <efraim@flashner.co.il>
 ;;; Copyright © 2016 Alex Griffin <a@ajgrf.com>
@@ -419,7 +414,6 @@
       (patches
        (list
         (search-patch "icecat-avoid-bundled-libraries.patch")
-        (search-patch "icecat-glibc-2.26.patch")
         (mozilla-patch "icecat-bug-546387.patch"         "d13e3fefb76e" "1b760r0bg2ydbl585wlmajljh1nlisrwxvjws5b28a3sgjy01i6k")
         (mozilla-patch "icecat-bug-1350152.patch"        "f822bda79c28" "1wf56169ca874shr6r7qx40s17h2gwj7ngmpyylrpmd1c6hipvsj")
         (mozilla-patch "icecat-bug-1388166.patch"        "fbb0bdb191d5" "1y8wpj38vw1dd6f375s9i0mrk9bd8z8gz5g70p4qynfllpkn072d")
