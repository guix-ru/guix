;;; GNU Guix --- Functional package management for GNU
;;; Copyright © 2015 Eric Dvorsak <eric@dvorsak.fr>
;;; Copyright © 2015, 2016, 2017, 2018, 2019, 2020, 2021, 2022 Efraim Flashner <efraim@flashner.co.il>
;;; Copyright © 2017 Christopher Baines <mail@cbaines.net>
;;; Copyright © 2016, 2017 Danny Milosavljevic <dannym+a@scratchpost.org>
;;; Copyright © 2013, 2014, 2015, 2016, 2020 Andreas Enge <andreas@enge.fr>
;;; Copyright © 2016, 2017, 2019-2022 Marius Bakke <marius@gnu.org>
;;; Copyright © 2015, 2016, 2017, 2018, 2019, 2020, 2021, 2022 Ricardo Wurmus <rekado@elephly.net>
;;; Copyright © 2017, 2021 Roel Janssen <roel@gnu.org>
;;; Copyright © 2016, 2017, 2020 Julien Lepiller <julien@lepiller.eu>
;;; Copyright © 2016, 2017 Nikita <nikita@n0.is>
;;; Copyright © 2014, 2017, 2021 Eric Bavier <bavier@posteo.net>
;;; Copyright © 2014, 2015 Mark H Weaver <mhw@netris.org>
;;; Copyright © 2015 Cyril Roelandt <tipecaml@gmail.com>
;;; Copyright © 2015, 2016, 2017, 2019 Leo Famulari <leo@famulari.name>
;;; Copyright © 2016, 2019 Hartmut Goebel <h.goebel@crazy-compilers.com>
;;; Copyright © 2016–2021 Tobias Geerinckx-Rice <me@tobias.gr>
;;; Copyright © 2015, 2017 Ben Woodcroft <donttrustben@gmail.com>
;;; Copyright © 2015, 2016 Christine Lemmer-Webber <cwebber@dustycloud.org>
;;; Copyright © 2017 Adriano Peluso <catonano@gmail.com>
;;; Copyright © 2016 Dylan Jeffers <sapientech@sapientech@openmailbox.org>
;;; Copyright © 2016 David Craven <david@craven.ch>
;;; Copyright © 2017 Oleg Pykhalov <go.wigust@gmail.com>
;;; Copyright © 2015, 2016 David Thompson <davet@gnu.org>
;;; Copyright © 2017 Mark Meyer <mark@ofosos.org>
;;; Copyright © 2018 Tomáš Čech <sleep_walker@gnu.org>
;;; Copyright © 2018, 2019, 2021 Nicolas Goaziou <mail@nicolasgoaziou.fr>
;;; Copyright © 2018 Mathieu Othacehe <m.othacehe@gmail.com>
;;; Copyright © 2018, 2020, 2021, 2022 Maxim Cournoyer <maxim.cournoyer@gmail.com>
;;; Copyright © 2019 Vagrant Cascadian <vagrant@debian.org>
;;; Copyright © 2019 Brendan Tildesley <mail@brendan.scot>
;;; Copyright © 2019 Pierre Langlois <pierre.langlois@gmx.com>
;;; Copyright © 2019, 2020 Tanguy Le Carrour <tanguy@bioneland.org>
;;; Copyright © 2020 Jakub Kądziołka <kuba@kadziolka.net>
;;; Copyright © 2020 Evan Straw <evan.straw99@gmail.com>
;;; Copyright © 2020 Alexandros Theodotou <alex@zrythm.org>
;;; Copyright © 2020 Holger Peters <holger.peters@posteo.de>
;;; Copyright © 2020 Noisytoot <noisytoot@gmail.com>
;;; Copyright © 2020 Edouard Klein <edk@beaver-labs.com>
;;; Copyright © 2020, 2021, 2022 Vinicius Monego <monego@posteo.net>
;;; Copyright © 2020 Konrad Hinsen <konrad.hinsen@fastmail.net>
;;; Copyright © 2020, 2022 Giacomo Leidi <goodoldpaul@autistici.org>
;;; Copyright © 2021 Ekaitz Zarraga <ekaitz@elenq.tech>
;;; Copyright © 2021 Greg Hogan <code@greghogan.com>
;;; Copyright © 2021 Maxime Devos <maximedevos@telenet.be>
;;; Copyright © 2021 Pradana Aumars <paumars@courrier.dev>
;;; Copyright © 2021 Arun Isaac <arunisaac@systemreboot.net>
;;; Copyright © 2021 jgart <jgart@dismail.de>
;;; Copyright © 2021 Alice Brenon <alice.brenon@ens-lyon.fr>
;;; Copyright © 2022 John Kehayias <john.kehayias@protonmail.com>
;;; Copyright © 2022 Denis 'GNUtoo' Carikli <GNUtoo@cyberdimension.org>
;;; Copyright © 2022 Felix Gruber <felgru@posteo.net>
;;; Copyright © 2022 Peter Polidoro <peter@polidoro.io>
;;;
;;; This file is part of GNU Guix.
;;;
;;; GNU Guix is free software; you can redistribute it and/or modify it
;;; under the terms of the GNU General Public License as published by
;;; the Free Software Foundation; either version 3 of the License, or (at
;;; your option) any later version.
;;;
;;; GNU Guix is distributed in the hope that it will be useful, but
;;; WITHOUT ANY WARRANTY; without even the implied warranty of
;;; MERCHANTABILITY or FITNESS FOR A PARTICULAR PURPOSE.  See the
;;; GNU General Public License for more details.
;;;
;;; You should have received a copy of the GNU General Public License
;;; along with GNU Guix.  If not, see <http://www.gnu.org/licenses/>.

(define-module (gnu packages python-web)
  #:use-module (guix packages)
  #:use-module (guix download)
  #:use-module (guix git-download)
  #:use-module (guix build-system python)
  #:use-module (guix gexp)
  #:use-module (guix utils)
  #:use-module (gnu packages)
  #:use-module (gnu packages base)
  #:use-module (gnu packages check)
  #:use-module (gnu packages compression)
  #:use-module (gnu packages curl)
  #:use-module (gnu packages databases)
  #:use-module (gnu packages django)
  #:use-module (gnu packages graphviz)
  #:use-module (gnu packages groff)
  #:use-module (gnu packages libevent)
  #:use-module (gnu packages libffi)
  #:use-module (gnu packages node)
  #:use-module (gnu packages openstack)
  #:use-module (gnu packages pcre)
  #:use-module (gnu packages protobuf)
  #:use-module (gnu packages pkg-config)
  #:use-module (gnu packages python)
  #:use-module (gnu packages python-build)
  #:use-module (gnu packages python-check)
  #:use-module (gnu packages python-crypto)
  #:use-module (gnu packages python-science)
  #:use-module (gnu packages python-xyz)
  #:use-module (gnu packages qt)
  #:use-module (gnu packages rdf)
  #:use-module (gnu packages rpc)
  #:use-module (gnu packages serialization)
  #:use-module (gnu packages sphinx)
  #:use-module (gnu packages texinfo)
  #:use-module (gnu packages tls)
  #:use-module (gnu packages time)
  #:use-module (gnu packages web)
  #:use-module (gnu packages xml)
  #:use-module ((guix licenses) #:prefix license:)
  #:use-module (srfi srfi-1))

(define-public python-lazr-restfulclient
  (package
    (name "python-lazr-restfulclient")
    (version "0.14.4")
    (source
     (origin
       (method url-fetch)
       (uri (pypi-uri "lazr.restfulclient" version))
       (sha256
        (base32 "11yhlqmdf2cqbdfzn8gdmzvmcivh4fflr18zf412sflvfjrdc3xz"))))
    (build-system python-build-system)
    ;; Disable the test suite to avoid the lazr.authentication requirement,
    ;; which requires the ancient 'oauth', a Python 2 only library.
    (arguments (list #:tests? #f))
    (propagated-inputs
     (list python-distro
           python-httplib2
           python-oauthlib
           python-wadllib))
    (home-page "https://launchpad.net/lazr.restfulclient")
    (synopsis "Web client Python library extending wadlib")
    (description "This package provides a programmable client library that
adds functionality on top of @code{wadlib}.")
    (license license:lgpl3+)))

(define-public python-launchpadlib
  (package
    (name "python-launchpadlib")
    (version "1.10.16")
    (source
     (origin
       (method url-fetch)
       (uri (pypi-uri "launchpadlib" version))
       (sha256
        (base32 "106aixwchwyb100wlf4cnj1vgsi2d7x40ps8xv8az27r6qwv3x0d"))))
    (build-system python-build-system)
    (arguments
     (list #:phases #~(modify-phases %standard-phases
                        (add-before 'check 'set-home
                          (lambda _
                            ;; Tests require a writable home.
                            (setenv "HOME" "/tmp"))))))
    (propagated-inputs
     (list python-httplib2
           python-keyring
           python-lazr-restfulclient
           python-lazr-uri))
    (native-inputs (list python-mock python-testresources python-wadllib))
    (home-page "https://help.launchpad.net/API/launchpadlib")
    (synopsis "Python client library for Launchpad's web service")
    (description "@code{launchpadlib} is a Python library that allows
scripting Launchpad via its the web service API.")
    (license license:lgpl3+)))

(define-public python-lazr-uri
  (package
    (name "python-lazr-uri")
    (version "1.0.6")
    (source
     (origin
       (method url-fetch)
       (uri (pypi-uri "lazr.uri" version))
       (sha256
        (base32 "0r44rw0bj5mayhqwfwj1dnrjgzj1lrh7ishiddd1vygnrczqa9jh"))))
    (build-system python-build-system)
    (native-inputs (list python-zope-testrunner))
    (home-page "https://launchpad.net/lazr.uri")
    (synopsis "Python URI manipulation library")
    (description "This Python package provides a self-contained, easily
reusable library for parsing, manipulating, and generating URIs.")
    (license license:lgpl3)))

(define-public python-prawcore
  (package
    (name "python-prawcore")
    (version "2.3.0")
    (source
     (origin
       (method url-fetch)
       (uri (pypi-uri "prawcore" version))
       (sha256
        (base32 "0vgmhjddqxnz5vy70dyqvakak51fg1nk6j3xavkc83d8nzacrwfs"))))
    (build-system python-build-system)
    (native-inputs
     (list python-betamax
           python-betamax-matchers
           python-betamax-serializers
           python-mock
           python-pytest
           python-testfixtures))
    (propagated-inputs
     (list python-requests))
    (synopsis "Core component of PRAW")
    (description "PRAWcore is a low-level communication layer used by PRAW.")
    (home-page "https://praw.readthedocs.io/en/latest/")
    (license license:bsd-2)))

(define-public python-praw
  (package
    (name "python-praw")
    (version "7.5.0")
    (source
     (origin
       (method url-fetch)
       (uri (pypi-uri "praw" version))
       (sha256
        (base32 "1nqcwz8r8xp4rfpy2i11x2fjga8fmmf6zw94xjk1h1yxgn1gq6zr"))))
    (build-system python-build-system)
    (arguments
     `(#:phases
       (modify-phases %standard-phases
         (add-after 'unpack 'disable-failing-tests
           (lambda _
             (with-directory-excursion "tests"
               ;; Integration tests depend on files that are not included.
               (for-each delete-file-recursively
                         '("integration/models" "unit/models"))
               ;; The configuration file does not seem to exist.
               (delete-file "unit/test_config.py"))))
         (replace 'check
           (lambda* (#:key tests? #:allow-other-keys)
             (when tests?
               (invoke "pytest" "-k"
                       ;; These tests depend on test files that don't exist.
                       (string-append "not test_bad_request_without_json_text_plain_response"
                                      " and not test_bad_request_without_json_text_html_response"))))))))
    (native-inputs
     (list python-betamax python-betamax-matchers python-pytest))
    (propagated-inputs
     (list python-prawcore python-update-checker python-websocket-client))
    (synopsis "Python Reddit API Wrapper")
    (description "PRAW is a Python package that allows for simple access to
Reddit’s API.  It aims to be easy to use and internally follows all of Reddit’s
API rules.")
    (home-page "https://praw.readthedocs.io/en/latest/")
    (license license:bsd-2)))

(define-public python-frozenlist
  (package
    (name "python-frozenlist")
    (version "1.2.0")
    (source
     (origin
       (method url-fetch)
       (uri (pypi-uri "frozenlist" version))
       (sha256
        (base32 "1pkr23by7pk9lsmsh0wiqirpkq3f1f08b0615nbzysn51bk1n838"))))
    (build-system python-build-system)
    (arguments
     '(#:phases
       (modify-phases %standard-phases
         (replace 'check
           (lambda* (#:key tests? #:allow-other-keys)
             (when tests?
               (invoke "pytest" "tests")))))))
    (native-inputs (list python-pytest))
    (home-page "https://github.com/aio-libs/frozenlist")
    (synopsis "List-like data structure for Python")
    (description "@code{frozenlist.FrozenList} is a list-like structure which
implements @code{collections.abc.MutableSequence}.  It can be made immutable
by calling @code{FrozenList.freeze}.")
    (license license:asl2.0)))

(define-public python-aiosignal
  (package
    (name "python-aiosignal")
    (version "1.2.0")
    (source
     (origin
       (method url-fetch)
       (uri (pypi-uri "aiosignal" version))
       (sha256
        (base32 "1wkxbdgw07ay8yzx3pg1jcm46p3d21rfb5g4k17ysz3vdkdngvbq"))))
    (build-system python-build-system)
    (arguments
     '(#:phases
       (modify-phases %standard-phases
         (replace 'check
           (lambda* (#:key tests? #:allow-other-keys)
             (when tests?
               (invoke "pytest" "tests")))))))
    (propagated-inputs (list python-frozenlist))
    (native-inputs (list python-pytest python-pytest-asyncio))
    (home-page "https://github.com/aio-libs/aiosignal")
    (synopsis "Callback manager for Python @code{asyncio} projects")
    (description "This Python module provides @code{Signal}, an abstraction to
register asynchronous callbacks.  The @code{Signal} abstraction can be used
for adding, removing and dropping callbacks.")
    (license license:asl2.0)))

(define-public python-aiohttp
  (package
    (name "python-aiohttp")
    (version "3.8.1")
    (source
     (origin
       (method url-fetch)
       (uri (pypi-uri "aiohttp" version))
       (sha256
        (base32 "0y3m1dzl4h6frg8vys0fc3m83ijd1plfpihv3kvmxqadlphp2m7w"))
       (snippet
        #~(begin
            (use-modules ((guix build utils)))
            ;; TODO: Unbundle the llhttp sources.
            ;; (delete-file-recursively "vendor")
            (delete-file "aiohttp/_helpers.c")
            (delete-file "aiohttp/_http_parser.c")
            (delete-file "aiohttp/_http_writer.c")
            (delete-file "aiohttp/_websocket.c")))))
    (build-system python-build-system)
    (arguments
     '(#:phases
       (modify-phases %standard-phases
         (add-after 'unpack 'fix-tests
           (lambda _
             ;; disable brotli tests, because we’re not providing that optional library
             (substitute* "tests/test_http_parser.py"
               (("    async def test_feed_eof_no_err_brotli")
                "    @pytest.mark.xfail\n    async def test_feed_eof_no_err_brotli"))
             ;; make sure the timestamp of this file is > 1990, because a few
             ;; tests like test_static_file_if_modified_since_past_date depend on it
             (let ((late-90s (* 60 60 24 365 30)))
               (utime "tests/data.unknown_mime_type" late-90s late-90s))

             ;; Disable test that attempts to access httpbin.org.
             (substitute* "tests/test_formdata.py"
               (("async def test_mark_formdata_as_processed.*" all)
                (string-append "@pytest.mark.xfail\n" all)))

             ;; Don't test the aiohttp pytest plugin to avoid a dependency loop.
             (delete-file "tests/test_pytest_plugin.py")))
         (add-before 'build 'cythonize
           (lambda _
             ;; Adapted from the Makefile.
             (with-directory-excursion "aiohttp"
               (for-each
                (lambda (file)
                  (invoke "cython" "-3"
                          file "-I" "."))
                (find-files "." "_.*\\.pyx$")))))
         (replace 'check
           (lambda* (#:key tests? #:allow-other-keys)
             (let ((skipped-tests
                     (string-append
                       ;; This test probably requires to be run with the
                       ;; library loaded from the the build directory.
                       "not test_c_parser_loaded and "
                       ;; Disable the following tests as they require
                       ;; networking.
                       "not TestDeflateBuffer and "
                       "not test_client_session_timeout_zero and "
                       "not test_empty_body and "
                       "not test_mark_formdata_as_processed[pyloop] and "
                       "not test_receive_runtime_err[pyloop]")))
               (when tests?
                 ;; This tests requires the 'proxy.py' module, not yet
                 ;; packaged.
                 (delete-file "tests/test_proxy_functional.py")
                 ;; Sometimes tests fail when run in parallel.
                 (or
                   (invoke "pytest" "-vv"
                           ;; Disable loading the aiohttp coverage plugin
                           ;; to avoid a circular dependency (code coverage
                           ;; is not very interesting to us anyway).
                           "-o" "addopts=''" "--ignore=aiohttp"
                           "-n" (number->string (parallel-job-count))
                           "-k" skipped-tests)
                   (invoke "pytest" "-vv"
                           "-o" "addopts=''" "--ignore=aiohttp"
                           "-k" skipped-tests)))))))))
    (propagated-inputs
     (list python-aiodns
           python-aiosignal
           python-attrs
           python-async-timeout
           python-charset-normalizer
           python-frozenlist
           python-idna-ssl
           python-multidict
           python-typing-extensions
           python-yarl))
    (native-inputs
     (list gunicorn-bootstrap
           python-async-generator
           python-cython
           python-freezegun
           python-pytest
           python-pytest-mock
           python-pytest-xdist
           python-re-assert))
    (home-page "https://github.com/aio-libs/aiohttp/")
    (synopsis "Async HTTP client/server framework (asyncio)")
    (description "@code{aiohttp} is an asynchronous HTTP client/server
framework.

Its main features are:
@itemize
@item Supports both client and server side of HTTP protocol.
@item Supports both client and server Web-Sockets out-of-the-box without the
Callback Hell.
@item Web-server has middlewares and pluggable routing.
@end itemize")
    (license license:asl2.0)))

(define-public python-aiohttp-socks
  (package
    (name "python-aiohttp-socks")
    (version "0.6.0")
    (source
     (origin
       (method url-fetch)
       (uri (pypi-uri "aiohttp_socks" version))
       (sha256
        (base32
         "04w010bvi719ifpc3sshav95k10hf9nq8czn9yglkj206yxcypdr"))))
    (build-system python-build-system)
    (propagated-inputs
     (list python-aiohttp python-attrs python-socks))
    (home-page "https://github.com/romis2012/aiohttp-socks")
    (synopsis "SOCKS proxy connector for aiohttp")
    (description "This package provides a SOCKS proxy connector for
aiohttp.  It supports SOCKS4(a) and SOCKS5.")
    (license license:asl2.0)))

(define-public python-aiodns
  (package
    (name "python-aiodns")
    (version "1.1.1")
    (source
     (origin
       (method url-fetch)
       (uri (pypi-uri "aiodns" version))
       (sha256
        (base32
         "1snr5paql8dgvc676n8xq460wypjsb1xj53cf3px1s4wczf7lryq"))))
    (build-system python-build-system)
    (propagated-inputs
     (list python-pycares))
    (arguments
     `(#:tests? #f))                    ;tests require internet access
    (home-page "https://github.com/saghul/aiodns")
    (synopsis "Simple DNS resolver for asyncio")
    (description "@code{aiodns} provides a simple way for doing
asynchronous DNS resolutions with a synchronous looking interface by
using @url{https://github.com/saghul/pycares,pycares}.")
    (license license:expat)))

(define-public python-aiorpcx
  (package
    (name "python-aiorpcx")
    (version "0.22.1")
    (source
     (origin
       (method url-fetch)
       (uri (pypi-uri "aiorpcX" version))
       (sha256
        (base32
         "0lx54bcinp44fmr8q4bbffsqbkg8kdcwykf9i5jj0bj3sfzgf9k0"))))
    (build-system python-build-system)
    (propagated-inputs
     (list python-attrs))
    (home-page "https://github.com/kyuupichan/aiorpcX")
    (synopsis "Generic asyncio RPC implementation")
    (description
     "The aiorpcX library is a generic asyncio implementation of RPC suitable
for an application that is a client, server or both.

The package includes a module with full coverage of JSON RPC versions 1.0 and
2.0, JSON RPC protocol auto-detection, and arbitrary message framing.  It also
comes with a SOCKS proxy client.")
    (license (list license:expat license:bsd-2))))

(define-public python-aiorpcx-0.18
  (package
    (inherit python-aiorpcx)
    (version "0.18.7")
    (source
     (origin
       (method url-fetch)
       (uri (pypi-uri "aiorpcX" version))
       (sha256
        (base32
         "1rswrspv27x33xa5bnhrkjqzhv0sknv5kd7pl1vidw9d2z4rx2l0"))))))

(define-public python-asgiref
  (package
    (name "python-asgiref")
    (version "3.4.1")
    (source (origin
              (method url-fetch)
              (uri (pypi-uri "asgiref" version))
              (sha256
               (base32 "1saqgpgbdvb8awzm0f0640j0im55hkrfzvcw683cgqw4ni3apwaf"))))
    (build-system python-build-system)
    (arguments
     '(#:phases
       (modify-phases %standard-phases
         (replace 'check
           (lambda* (#:key tests? #:allow-other-keys)
             (when tests?
               (invoke "pytest" "-vv")))))))
    (native-inputs
     (list python-pytest python-pytest-asyncio))
    (home-page "https://github.com/django/asgiref/")
    (synopsis "ASGI specs, helper code, and adapters")
    (description
     "ASGI is a standard for Python asynchronous web apps and servers to
communicate with each other, and positioned as an asynchronous successor to
WSGI.  This package includes libraries for implementing ASGI servers.")
    (license license:bsd-3)))

(define-public python-css-html-js-minify
  (package
    (name "python-css-html-js-minify")
    (version "2.5.5")
    (source (origin
              (method url-fetch)
              (uri (pypi-uri "css-html-js-minify" version ".zip"))
              (sha256
               (base32
                "0v3l2dqdk2y4r6ax259gs4ij1zzm9yxg6491s6254vs9w3vi37sa"))))
    (build-system python-build-system)
    ;; XXX: The git repository has no tags, and the PyPI releases do not
    ;; contain tests.
    (arguments '(#:tests? #f))
    (native-inputs (list unzip))
    (home-page "https://github.com/juancarlospaco/css-html-js-minify")
    (synopsis "CSS/HTML/JS minifier")
    (description
     "This package provides a single-file minifier for CSS, HTML, and JavaScript.")
    ;; XXX: The README just says "GNU GPL and GNU LGPL and MIT".  From
    ;; <https://github.com/juancarlospaco/css-html-js-minify/issues/9> it
    ;; looks like the user can choose a license.
    (license (list license:gpl3+ license:lgpl3+ license:expat))))

(define-public python-aws-sam-translator
  (package
    (name "python-aws-sam-translator")
    (version "1.40.0")
    (source (origin
              (method url-fetch)
              (uri (pypi-uri "aws-sam-translator" version))
              (sha256
               (base32
                "1hq5ggbzcq4k3ks439hki493w4sasgaxns6j5x57xsj822acalmf"))))
    (build-system python-build-system)
    (arguments
     `(;; XXX: Tests are not distributed with the PyPI archive, and would
       ;; introduce a circular dependency on python-cfn-lint.
       #:tests? #f
       #:phases (modify-phases %standard-phases
                  (add-after 'unpack 'loosen-requirements
                    (lambda _
                      ;; The package needlessly specifies exact versions
                      ;; of dependencies, when it works fine with others.
                      (substitute* "requirements/base.txt"
                        (("(.*)(~=[0-9\\.]+)" all package version)
                         package)))))))
    (propagated-inputs
     (list python-boto3 python-jsonschema python-six))
    (home-page "https://github.com/aws/serverless-application-model")
    (synopsis "Transform AWS SAM templates into AWS CloudFormation templates")
    (description
     "AWS SAM Translator is a library that transform @dfn{Serverless Application
Model} (SAM) templates into AWS CloudFormation templates.")
    (license license:asl2.0)))

(define-public python-aws-xray-sdk
  (package
    (name "python-aws-xray-sdk")
    (version "2.9.0")
    (home-page "https://github.com/aws/aws-xray-sdk-python")
    (source (origin
              (method git-fetch)
              (uri (git-reference (url home-page) (commit version)))
              (file-name (git-file-name name version))
              (sha256
               (base32
                "04fyik5axbilj2g9fzhhw8ch8xfn7iai3j6myk7z4g26m1mrhxsi"))))
    (build-system python-build-system)
    (arguments
     `(#:phases (modify-phases %standard-phases
                  (add-after 'unpack 'disable-tests
                    (lambda _
                      (for-each delete-file
                                '(;; These tests require packages not yet in Guix.
                                  "tests/ext/aiobotocore/test_aiobotocore.py"
                                  "tests/ext/aiohttp/test_middleware.py"
                                  "tests/ext/pg8000/test_pg8000.py"
                                  "tests/ext/psycopg2/test_psycopg2.py"
                                  "tests/ext/pymysql/test_pymysql.py"
                                  "tests/ext/pynamodb/test_pynamodb.py"
                                  "tests/ext/sqlalchemy_core/test_postgres.py"
                                  "tests/test_async_recorder.py"

                                  ;; FIXME: Why is this failing?
                                  "tests/test_patcher.py"

                                  ;; TODO: How to configure Django for these tests.
                                  "tests/ext/django/test_db.py"
                                  "tests/ext/django/test_middleware.py"
                                  "tests/ext/django/test_settings.py"

                                  ;; These tests want to access httpbin.org.
                                  "tests/ext/requests/test_requests.py"
                                  "tests/ext/httplib/test_httplib.py"
                                  "tests/ext/aiohttp/test_client.py"))))
                  (replace 'check
                    (lambda _
                      ;; Allow "import tests.utils" to work as expected.
                      (setenv "PYTHONPATH" (getcwd))
                      (invoke "pytest" "-vv" "tests"
                              "-k"
                              ;; These tests fail because "fixture 'benchmark'
                              ;; not found"
                              (string-append
                               "not test_pkgutil_static_read"
                               " and not test_pkg_resources_static_read")))))))
    (native-inputs
     (list ;; These are required for the test suite.
           python-bottle
           python-flask
           python-flask-sqlalchemy
           python-pymysql
           python-pytest
           python-pytest-aiohttp
           python-requests
           python-sqlalchemy
           python-webtest))
    (propagated-inputs
     (list python-aiohttp
           python-botocore
           python-future
           python-jsonpickle
           python-urllib3
           python-wrapt))
    (synopsis "Profile applications on AWS X-Ray")
    (description
     "The AWS X-Ray SDK for Python enables Python developers to record and
emit information from within their applications to the AWS X-Ray service.")
    (license license:asl2.0)))

(define-public python-cbor2
  (package
    (name "python-cbor2")
    (version "5.4.2.post1")
    (source
     (origin
       (method url-fetch)
       (uri (pypi-uri "cbor2" version))
       (sha256
        (base32 "15y78xcc3zkmvj1mdzz8gyhf3apbl91073kwhzbjk5abc1civwlw"))))
    (build-system python-build-system)
    (arguments
     (list
      #:phases
      #~(modify-phases %standard-phases
          (replace 'check
            (lambda* (#:key tests? #:allow-other-keys)
              (when tests?
                (invoke "pytest" "-vv")))))))
    (native-inputs (list python-pytest python-pytest-cov python-setuptools-scm))
    (home-page "https://github.com/agronholm/cbor2")
    (synopsis "Concise Binary Object Representation (CBOR) (de)serializer")
    (description "This Python library provides encoding and decoding for the
Concise Binary Object
Representation (CBOR) (@url{https://www.rfc-editor.org/rfc/rfc8949.html, RFC
8949}) serialization format.  The specification is fully compatible with the
original RFC 7049.  Among its features are:
@itemize
@item Simple API like the @code{json} or @code{pickle} modules.
@item Support many CBOR tags with stdlib objects.
@item Generic tag decoding.
@item Shared value references including cyclic references.
@item String references compact encoding with repeated strings replaced with
indices.
@item Optional C module backend tested on big- and little-endian architectures.
@item Extensible tagged value handling using tag_hook and object_hook on
decode and default on encode.
@end itemize")
    (license license:expat)))

(define-public python-cfn-lint
  (package
    (name "python-cfn-lint")
    (version "0.54.3")
    (home-page "https://github.com/aws-cloudformation/cfn-lint")
    (source (origin
              (method git-fetch)
              (uri (git-reference
                    (url home-page)
                    (commit (string-append "v" version))))
              (file-name (git-file-name name version))
              (sha256
               (base32
                "106qf19n2k6sdjkb4006aidibd24qqiw901c1613xgjpnyw4dyl6"))))
    (build-system python-build-system)
    (arguments
     `(#:phases
       (modify-phases %standard-phases
         (replace 'check
           (lambda* (#:key inputs outputs tests? #:allow-other-keys)
             (when tests?
               (let ((out (assoc-ref outputs "out")))
                 ;; Remove test for the documentation update scripts
                 ;; to avoid a dependency on 'git'.
                 (delete-file
                  "test/unit/module/maintenance/test_update_documentation.py")
                 (delete-file
                  "test/unit/module/maintenance/test_update_resource_specs.py")
                 (add-installed-pythonpath inputs outputs)
                 (setenv "PATH" (string-append out "/bin:"
                                               (getenv "PATH")))
                 (invoke "python" "-m" "unittest" "discover"
                         "-s" "test"))))))))
    (native-inputs
     (list python-pydot python-mock))
    (propagated-inputs
     (list python-aws-sam-translator
           python-jsonpatch
           python-jsonschema
           python-junit-xml
           python-networkx
           python-pyyaml
           python-six))
    (synopsis "Validate CloudFormation templates")
    (description
     "This package lets you validate CloudFormation YAML/JSON templates against
the CloudFormation spec and additional checks.  Includes checking valid values
for resource properties and best practices.")
    (license license:expat)))

(define-public python-falcon
  (package
    (name "python-falcon")
    (version "3.1.0")
    (source
     (origin
       ;; Use git, as there are some test files missing from the PyPI release,
       ;; such as 'examples' directory.
       (method git-fetch)
       (uri (git-reference
             (url "https://github.com/falconry/falcon")
             (commit version)))
       (file-name (git-file-name name version))
       (modules '((guix build utils)))
       (snippet
        '(begin
           (delete-file-recursively "falcon/vendor")
           (substitute* "setup.py"
             ((".*falcon\\.vendor\\.mimeparse.*") ""))
           (substitute* '("falcon/media/handlers.py"
                          "falcon/request.py"
                          "tests/test_deps.py")
             (("from falcon\\.vendor ") "")
             (("mimeparse.mimeparse") "mimeparse"))))
       (sha256
        (base32
         "17k31d8avl63xsr6fzvmkxcsm7gnz5dqpgsz65psm1lpc38c79k3"))))
    (build-system python-build-system)
    (arguments
     `(#:phases
       (modify-phases %standard-phases
         (replace 'check
           (lambda* (#:key inputs outputs #:allow-other-keys)
             ;; Skip orjson, which requires rust to build.
             (substitute* "tests/test_media_handlers.py"
               (("== 'CPython") "!= 'CPython"))
             (setenv "HOME" "/tmp")
             (invoke "pytest" "-vv" "tests"))))))
    (propagated-inputs
     (list python-mimeparse))
    (native-inputs
     (list python-aiofiles
           python-cbor2
           python-cython                ;for faster binaries
           python-fakeredis
           python-httpx
           python-mujson
           python-msgpack
           python-pecan
           python-pillow
           python-pytest
           python-pytest-asyncio
           python-pytest-runner
           python-pyyaml
           python-rapidjson
           python-requests
           python-testtools
           python-ujson
           python-websockets))
    (home-page "https://falconframework.org")
    (synopsis "Web framework for building APIs and application backends")
    (description "Falcon is a web API framework for building microservices,
application backends and higher-level frameworks.  Among its features are:
@itemize
@item Optimized and extensible code base
@item Routing via URI templates and REST-inspired resource
classes
@item Access to headers and bodies through request and response
classes
@item Request processing via middleware components and hooks
@item Idiomatic HTTP error responses
@item Straightforward exception handling
@item Unit testing support through WSGI helpers and mocks
@item Compatible with both CPython and PyPy
@item Cython support for better performance when used with CPython
@end itemize")
    (license license:asl2.0)))

(define-public python-falcon-cors
  (package
    (name "python-falcon-cors")
    (version "1.1.7")
    (source
     (origin
       (method url-fetch)
       (uri (pypi-uri "falcon-cors" version))
       (sha256
        (base32
         "12pym7hwsbd8b0c1azn95nas8gm3f1qpr6lpyx0958xm65ffr20p"))))
    (build-system python-build-system)
    (native-inputs
     (list python-falcon))
    (home-page
     "https://github.com/lwcolton/falcon-cors")
    (synopsis "Falcon @dfn{cross-origin resource sharing} (CORS) library")
    (description "This middleware provides @dfn{cross-origin resource
sharing} (CORS) support for Falcon.  It allows applying a specially crafted
CORS object to the incoming requests, enabling the ability to serve resources
over a different origin than that of the web application.")
    (license license:asl2.0)))

(define-public python-furl
  (package
    (name "python-furl")
    (version "2.1.3")
    (source
      (origin
        (method url-fetch)
        (uri (pypi-uri "furl" version))
        (sha256
          (base32
            "0knc76pm8pzigs3bpx9fccfsfxqrgblqphar46hq9i364vz8hqas"))))
    (build-system python-build-system)
    (propagated-inputs
     (list python-six python-orderedmultidict))
    (native-inputs
     (list python-flake8))
    (home-page "https://github.com/gruns/furl")
    (synopsis "URL manipulation in Python")
    (description "Furl provides an easy-to-use alternative to the
@code{urllib} and @code{urlparse} modules for manipulating URLs.")
    (license license:unlicense)))

(define-public python-httplib2
  (package
    (name "python-httplib2")
    (version "0.9.2")
    (source
     (origin
       (method url-fetch)
       (uri (pypi-uri "httplib2" version))
       (sha256
        (base32
         "126rsryvw9vhbf3qmsfw9lf4l4xm2srmgs439lgma4cpag4s3ay3"))))
    (build-system python-build-system)
    (home-page "https://github.com/jcgregorio/httplib2")
    (synopsis "Comprehensive HTTP client library")
    (description
     "A comprehensive HTTP client library supporting many features left out of
other HTTP libraries.")
    (license license:expat)))

(define-public httpie
  (package
    (name "httpie")
    (version "3.1.0")
    (source
     (origin
       (method url-fetch)
       (uri (pypi-uri "httpie" version))
       (sha256
        (base32
         "1npyfvrq0l56bil8rnpj78mav378mxx4zcqzq1jjx4aap1020jif"))))
    (build-system python-build-system)
    (arguments
     ;; The tests attempt to access external web servers, so we cannot run them.
     '(#:tests? #f))
    (propagated-inputs
     (list python-colorama
           python-pygments
           python-requests
           python-requests-toolbelt
           python-pysocks
           python-charset-normalizer
           python-defusedxml
           python-multidict))
    (home-page "https://httpie.io")
    (synopsis "cURL-like tool for humans")
    (description
     "A command line HTTP client with an intuitive UI, JSON support,
syntax highlighting, wget-like downloads, plugins, and more.  It consists of
a single http command designed for painless debugging and interaction with
HTTP servers, RESTful APIs, and web services.")
    ;; This was fixed in 1.0.3.
    (properties `((lint-hidden-cve . ("CVE-2019-10751"))))
    (license license:bsd-3)))

(define-public python-html2text
  (package
    (name "python-html2text")
    (version "2020.1.16")
    (source
     (origin
       (method url-fetch)
       (uri (pypi-uri "html2text" version))
       (sha256
        (base32
         "1fvv4z6dblii2wk1x82981ag8yhxbim1v2ksgywxsndh2s7335p2"))))
    (build-system python-build-system)
    (arguments
     '(#:phases
       (modify-phases %standard-phases
         (replace 'check
           (lambda _
             (invoke "pytest" "test/"))))))
    (native-inputs
     (list python-pytest))
    (home-page "https://github.com/Alir3z4/html2text")
    (synopsis "Convert HTML into plain text")
    (description "html2text takes HTML and converts it into plain ASCII text
which is also valid markdown.  html2text was originally written by Aaron
Swartz.")
    (license license:gpl3+)))

(define-public python-jose
  (package
    (name "python-jose")
    (version "3.3.0")
    (home-page "https://github.com/mpdavis/python-jose")
    (source (origin
              (method git-fetch)
              (uri (git-reference (url home-page) (commit version)))
              (file-name (git-file-name name version))
              (sha256
               (base32
                "18whsdpllg8574ma4r0qawkgw4nam6lsf63pi6761j38rvl84lg9"))))
    (build-system python-build-system)
    (arguments
     `(#:phases
       (modify-phases %standard-phases
         (replace 'check
           (lambda* (#:key tests? #:allow-other-keys)
             (if tests?
                 (invoke "pytest" "-vv")
                 (format #t "test suite not run~%"))
             #t)))))
    (native-inputs
     (list ;; All native inputs are for tests.
           python-pyasn1 python-pytest python-pytest-cov
           python-pytest-runner))
    (propagated-inputs
     (list python-cryptography python-ecdsa python-rsa python-six))
    (synopsis "JOSE implementation in Python")
    (description
     "The @dfn{JavaScript Object Signing and Encryption} (JOSE) technologies
- JSON Web Signature (JWS), JSON Web Encryption (JWE), JSON Web Key (JWK), and
JSON Web Algorithms (JWA) - collectively can be used to encrypt and/or sign
content using a variety of algorithms.")
    (license license:expat)))

(define-public python-pyscss
  (package
    (name "python-pyscss")
    (version "1.3.7")
    (source
     (origin
       (method git-fetch)               ; no tests in PyPI release
       (uri (git-reference
             (url "https://github.com/Kronuz/pyScss")
             (commit version)))
       (file-name (git-file-name name version))
       (sha256
        (base32 "0701hziiiw67blafgpmjhzspmrss8mfvif7fw0rs8fikddwwc9g6"))))
    (build-system python-build-system)
    (arguments
     ;; XXX: error in test collection, possible incompatibility with Pytest 6.
     `(#:tests? #f
       #:phases
       (modify-phases %standard-phases
         (replace 'check
           (lambda* (#:key inputs outputs tests? #:allow-other-keys)
             (when tests?
               (add-installed-pythonpath inputs outputs)
               (invoke "python" "-m" "pytest" "--pyargs" "scss")))))))
    (native-inputs
     (list python-pytest python-pytest-cov))
    (inputs
     (list pcre))
    (home-page "https://github.com/Kronuz/pyScss")
    (synopsis "Scss compiler for Python")
    (description "@code{pyScss} is a compiler for Sass, a superset language of
CSS3 that adds programming capabilities and some other syntactic sugar.")
    (license license:expat)))

(define-public python-jsonpickle
  (package
    (name "python-jsonpickle")
    (version "1.5.2")
    (source (origin
              (method url-fetch)
              (uri (pypi-uri "jsonpickle" version))
              (sha256
               (base32
                "0n93h9b9ad58lxdfbvgsh4b25mkg146qikzcgghyc75vjk7rp2cy"))))
    (build-system python-build-system)
    (arguments
     `(#:phases (modify-phases %standard-phases
                  (replace 'check
                    (lambda _
                      (invoke "pytest" "-vv"
                              ;; Prevent running the flake8 and black
                              ;; pytest plugins, which only tests style
                              ;; and frequently causes harmless failures.
                              "-o" "addopts=''"))))))
    (native-inputs
     (list python-setuptools-scm
           python-toml ;XXX: for setuptools_scm[toml]
           ;; For tests.
           python-numpy
           python-pandas
           python-pytest))
    (home-page "https://jsonpickle.github.io/")
    (synopsis "Serialize object graphs into JSON")
    (description
     "This package provides a Python library for serializing any arbitrary
object graph to and from JSON.")
    (license license:bsd-3)))

(define-public python-mechanicalsoup
  (package
    (name "python-mechanicalsoup")
    (version "1.0.0")
    (source
     (origin
       (method url-fetch)
       (uri (pypi-uri "MechanicalSoup" version))
       (sha256
        (base32 "01sddjxy3rznh63hnl5lbv1hhk6xyiviwmkiw4x7v4ap35fb3lrp"))))
    (build-system python-build-system)
    (propagated-inputs
     (list python-beautifulsoup4 python-lxml python-requests python-six))
    (native-inputs
     (list python-pytest-cov
           python-pytest-flake8
           python-pytest-httpbin
           python-pytest-mock
           python-pytest-runner
           python-requests-mock))
    (home-page "https://mechanicalsoup.readthedocs.io/")
    (synopsis "Python library for automating website interaction")
    (description
     "MechanicalSoup is a Python library for automating interaction with
websites.  It automatically stores and sends cookies, follows redirects, and can
follow links and submit forms.  It doesn’t do JavaScript.")
    (license license:expat)))

(define-public python-hyperframe
  (package
    (name "python-hyperframe")
    (version "6.0.1")
    (source
     (origin
       (method url-fetch)
       (uri (pypi-uri "hyperframe" version))
       (sha256
        (base32 "055951gyhnjqpa2al52rj34g8yrls9inyn56n7nfkj0x4d300ldf"))))
    (build-system python-build-system)
    (arguments
     `(#:phases
       (modify-phases %standard-phases
         (replace 'check
           (lambda* (#:key tests? inputs outputs #:allow-other-keys)
             (when tests?
               (add-installed-pythonpath inputs outputs)
               (invoke "pytest" "-vv" "test")))))))
    (native-inputs
     (list python-pytest))
    (home-page "https://github.com/python-hyper/hyperframe")
    (synopsis "HTTP/2 framing layer for Python")
    (description
     "This library contains the HTTP/2 framing code used in the hyper project.
It provides a pure-Python codebase that is capable of decoding a binary stream
into HTTP/2 frames.")
    (license license:expat)))

(define-public python-hpack
  (package
    (name "python-hpack")
    (version "4.0.0")
    (source
     (origin
       ;; PyPI tarball is missing some files necessary for the tests.
       (method git-fetch)
       (uri (git-reference
             (url "https://github.com/python-hyper/hpack")
             (commit (string-append "v" version))))
       (file-name (git-file-name name version))
       (sha256
        (base32 "11qdayvz5a8zlzdcdm37f2z1fgnl67pz6j8xj2dz5rfa5lds29yq"))))
    (build-system python-build-system)
    (arguments
     `(#:phases
       (modify-phases %standard-phases
         (replace 'check
           (lambda* (#:key tests? inputs outputs #:allow-other-keys)
             (when tests?
               (add-installed-pythonpath inputs outputs)
               (invoke "pytest" "-vv" "test")))))))
    (native-inputs
     (list python-pytest))
    (home-page "https://hyper.rtfd.org")
    (synopsis "Pure-Python HPACK header compression")
    (description
     "This module contains a pure-Python HTTP/2 header encoding (HPACK) logic
for use in Python programs that implement HTTP/2.")
    (license license:expat)))

(define-public python-h11
  (package
    (name "python-h11")
    (version "0.12.0")
    (source
     (origin
       (method url-fetch)
       (uri (pypi-uri "h11" version))
       (sha256
        (base32 "0hk0nll6qazsambp3kl8cxxsbl4gv5y9252qadyk0jky0sv2q8j7"))))
    (build-system python-build-system)
    (arguments
     `(#:phases
       (modify-phases %standard-phases
         (replace 'check
           (lambda* (#:key tests? #:allow-other-keys)
             (when tests?
               (invoke "pytest" "-vv")))))))
    (native-inputs
     (list python-pytest))
    (home-page "https://github.com/python-hyper/h11")
    (synopsis "Pure-Python, bring-your-own-I/O implementation of HTTP/1.1")
    (description
     "This is a little HTTP/1.1 library written from scratch in Python, heavily
inspired by hyper-h2.  It's a bring-your-own-I/O library; h11 contains no IO
code whatsoever.  This means you can hook h11 up to your favorite network API,
and that could be anything you want.")
    (license license:expat)))

(define-public python-h2
  (package
    (name "python-h2")
    (version "4.1.0")
    (source
     (origin
       (method url-fetch)
       (uri (pypi-uri "h2" version))
       (sha256
        (base32 "1fraip114fm1ha5w37pdc0sk8dn9pb0ck267zrwwpap7zc4clfm8"))))
    (build-system python-build-system)
    (arguments
     `(#:phases
       (modify-phases %standard-phases
         (replace 'check
           (lambda* (#:key tests? inputs outputs #:allow-other-keys)
             (when tests?
               (add-installed-pythonpath inputs outputs)
               (invoke "python" "-m" "pytest" "-vv" "test")))))))
    (native-inputs
     (list python-hypothesis-next python-pytest))
    (propagated-inputs
     (list python-hpack python-hyperframe))
    (home-page "https://github.com/python-hyper/h2")
    (synopsis "HTTP/2 State-Machine based protocol implementation")
    (description
     "This module contains a pure-Python implementation of a HTTP/2 protocol
stack.  It does not provide a parsing layer, a network layer, or any rules
about concurrency.  Instead, it's a purely in-memory solution, defined in
terms of data actions and HTTP/2 frames.  This is one building block of a full
Python HTTP implementation.")
    (license license:expat)))

(define-public python-sockjs-tornado
  (package
    (name "python-sockjs-tornado")
    (version "1.0.6")
    (source
     (origin
       (method url-fetch)
       (uri (pypi-uri "sockjs-tornado" version))
       (sha256
        (base32
         "15dgv6hw6c7h3m310alw1h6p5443lrm9pyqhcv2smc13fz1v04pc"))))
    (build-system python-build-system)
    (arguments
     `(;; There are no tests, and running the test phase requires missing
       ;; dependencies
       #:tests? #f))
    (propagated-inputs
     (list python-tornado))
    (home-page "https://github.com/mrjoes/sockjs-tornado/")
    (synopsis
     "SockJS Python server implementation on top of the Tornado framework")
    (description
     "SockJS-tornado provides the server-side counterpart to a SockJS client
library, through the Tornado framework.

SockJS provides a low-latency, full-duplex, cross-domain communication channel
between a web browser and web server.")
    (license license:expat)))

(define-public python-flask-assets
  (package
    (name "python-flask-assets")
    (version "2.0")
    (source
     (origin
       (method url-fetch)
       (uri (pypi-uri "Flask-Assets" version))
       (sha256
        (base32 "1hmqldxc7zciksmcl35jx0wbyrrxc7vk2a57mmmd8i07whsymz8x"))))
    (build-system python-build-system)
    (arguments
     ;; Tests require python-flask-script which is incompatible with Flask2.
     `(#:tests? #f))
    (propagated-inputs
     (list python-flask python-webassets))
    (home-page "https://github.com/miracle2k/flask-assets")
    (synopsis "Asset management for Flask")
    (description "This package integrates @code{webassets} with Flask, adding
support for merging, minifying and compiling CSS and Javascript files.")
    (license license:bsd-2)))

(define-public python-flask-babel
  (package
    (name "python-flask-babel")
    (version "2.0.0")
    (source
      (origin
        (method url-fetch)
        (uri (pypi-uri "Flask-Babel" version))
        (sha256
          (base32
            "0z95v77vib5il8hphyh16n7i15a2gmc06i615vm346ifvdfg9ypr"))))
    (build-system python-build-system)
    (propagated-inputs
     (list python-flask python-babel python-jinja2 python-pytz))
    (home-page "https://github.com/python-babel/flask-babel")
    (synopsis "Add i18n/l10n support to Flask applications")
    (description "This package implements internationalization and localization
support for Flask.  This is based on the Python babel module as well as pytz -
both of which are installed automatically if you install this library.")
    (license license:bsd-3)))

(define-public python-flask-cors
  (package
    (name "python-flask-cors")
    (version "3.0.10")
    (source (origin
              (method url-fetch)
              (uri (pypi-uri "Flask-Cors" version))
              (sha256
               (base32
                "1pl16615fn1pc5n0vdrqlxm45mqsdjjxqv3gfkrs111v7wwkj25n"))))
    (build-system python-build-system)
    (native-inputs
     (list python-flask python-nose python-packaging))
    (propagated-inputs
     (list python-six))
    (home-page "https://flask-cors.readthedocs.io/en/latest/")
    (synopsis "Handle Cross-Origin Resource Sharing with Flask")
    (description
     "This package provides a Flask extension for handling @acronym{CORS,Cross
Origin Resource Sharing}, making cross-origin AJAX possible.")
    (license license:expat)))

(define-public python-flask-markdown
  (package
    (name "python-flask-markdown")
    (version "0.3")
    (source
     (origin
       (method url-fetch)
       (uri (pypi-uri "Flask-Markdown" version))
       (sha256
        (base32
         "0l32ikv4f7va926jlq4f7gx0xid247bhlxl6bd9av5dk8ljz1hyq"))))
    (build-system python-build-system)
    (arguments
     '(#:tests? #f))        ; Tests seem to be incompatible with latest python
    (propagated-inputs
     (list python-markdown python-flask))
    (native-inputs
     (list python-nose))
    (home-page "https://github.com/dcolish/flask-markdown")
    (synopsis "Small extension to help with using Markdown in Flask")
    (description
     "Flask-Markdown supports several extensions for Markdown and integrates
into Jinja2 by default.")
    (license license:bsd-3)))

(define-public python-flask-misaka
  (package
    (name "python-flask-misaka")
    (version "1.0.0")
    (source
      (origin
        (method url-fetch)
        (uri (pypi-uri "Flask-Misaka" version))
        (sha256
          (base32
            "12gm6hq3lvlj0ddw8p6lk5pky8jk3pw758ihffjl49shnnzc68zl"))))
    (build-system python-build-system)
    (native-inputs
      (list python-coverage python-mock))
    (propagated-inputs
      (list python-flask python-misaka))
    (home-page "https://github.com/singingwolfboy/flask-misaka/")
    (synopsis "Flask interface to Misaka, a Markdown parsing library")
    (description
      "This package provides an interface between the Flask web framework and
the Misaka Markdown parser.")
    (license license:expat)))

(define-public python-flask-session
  (package
    (name "python-flask-session")
    (version "0.4.0")
    (source
     (origin
       (method url-fetch)
       (uri (pypi-uri "Flask-Session" version))
       (sha256
        (base32
         "0ihzlhdhss8f93p3njzva9rdm7kmhaakdlzz680wmi583wr59vf9"))))
    (build-system python-build-system)
    (arguments
     '(#:tests? #f)) ; Tests require the various storage backends to be present
    (propagated-inputs
     (list python-cachelib python-flask))
    (home-page "https://github.com/fengsp/flask-session")
    (synopsis "Adds server-side session support to your Flask application")
    (description
     "Flask-Session is an extension for Flask that adds support for
Server-side sessions, with a variety of different backends for session
storage.")
    (license license:bsd-3)))

(define-public python-html5lib
  (package
    (name "python-html5lib")
    (version "1.1")
    (source
      (origin
        (method url-fetch)
        (uri (pypi-uri "html5lib" version))
        (sha256
          (base32
            "0vqlhk0hgbsfkh7ybmby93xhlx8dq6pr5blf356ka3z2c41b9rdj"))))
    (build-system python-build-system)
    (propagated-inputs
     (list python-six python-webencodings
           ;; Required by Calibre 5.
           python-chardet))
    (arguments
     `(#:test-target "check"))
    (home-page
      "https://github.com/html5lib/html5lib-python")
    (synopsis
      "Python HTML parser based on the WHATWG HTML specification")
    (description
      "Html5lib is an HTML parser based on the WHATWG HTML specification
and written in Python.")
    (license license:expat)))

(define-public python-html5-parser
  (package
    (name "python-html5-parser")
    (version "0.4.10")
    (source (origin
              (method url-fetch)
              (uri (pypi-uri "html5-parser" version))
              (sha256
               (base32
                "195wgxls3df7djry9cz3p2k9644l6bfd66fczbaw55fsq0c48agr"))))
    (build-system python-build-system)
    (native-inputs
     (list pkg-config))
    (inputs
     (list libxml2))
    (propagated-inputs
     (list python-lxml python-beautifulsoup4 python-chardet))
    (home-page "https://html5-parser.readthedocs.io")
    (synopsis "Fast C-based HTML5 parsing for Python")
    (description "This package provides a fast implementation of the HTML5
parsing spec for Python.  Parsing is done in C using a variant of the gumbo
parser.  The gumbo parse tree is then transformed into an lxml tree, also in
C, yielding parse times that can be a thirtieth of the html5lib parse times.")
    ;; src/as-python-tree.[c|h] are licensed GPL3.  The other files
    ;; indicate ASL2.0, including the LICENSE file for the whole project.
    (license (list license:asl2.0 license:gpl3))))

(define-public python-minio
  (package
    (name "python-minio")
    (version "6.0.0")
    (source (origin
              (method url-fetch)
              (uri (pypi-uri "minio" version))
              (sha256
               (base32
                "1cxpa0m7mdvpdbc1g6wlihq6ja4g4paxkl6f3q84bbnx07zpbllp"))))
    (build-system python-build-system)
    (arguments
     '(#:phases (modify-phases %standard-phases
                  (add-before 'check 'disable-failing-tests
                    (lambda _
                      ;; This test requires network access.
                      (delete-file "tests/unit/credentials_test.py")
                      #t)))))
    (native-inputs
     (list python-faker python-mock python-nose))
    (propagated-inputs
     (list python-certifi python-configparser python-dateutil python-pytz
           python-urllib3))
    (home-page "https://github.com/minio/minio-py")
    (synopsis "Programmatically access Amazon S3 from Python")
    (description
     "This package provides a Python library for interacting with any
Amazon S3 compatible object storage server.")
    (license license:asl2.0)))

(define-public python-pycurl
  (package
    (name "python-pycurl")
    (version "7.43.0.5")
    (source
     (origin
       (method url-fetch)
       (uri (pypi-uri "pycurl" version))
       (sha256
        (base32 "1cwlb76vddqp2mxqvjbhf367caddzy82rhangddjjhjqaj8x4zgc"))))
    (build-system python-build-system)
    (arguments
     ;; The tests attempt to access external web servers, so we cannot run
     ;; them.  Furthermore, they are skipped altogether when using Python 2.
     '(#:tests? #f
       #:phases (modify-phases %standard-phases
                    (add-before 'build 'configure-tls-backend
                      (lambda _
                        ;; XXX: PycURL fails to automatically determine which TLS
                        ;; backend to use when cURL is built with --disable-static.
                        ;; See setup.py and <https://github.com/pycurl/pycurl/pull/147>.
                        (setenv "PYCURL_SSL_LIBRARY" "gnutls")
                        #t)))))
    (native-inputs
     (list python-nose python-bottle))
    (inputs
     (list curl gnutls))
    (home-page "http://pycurl.io/")
    (synopsis "Lightweight Python wrapper around libcurl")
    (description "Pycurl is a lightweight wrapper around libcurl.  It provides
high-speed transfers via libcurl and frequently outperforms alternatives.")

    ;; Per 'README.rst', this is dual-licensed: users can redistribute pycurl
    ;; under the terms of LGPLv2.1+ or Expat.
    (license (list license:lgpl2.1+ license:expat))))

(define-public python-webencodings
  (package
    (name "python-webencodings")
    (version "0.5.1")
    (source (origin
              (method url-fetch)
              (uri (pypi-uri "webencodings" version))
              (sha256
               (base32
                "08qrgrc4hrximb2gqnl69g01s93rhf2842jfxdjljc1dbwj1qsmk"))))
    (build-system python-build-system)
    (arguments
     '(#:phases
       (modify-phases %standard-phases
         (replace 'check
           (lambda _
             (invoke "py.test" "-v" "webencodings/tests.py")
             #t)))))
    (native-inputs
     (list python-pytest))
    (home-page "https://github.com/SimonSapin/python-webencodings")
    (synopsis "Character encoding aliases for legacy web content")
    (description
     "In order to be compatible with legacy web content when interpreting
something like @code{Content-Type: text/html; charset=latin1}, tools need
to use a particular set of aliases for encoding labels as well as some
overriding rules.  For example, @code{US-ASCII} and @code{iso-8859-1} on
the web are actually aliases for @code{windows-1252}, and a @code{UTF-8}
or @code{UTF-16} BOM takes precedence over any other encoding declaration.
The WHATWG @url{https://encoding.spec.whatwg.org/,Encoding} standard
defines all such details so that implementations do not have to
reverse-engineer each other.

This module implements the Encoding standard and has encoding labels and
BOM detection, but the actual implementation for encoders and decoders
is Python’s.")
    (license license:bsd-3)))

(define-public python-openapi-schema-validator
  (package
    (name "python-openapi-schema-validator")
    (version "0.2.3")
    (source
     (origin
       (method git-fetch)               ;no tests in pypi release
       (uri (git-reference
             (url "https://github.com/p1c2u/openapi-schema-validator")
             (commit version)))
       (file-name (git-file-name name version))
       (sha256
        (base32
         "1swm8h74nhg63nxk347blwq9f1qn6iiq3zisndcvm7axkq3pc2df"))))
    (build-system python-build-system)
    (arguments
     (list
      #:phases
      #~(modify-phases %standard-phases
          (add-after 'unpack 'remove-coverage-pytest-options
            (lambda _
              (substitute* "pyproject.toml"
                (("^--cov.*") ""))))
          ;; XXX: PEP 517 manual build copied from python-isort.
          (replace 'build
            (lambda _
              (invoke "python" "-m" "build" "--wheel" "--no-isolation" ".")))
          (replace 'check
            (lambda* (#:key tests? #:allow-other-keys)
              (when tests?
                (invoke "pytest"))))
          (replace 'install
            (lambda _
              (let ((whl (car (find-files "dist" "\\.whl$"))))
                (invoke "pip" "--no-cache-dir" "--no-input"
                        "install" "--no-deps" "--prefix" #$output whl)))))))
    (native-inputs (list python-poetry-core python-pypa-build python-pytest))
    (propagated-inputs
     (list python-isodate
           python-jsonschema
           python-rfc3339-validator
           python-strict-rfc3339))
    (home-page "https://github.com/p1c2u/openapi-schema-validator")
    (synopsis "OpenAPI schema validation library for Python")
    (description "Openapi-schema-validator is a Python library that validates
a schema against:
@itemize
@item OpenAPI Schema Specification v3.0 which is an extended subset of the
JSON Schema Specification Wright Draft 00.
@item OpenAPI Schema Specification v3.1 which is an extended superset of the
JSON Schema Specification Draft 2020-12.
@end itemize")
    (license license:bsd-3)))

(define-public python-openapi-spec-validator
  (package
    (name "python-openapi-spec-validator")
    (version "0.4.0")
    (source
     (origin
       (method git-fetch)               ;no tests in pypi release
       (uri (git-reference
             (url "https://github.com/p1c2u/openapi-spec-validator")
             (commit version)))
       (file-name (git-file-name name version))
       (sha256
        (base32
         "1q09sjh4hsc0c8yqbd97h5mp6rwh427y6zyn8kv8wljk6sa0fs4q"))))
    (build-system python-build-system)
    (arguments
     (list
      #:phases
      #~(modify-phases %standard-phases
          (add-after 'unpack 'remove-coverage-pytest-options
            (lambda _
              (substitute* "pyproject.toml"
                (("^--cov.*") ""))))
          ;; XXX: PEP 517 manual build copied from python-isort.
          (replace 'build
            (lambda _
              (invoke "python" "-m" "build" "--wheel" "--no-isolation" ".")))
          (replace 'check
            (lambda* (#:key tests? #:allow-other-keys)
              (when tests?
                (invoke "pytest" "-vv"
                        ;; The example tests attempt to fetch resources from
                        ;; the Internet (see:
                        ;; https://github.com/p1c2u/openapi-spec-validator/issues/151).
                        "-k" "not Example and not Exampe"))))
          (replace 'install
            (lambda _
              (let ((whl (car (find-files "dist" "\\.whl$"))))
                (invoke "pip" "--no-cache-dir" "--no-input"
                        "install" "--no-deps" "--prefix" #$output whl)))))))
    (native-inputs (list python-poetry-core python-pypa-build python-pytest))
    (propagated-inputs
     (list python-jsonschema
           python-openapi-schema-validator
           python-pyyaml
           python-requests
           python-setuptools))
    (home-page "https://github.com/p1c2u/openapi-spec-validator")
    (synopsis "OpenAPI spec validator")
    (description "OpenAPI Spec Validator is a Python library that validates an
OpenAPI specification against the OpenAPI 2.0 (also known as Swagger), OpenAPI
3.0 and OpenAPI 3.1 specifications.  The validator aims to check for full
compliance with the specification.")
    (license license:asl2.0)))

(define-public python-openapi-core
  (package
    (name "python-openapi-core")
    (version "0.14.2")
    (source
     (origin
       (method git-fetch)
       (uri (git-reference
             (url "https://github.com/p1c2u/openapi-core")
             (commit version)))
       (file-name (git-file-name name version))
       (sha256
        (base32
         "1npsibyf8zx6z230yl19kyap8g25kqvgm7z1w6rm6jxv58yqsp7r"))))
    (build-system python-build-system)
    (arguments
     (list
      #:phases
      #~(modify-phases %standard-phases
          (replace 'check
 (lambda* (#:key tests? #:allow-other-keys)
              (when tests?
                (invoke "pytest" "-vv" "tests/unit"
                        ;; Ignore Pytest configuration in setup.cfg that adds
                        ;; unwanted flake8 and coverage options.
                        "-c" "/dev/null"
                        ;; This tests fails due to changes in Pytest; fixed
                        ;; but not yet released upstream
                        ;; (https://github.com/p1c2u/openapi-core/issues/158).
                        "-k" "not test_string_format_invalid_value")))))))
    (native-inputs (list python-django
                         python-falcon
                         python-flask
                         python-poetry-core
                         python-pypa-build
                         python-pytest
                         python-responses))
    (propagated-inputs
     (list python-attrs
           python-dictpath
           python-isodate
           python-jsonschema
           python-lazy-object-proxy
           python-more-itertools
           python-openapi-schema-validator
           python-openapi-spec-validator
           python-parse
           python-six
           python-werkzeug))
    (home-page "https://github.com/p1c2u/openapi-core")
    (synopsis "OpenAPI core library")
    (description "Openapi-core is a Python library that adds client-side and
server-side support for the OpenAPI Specification v3.  It has features such
as:
@itemize
@item Validation of requests and responses
@item Schema casting and unmarshalling
@item Media type and parameters deserialization
@item Security providers (API keys, Cookie, Basic and Bearer HTTP
authentications)
@item Custom deserializers and formats
@item Integration with libraries and frameworks.
@end itemize")
    (license license:bsd-3)))

(define-public python-openid
  (package
    (name "python-openid")
    (version "3.2.0")
    (source
     (origin
       (method url-fetch)
       (uri (pypi-uri "python3-openid" version))
       (sha256
        (base32
         "1bxf9a3ny1js422j962zfzl4a9dhj192pvai05whn7j0iy9gdyrk"))))
    (build-system python-build-system)
    (arguments
     `(#:phases
       (modify-phases %standard-phases
        (replace 'check
          (lambda* (#:key tests? #:allow-other-keys)
            (when tests?
              (invoke "coverage" "run" "-m"
                      "unittest" "openid.test.test_suite")))))))
    (propagated-inputs
     (list python-defusedxml))
    (native-inputs
     (list python-coverage python-psycopg2 python-django))
    (home-page "https://github.com/necaris/python3-openid")
    (synopsis "OpenID support for servers and consumers")
    (description "This library provides OpenID authentication for Python, both
for clients and servers.")
    (license license:asl2.0)))

(define-public python-cssutils
  (package
    (name "python-cssutils")
    (version "1.0.2")
    (source
      (origin
        (method url-fetch)
        (uri (pypi-uri "cssutils" version))
        (sha256
         (base32
          "1bxchrbqzapwijap0yhlxdil1w9bmwvgx77aizlkhc2mcxjg1z52"))))
    (build-system python-build-system)
    (native-inputs
     (list unzip))               ; for unpacking the source
    (arguments
     `(#:tests? #f))                    ; tests require python-pbr < 1.7.0
    (home-page "http://cthedot.de/cssutils/")
    (synopsis
      "CSS Cascading Style Sheets library for Python")
    (description
      "Cssutils is a Python package for parsing and building CSS
Cascading Style Sheets.  Currently it provides a DOM only and no rendering
options.")
    (license license:lgpl3+)))

(define-public python-css-parser
  (package
    (inherit python-cssutils)
    (name "python-css-parser")
    (version "1.0.7")
    (source
     (origin
       (method url-fetch)
       (uri (pypi-uri "css-parser" version ".tar.gz"))
       (sha256
        (base32 "1ldv9s3an4pgk7b5x6z07rw9b5fdrasdldnf22829pb26b39dq15"))))
    (home-page "https://github.com/ebook-utils/css-parser")
    (synopsis "Fork of cssutils modified for parsing ebooks")
    (description
      "Css-parser is a Python package for parsing and building CSS
Cascading Style Sheets.  Currently it provides a DOM only and no rendering
options.

It's a fork of cssutils 1.0.2, updated and modified for parsing ebooks, due to
cssutils not receiving updates as of 1.0.2.")
    (license license:lgpl3+)))

(define-public python-cssselect
  (package
    (name "python-cssselect")
    (version "1.1.0")
    (source (origin
              ;; The PyPI release does not contain tests.
              (method git-fetch)
              (uri (git-reference
                    (url "https://github.com/scrapy/cssselect")
                    (commit (string-append "v" version))))
              (file-name (git-file-name name version))
              (sha256
               (base32
                "0xslrnhbrmgakp4xg6k26qffay3kqffp3a2z2sk27c65rwxa79kc"))))
    (build-system python-build-system)
    (arguments
     `(#:phases (modify-phases %standard-phases
                  (replace 'check
                    (lambda _
                      (invoke "pytest" "-vv"))))))
    (native-inputs
     (list python-lxml python-pytest))
    (home-page "https://github.com/scrapy/cssselect")
    (synopsis "CSS3 selector parser and translator to XPath 1.0")
    (description
     "Cssselect ia a Python module that parses CSS3 Selectors and translates
them to XPath 1.0 expressions.  Such expressions can be used in lxml or
another XPath engine to find the matching elements in an XML or HTML document.")
    (license license:bsd-3)))

(define-public python-databricks-cli
  (package
    (name "python-databricks-cli")
    (version "0.14.1")
    (home-page "https://github.com/databricks/databricks-cli")
    (source (origin
              (method git-fetch)
              (uri (git-reference (url home-page) (commit version)))
              (file-name (git-file-name name version))
              (sha256
               (base32
                "03w19rzh72jll9phai23wp0c2mlv39qsrv50mhckziy39z60yxh8"))))
    (build-system python-build-system)
    (arguments
     `(#:phases (modify-phases %standard-phases
                  (replace 'check
                    (lambda _
                      (invoke "pytest" "tests" "-vv"
                              ;; XXX: This fails with newer Pytest
                              ;; (upstream uses Pytest 3..).
                              "-k" "not test_get_request_with_list"))))))
    (native-inputs
     (list ;; For tests.
           python-decorator python-mock python-pytest python-requests-mock))
    (propagated-inputs
     (list python-click python-configparser python-requests python-six
           python-tabulate))
    (synopsis "Command line interface for Databricks")
    (description
     "The Databricks Command Line Interface is a tool which provides an easy
to use interface to the Databricks platform.  The CLI is built on top of the
Databricks REST APIs.")
    (license license:asl2.0)))

(define-public python-openid-cla
  (package
    (name "python-openid-cla")
    (version "1.2")
    (source
     (origin
       (method url-fetch)
       (uri (pypi-uri "python-openid-cla" version))
       (sha256
        (base32
         "102hy2qisvjxp5s0v9lvwqi4f2dk0dhns40vjgn008yxc7k0h3cr"))))
    (build-system python-build-system)
    (arguments '(#:tests? #f)) ; No tests.
    (home-page "https://github.com/puiterwijk/python-openid-cla/")
    (synopsis "Implementation of the OpenID CLA extension for python-openid")
    (description "@code{openid-cla} is an implementation of the OpenID
contributor license agreement extension for python-openid.")
    (license license:bsd-3)))

(define-public python-openid-teams
  (package
    (name "python-openid-teams")
    (version "1.1")
    (source
     (origin
       (method url-fetch)
       (uri (pypi-uri "python-openid-teams" version))
       (sha256
        (base32
         "05zrh78alav24rxkbqlpbad6d3x2nljk6z6j7kflxf3vdqa7w969"))))
    (build-system python-build-system)
    (arguments '(#:tests? #f)) ; No tests.
    (home-page "https://github.com/puiterwijk/python-openid-teams/")
    (synopsis "Implementation of the OpenID teams extension for python-openid")
    (description
     "@code{openid-teams} is an implementation of the OpenID
teams extension for python-openid.")
    (license license:bsd-3)))

(define-public python-priority
  (package
    (name "python-priority")
    (version "1.3.0")
    (source
     (origin
       (method url-fetch)
       (uri (pypi-uri "priority" version))
       (sha256
        (base32 "1gpzn9k9zgks0iw5wdmad9b4dry8haiz2sbp6gycpjkzdld9dhbb"))))
    (build-system python-build-system)
    (arguments
     `(#:phases
       (modify-phases %standard-phases
         (replace 'check
           (lambda* (#:key inputs outputs #:allow-other-keys)
             (add-installed-pythonpath inputs outputs)
             (invoke "pytest" "-vv" "test" "-k"
                     ;; This test exceeded the Hypothesis deadline.
                     "not test_period_of_repetition"))))))
    (native-inputs
     (list python-hypothesis python-pytest python-pytest-cov
           python-pytest-xdist))
    (home-page "https://python-hyper.org/projects/priority/en/latest/")
    (synopsis "Pure-Python implementation of the HTTP/2 priority tree")
    (description
     "Priority is a pure-Python implementation of the priority logic for HTTP/2,
set out in RFC 7540 Section 5.3 (Stream Priority).")
    (license license:expat)))

(define-public python-wsproto
  (package
    (name "python-wsproto")
    (version "0.15.0")
    (source
     (origin
       (method url-fetch)
       (uri (pypi-uri "wsproto" version))
       (sha256
        (base32 "17gsxlli4w8am1wwwl3k90hpdfa213ax40ycbbvb7hjx1v1rhiv1"))))
    (build-system python-build-system)
    (arguments
     `(#:phases
       (modify-phases %standard-phases
         (replace 'check
           (lambda* (#:key inputs outputs #:allow-other-keys)
             (add-installed-pythonpath inputs outputs)
             (invoke "pytest" "-vv" "test"))))))
    (native-inputs
     (list python-pytest))
    (propagated-inputs
     (list python-h11))
    (home-page "https://github.com/python-hyper/wsproto/")
    (synopsis "WebSockets state-machine based protocol implementation")
    (description
     "@code{wsproto} is a pure-Python implementation of a WebSocket protocol
stack.  It's written from the ground up to be embeddable in whatever program you
choose to use, ensuring that you can communicate via WebSockets, as defined in
RFC6455, regardless of your programming paradigm.")
    (license license:expat)))

(define-public hypercorn
  (package
    (name "hypercorn")
    (version "0.11.2")
    (source
     (origin
       (method url-fetch)
       (uri (pypi-uri "Hypercorn" version))
       (sha256
        (base32 "16kai5d12f05jr89mj611zslxqri4cd7ixcgd6yhl211qlcyg8av"))))
    (build-system python-build-system)
    (arguments
     `(#:phases
       (modify-phases %standard-phases
         (replace 'check
           (lambda* (#:key inputs outputs tests? #:allow-other-keys)
             (when tests?
               (add-installed-pythonpath inputs outputs)
               (invoke "python" "-m" "pytest")))))))
    ;; Propagate because Hypercorn also exposes functionality over a module.
    (propagated-inputs
     (list python-h11
           python-h2
           python-priority
           python-toml
           python-typing-extensions
           python-wsproto))
    (native-inputs
     (list python-hypothesis
           python-mock
           python-pytest
           python-pytest-asyncio
           python-pytest-cov
           python-pytest-trio
           python-trio))
    (home-page "https://gitlab.com/pgjones/hypercorn/")
    (synopsis "ASGI Server based on Hyper libraries")
    (description
     "Hypercorn is an ASGI web server based on the sans-io hyper, h11, h2, and
wsproto libraries and inspired by Gunicorn.  It supports HTTP/1, HTTP/2,
WebSockets (over HTTP/1 and HTTP/2), ASGI/2, and ASGI/3 specifications.  It can
utilise asyncio, uvloop, or trio worker types.")
    (license license:expat)))

(define-public python-hypercorn
  (deprecated-package "python-hypercorn" hypercorn))

(define-public python-querystring-parser
  (package
    (name "python-querystring-parser")
    (version "1.2.4")
    (source (origin
              (method url-fetch)
              (uri (pypi-uri "querystring_parser" version))
              (sha256
               (base32
                "0qlar8a0wa003hm2z6wcpb625r6vjj0a70rsni9h8lz0zwfcwkv4"))))
    (build-system python-build-system)
    (arguments
     `(#:phases (modify-phases %standard-phases
                  (replace 'check
                    (lambda _
                      ;; XXX FIXME: This test is broken with Python 3.7:
                      ;; https://github.com/bernii/querystring-parser/issues/35
                      (substitute* "querystring_parser/tests.py"
                        (("self\\.assertEqual\\(self\\.knownValuesNormalized, result\\)")
                         "True"))
                      (invoke "python" "querystring_parser/tests.py"))))))
    (propagated-inputs
     (list python-six))
    (home-page "https://github.com/bernii/querystring-parser")
    (synopsis "QueryString parser that correctly handles nested dictionaries")
    (description
     "This package provides a query string parser for Python and Django
projects that correctly creates nested dictionaries from sent form/querystring
data.")
    (license license:expat)))

(define-public python-tornado
  (package
    (name "python-tornado")
    (version "5.1.1")
    (source
     (origin
       (method url-fetch)
       (uri (pypi-uri "tornado" version))
       (sha256
        (base32
         "02clqk2116jbnq8lnaqmdw3p52nqrd9ib59r4xz2ll43fpcmhlaf"))))
    (build-system python-build-system)
    (arguments
     '(;; FIXME: Two tests error out with:
       ;; AssertionError: b'Error in atexit._run_exitfuncs:\nFileNotF[44 chars]ry\n' != b''
       ;; #:phases
       ;; (modify-phases %standard-phases
       ;;   (replace 'check
       ;;     (lambda _
       ;;       ;; 'setup.py test' hits an AssertionError on BSD-specific
       ;;       ;; "tornado/platform/kqueue.py". This is the supported method:
       ;;       (invoke "python" "-m" "tornado.test.runtests")
       ;;       #t)))
       #:tests? #f))
    (native-inputs
     (list python-certifi))
    (home-page "https://www.tornadoweb.org/")
    (synopsis "Python web framework and asynchronous networking library")
    (description
     "Tornado is a Python web framework and asynchronous networking library,
originally developed at FriendFeed.  By using non-blocking network I/O,
Tornado can scale to tens of thousands of open connections, making it ideal
for long polling, WebSockets, and other applications that require a long-lived
connection to each user.")
    (license license:asl2.0)))

(define-public python-tornado-6
  (package
    (name "python-tornado")
    (version "6.1")
    (source
     (origin
       (method url-fetch)
       (uri (pypi-uri "tornado" version))
       (sha256
        (base32
         "14cpzdv6p6qvk6vn02krdh5rcfdi174ifdbr5s6lcnymgcfyiiik"))))
    (build-system python-build-system)
    (arguments
     '(#:phases
       (modify-phases %standard-phases
         (replace 'check
           (lambda _
             (invoke "python" "-m" "tornado.test.runtests")
             #t)))))
    (native-inputs
     (list python-certifi))
    (home-page "https://www.tornadoweb.org/")
    (synopsis "Python web framework and asynchronous networking library")
    (description
     "Tornado is a Python web framework and asynchronous networking library,
originally developed at FriendFeed.  By using non-blocking network I/O,
Tornado can scale to tens of thousands of open connections, making it ideal
for long polling, WebSockets, and other applications that require a long-lived
connection to each user.")
    (license license:asl2.0)))

(define-public python-tornado-http-auth
  (package
    (name "python-tornado-http-auth")
    (version "1.1.1")
    (source
     (origin
       (method url-fetch)
       (uri (pypi-uri "tornado-http-auth" version))
       (sha256
        (base32 "0hyc5f0a09i5yb99pk4bxpg6w9ichbrb5cv7hc9hff7rxd8w0v0x"))))
    (build-system python-build-system)
    (propagated-inputs
     (list python-tornado))
    (home-page "https://github.com/gvalkov/tornado-http-auth")
    (synopsis "Digest and basic authentication module for Tornado")
    (description
     "Provides support for adding authentication to services using the Tornado
web framework, either via the basic or digest authentication schemes.")
    (license license:asl2.0)))

(define-public python-terminado
  (package
    (name "python-terminado")
    (version "0.10.0")
    (source
     (origin
       (method url-fetch)
       (uri (pypi-uri "terminado" version))
       (sha256
        (base32
         "1smvra3sc9sg64w49kfn5yhagshq3x55839748ck5dvxvk4hgza6"))))
    (build-system python-build-system)
    (propagated-inputs
     (list python-tornado-6 python-ptyprocess))
    (native-inputs
     (list python-pytest))
    (arguments
     `(#:phases
       (modify-phases %standard-phases
         (replace 'check
           (lambda _ (invoke "pytest" "-vv"))))))
    (home-page "https://github.com/jupyter/terminado")
    (synopsis "Terminals served to term.js using Tornado websockets")
    (description "This package provides a Tornado websocket backend for the
term.js Javascript terminal emulator library.")
    (license license:bsd-2)))

(define-public python-wsgi-intercept
  (package
    (name "python-wsgi-intercept")
    (version "1.2.2")
    (source (origin
             (method url-fetch)
             (uri (pypi-uri "wsgi_intercept" version))
             (sha256
              (base32
               "0kjj2v2dvmnpdd5h5gk9rzz0f54rhjb0yiz3zg65bmp65slfw65d"))))
    (build-system python-build-system)
    (propagated-inputs
     (list python-six))
    (native-inputs
     (list python-pytest python-httplib2 python-requests python-urllib3))
    (synopsis "Puts a WSGI application in place of a real URI for testing")
    (description "Wsgi_intercept installs a WSGI application in place of a real
URI for testing.  Testing a WSGI application normally involves starting a
server at a local host and port, then pointing your test code to that address.
Instead, this library lets you intercept calls to any specific host/port
combination and redirect them into a WSGI application importable by your test
program.  Thus, you can avoid spawning multiple processes or threads to test
your Web app.")
    (home-page "https://github.com/cdent/wsgi-intercept")
    (license license:expat)))

(define-public python-webob
  (package
    (name "python-webob")
    (version "1.8.6")
    (source
     (origin
       (method url-fetch)
       (uri (pypi-uri "WebOb" version))
       (sha256
        (base32
          "026i3z99nr3px75isa9mbnky5i7rffiv4d124h5kxfjjsxz92fma"))))
    (build-system python-build-system)
    (native-inputs
      (list python-nose))
    (home-page "https://webob.org/")
    (synopsis "WSGI request and response object")
    (description
      "WebOb provides wrappers around the WSGI request environment, and an
object to help create WSGI responses.")
    (license license:expat)))

(define-public python-zope-event
  (package
    (name "python-zope-event")
    (version "4.4")
    (source
     (origin
       (method url-fetch)
       (uri (pypi-uri "zope.event" version))
       (sha256
        (base32
         "1ksbc726av9xacml6jhcfyn828hlhb9xlddpx6fcvnlvmpmpvhk9"))))
    (build-system python-build-system)
    (home-page "https://pypi.org/project/zope.event/")
    (synopsis "Event publishing system for Python")
    (description "Zope.event provides an event publishing API, intended for
use by applications which are unaware of any subscribers to their events.  It
is a simple event-dispatching system on which more sophisticated event
dispatching systems can be built.")
    (license license:zpl2.1)))

(define-public python-zope-interface
  (package
    (name "python-zope-interface")
    (version "5.1.0")
    (source
     (origin
       (method url-fetch)
       (uri (pypi-uri "zope.interface" version))
       (sha256
        (base32
         "03nrl6b8cb600dnnh46y149awvrm0gxyqgwq5hdw3lvys8mw9r20"))))
    (build-system python-build-system)
    (arguments '(#:tests? #f))  ; test suite can't find python-zope-testing
    (native-inputs
     (list python-coverage python-nose python-zope-event
           python-zope-testing))
    (home-page "https://github.com/zopefoundation/zope.interface")
    (synopsis "Python implementation of the \"design by contract\"
methodology")
    (description "Zope.interface provides an implementation of \"object
interfaces\" for Python.  Interfaces are a mechanism for labeling objects as
conforming to a given API or contract.")
    (license license:zpl2.1)))

(define-public python-zope-exceptions
  (package
    (name "python-zope-exceptions")
    (version "4.4")
    (source
     (origin
       (method url-fetch)
       (uri (pypi-uri "zope.exceptions" version))
       (sha256
        (base32
         "1nkgfwawswmyc6i0b8g3ymvja4mb507m8yhid8s4rbxq3dmqhwhd"))))
    (build-system python-build-system)
    (arguments
     '(#:phases
       (modify-phases %standard-phases
         (replace 'check
           (lambda* (#:key tests? #:allow-other-keys)
             (if tests?
                 (invoke "zope-testrunner" "--test-path=src")
                 (format #t "test suite not run~%")))))))
    (native-inputs
     `(("python-zope-testrunner" ,python-zope-testrunner-bootstrap)))
    (propagated-inputs
     (list python-zope-interface))
    (home-page "https://pypi.org/project/zope.exceptions/")
    (synopsis "Zope exceptions")
    (description "Zope.exceptions provides general-purpose exception types
that have uses outside of the Zope framework.")
    (license license:zpl2.1)))

(define (python-zope-bootstrap-package orig)
  (package
    (inherit orig)
    (name (string-append (package-name orig) "-bootstrap"))
    (arguments
     (if (null? (package-arguments orig))
         `(#:tests? #f
           #:phases (modify-phases %standard-phases
                      (delete 'sanity-check)))
         (substitute-keyword-arguments (package-arguments orig)
           ((#:tests? _ #f) #f)
           ((#:phases phases '%standard-phases)
            `(modify-phases ,phases
               (delete 'sanity-check))))))
    (propagated-inputs `())
    (native-inputs `())
    (properties `((hidden? . #t)))))

(define-public python-zope-exceptions-bootstrap
  (python-zope-bootstrap-package python-zope-exceptions))

(define-public python-zope-testing
  (package
    (name "python-zope-testing")
    (version "4.7")
    (source
     (origin
       (method url-fetch)
       (uri (pypi-uri "zope.testing" version))
       (sha256
        (base32
         "1sh3c3i0m8n8fnhqiry0bk3rr356i56ry7calmn57s1pvv8yhsyn"))))
    (build-system python-build-system)
    (home-page "https://pypi.org/project/zope.testing/")
    (synopsis "Zope testing helpers")
    (description "Zope.testing provides a number of testing utilities for HTML
forms, HTTP servers, regular expressions, and more.")
    (license license:zpl2.1)))

(define-public python-zope-testrunner
  (package
    (name "python-zope-testrunner")
    (version "5.2")
    (source
     (origin
       (method url-fetch)
       (uri (pypi-uri "zope.testrunner" version))
       (sha256
        (base32
         "0jyyf1dcz156q95x2y7yw2v420q2xn3cff0c5aci7hmdmcbn0gc7"))))
    (build-system python-build-system)
    (arguments
     '(#:tests? #f                    ;FIXME: Tests can't find zope.interface.
       #:phases
       (modify-phases %standard-phases
         (add-after 'unpack 'remove-problematic-test
           (lambda _
             ;; This test contains invalid syntax, which breaks bytecode
             ;; compilation.  For simplicity just remove it.
             (delete-file
              "src/zope/testrunner/tests/testrunner-ex/sample2/badsyntax.py"))))))
    (native-inputs
     (list python-zope-testing))
    (propagated-inputs
     (list python-six python-zope-exceptions python-zope-interface))
    (home-page "https://pypi.org/project/zope.testrunner/")
    (synopsis "Zope testrunner script")
    (description "Zope.testrunner provides a script for running Python
tests.")
    (license license:zpl2.1)))

(define-public python-zope-testrunner-bootstrap
  (package
    (inherit (python-zope-bootstrap-package python-zope-testrunner))
    (propagated-inputs
     `(("python-six" ,python-six)
       ("python-zope-exceptions" ,python-zope-exceptions-bootstrap)))
    (properties `((hidden? . #t)))))

(define-public python-zope-i18nmessageid
  (package
    (name "python-zope-i18nmessageid")
    (version "5.0.1")
    (source
     (origin
       (method url-fetch)
       (uri (pypi-uri "zope.i18nmessageid" version))
       (sha256
        (base32
         "0ndhn4w1qgwkfbwf9vm2bgq418z5g0wmfsgl0d9nz62cd0mi8d4m"))))
    (build-system python-build-system)
    (native-inputs
     (list python-coverage python-zope-testrunner))
    (propagated-inputs
     (list python-six))
    (home-page "https://pypi.org/project/zope.i18nmessageid/")
    (synopsis "Message identifiers for internationalization")
    (description "Zope.i18nmessageid provides facilities for declaring
internationalized messages within program source text.")
    (license license:zpl2.1)))

(define-public python-zope-schema
  (package
    (name "python-zope-schema")
    (version "6.0.0")
    (source
     (origin
       (method url-fetch)
       (uri (pypi-uri "zope.schema" version))
       (sha256
        (base32
          "09jg47bxhfg1ahr1jxb5y0cbiszyk1j6fn1r1r7s6svjl3lbryr0"))))
    (build-system python-build-system)
    (arguments
     `(#:phases
       (modify-phases %standard-phases
         (replace 'check
           (lambda* (#:key inputs outputs tests? #:allow-other-keys)
             (add-installed-pythonpath inputs outputs)
             (if tests?
               (invoke "zope-testrunner" "--test-path=src")
               #t))))))
    (propagated-inputs
     (list python-zope-event python-zope-interface))
    (native-inputs
     (list python-zope-i18nmessageid python-zope-testing
           python-zope-testrunner))
    (home-page "https://pypi.org/project/zope.schema/")
    (synopsis "Zope data schemas")
    (description "Zope.scheme provides extensions to zope.interface for
defining data schemas.")
    (license license:zpl2.1)))

(define-public python-zope-configuration
  (package
    (name "python-zope-configuration")
    (version "4.4.0")
    (source (origin
              (method url-fetch)
              (uri (pypi-uri "zope.configuration" version))
              (sha256
               (base32
                "0g6vrl7y27z9cj5xyrww9xlzk4npj55mgmlrcd9d2nj08jn2pw79"))))
    (build-system python-build-system)
    (native-inputs
     (list python-manuel python-zope-testing python-zope-testrunner))
    (propagated-inputs
     (list python-zope-i18nmessageid python-zope-interface
           python-zope-schema))
    (home-page "https://pypi.org/project/zope.configuration/")
    (synopsis "Zope Configuration Markup Language")
    (description "Zope.configuration implements ZCML, the Zope Configuration
Markup Language.")
    (license license:zpl2.1)))

(define-public python-zope-configuration-bootstrap
  (python-zope-bootstrap-package python-zope-configuration))

(define-public python-zope-copy
  (package
    (name "python-zope-copy")
    (version "4.2")
    (source
      (origin
        (method url-fetch)
        (uri (pypi-uri "zope.copy" version))
        (sha256
         (base32
          "06m75434krl57n6p73c2qj55k5i3fixg887j8ss01ih6zw4rvfs7"))))
    (build-system python-build-system)
    (arguments
     '(#:phases
       (modify-phases %standard-phases
         (replace 'check
           (lambda _
             (invoke "zope-testrunner" "--test-path=src" "\\[]"))))))
    (propagated-inputs
     (list python-zope-interface))
    (native-inputs
     `(("python-zope-component" ,python-zope-component-bootstrap)
       ("python-zope-location" ,python-zope-location-bootstrap)
       ("python-zope-testing" ,python-zope-testing)
       ("python-zope-testrunner" ,python-zope-testrunner)))
    (home-page "https://github.com/zopefoundation/zope.copy")
    (synopsis "Pluggable object copying mechanism")
    (description
     "This package provides a pluggable mechanism for copying persistent objects.")
    (license license:zpl2.1)))

(define-public python-zope-proxy
  (package
    (name "python-zope-proxy")
    (version "4.3.5")
    (source
     (origin
       (method url-fetch)
       (uri (pypi-uri "zope.proxy" version))
       (sha256
        (base32
         "14h7nyfbl5vpfk0rbviy4ygdfx0yx5kncvg6jpbdb0dhwna0ssm6"))))
    (build-system python-build-system)
    (native-inputs
     (list python-zope-security-bootstrap python-zope-testrunner))
    (propagated-inputs
     (list python-zope-interface))
    (home-page "https://pypi.org/project/zope.proxy/")
    (synopsis "Generic, transparent proxies")
    (description "Zope.proxy provides generic, transparent proxies for Python.
Proxies are special objects which serve as mostly-transparent wrappers around
another object, intervening in the apparent behavior of the wrapped object
only when necessary to apply the policy (e.g., access checking, location
brokering, etc.) for which the proxy is responsible.")
    (license license:zpl2.1)))

(define-public python-zope-proxy-bootstrap
  (python-zope-bootstrap-package python-zope-proxy))

(define-public python-zope-hookable
  (package
    (name "python-zope-hookable")
    (version "5.0.1")
    (source
      (origin
        (method url-fetch)
        (uri (pypi-uri "zope.hookable" version))
        (sha256
         (base32
          "0hc82lfr7bk53nvbxvjkibkarngyrzgfk2i6bg8wshl0ly0pdl19"))))
    (build-system python-build-system)
    (native-inputs
     (list python-coverage python-zope-testing))
    (home-page "https://github.com/zopefoundation/zope.hookable")
    (synopsis "Zope hookable")
    (description "This package supports the efficient creation of hookable
objects, which are callable objects that are meant to be optionally replaced.
The idea is that you create a function that does some default thing and make i
hookable.  Later, someone can modify what it does by calling its sethook method
and changing its implementation.  All users of the function, including those
that imported it, will see the change.")
    (license license:zpl2.1)))

(define-public python-zope-location
  (package
    (name "python-zope-location")
    (version "4.2")
    (source
     (origin
       (method url-fetch)
       (uri (pypi-uri "zope.location" version))
       (sha256
        (base32
         "1b40pzl8v00d583d3gsxv1qjdw2dhghlgkbgxl3m07d5r3izj857"))))
    (build-system python-build-system)
    (arguments
     '(#:tests? #f)) ; FIXME: Tests can't find zope.interface.
    (native-inputs
     (list python-zope-testrunner))
    (propagated-inputs
     (list python-zope-interface python-zope-proxy python-zope-schema))
    (home-page "https://pypi.org/project/zope.location/")
    (synopsis "Zope location library")
    (description "Zope.location implements the concept of \"locations\" in
Zope3, which are are special objects that have a structural location.")
    (license license:zpl2.1)))

(define-public python-zope-location-bootstrap
  (python-zope-bootstrap-package python-zope-location))

(define-public python-zope-security
  (package
    (name "python-zope-security")
    (version "5.1.1")
    (source
     (origin
       (method url-fetch)
       (uri (pypi-uri "zope.security" version))
       (sha256
        (base32
         "11lfw67cigscfax9c5j63xcvz2qcj724zx5fcdqyc94am2glim0h"))))
    (build-system python-build-system)
    (propagated-inputs
     (list python-zope-component
           python-zope-i18nmessageid
           python-zope-interface
           python-zope-location
           python-zope-proxy
           python-zope-schema))
    (native-inputs
     (list python-btrees
           python-zope-component-bootstrap
           python-zope-configuration-bootstrap
           python-zope-location-bootstrap
           python-zope-testing
           python-zope-testrunner))
    (home-page "https://pypi.org/project/zope.security/")
    (synopsis "Zope security framework")
    (description "Zope.security provides a generic mechanism to implement
security policies on Python objects.")
    (license license:zpl2.1)))

(define-public python-zope-security-bootstrap
  (package
    (inherit (python-zope-bootstrap-package python-zope-security))
    (propagated-inputs
     `(("python-zope-i18nmessageid" ,python-zope-i18nmessageid)
       ("python-zope-interface" ,python-zope-interface)
       ("python-zope-proxy" ,python-zope-proxy-bootstrap)
       ("python-zope-schema" ,python-zope-schema)))))

(define-public python-zope-component
  (package
    (name "python-zope-component")
    (version "4.6.2")
    (source
     (origin
       (method url-fetch)
       (uri (pypi-uri "zope.component" version))
       (sha256
        (base32
         "14iwp95hh6q5dj4k9h1iw75cbp89bs27nany4dinyglb44c8jqli"))))
    (build-system python-build-system)
    (arguments
     '(#:phases
       (modify-phases %standard-phases
         (replace 'check
           (lambda* (#:key tests? #:allow-other-keys)
             (if tests?
                 (invoke "python" "setup.py" "test")
                 (format #t "test suite not run~%")))))))
    (native-inputs
     `(("python-persistent" ,python-persistent)
       ("python-zope-configuration" ,python-zope-configuration-bootstrap)
       ("python-zope-i18nmessageid" ,python-zope-i18nmessageid)
       ("python-zope-location" ,python-zope-location-bootstrap)
       ("python-zope-proxy" ,python-zope-proxy-bootstrap)
       ("python-zope-security" ,python-zope-security-bootstrap)
       ("python-zope-testing" ,python-zope-testing)
       ("python-zope-testrunner" ,python-zope-testrunner)))
    (propagated-inputs
     (list python-zope-deferredimport python-zope-deprecation
           python-zope-event python-zope-hookable python-zope-interface))
    (home-page "https://github.com/zopefoundation/zope.component")
    (synopsis "Zope Component Architecture")
    (description "Zope.component represents the core of the Zope Component
Architecture.  Together with the zope.interface package, it provides
facilities for defining, registering and looking up components.")
    (license license:zpl2.1)))

(define-public python-zope-component-bootstrap
  (python-zope-bootstrap-package python-zope-component))

(define-public python-zope-deferredimport
  (package
    (name "python-zope-deferredimport")
    (version "4.3.1")
    (source
      (origin
        (method url-fetch)
        (uri (pypi-uri "zope.deferredimport" version))
        (sha256
         (base32
          "1q89v54dwniiqypjbwywwdfjdr4kdkqlyqsgrpplgvsygdg39cjp"))))
    (build-system python-build-system)
    (propagated-inputs
     (list python-zope-proxy))
    (native-inputs
     (list python-zope-testrunner))
    (home-page "https://github.com/zopefoundation/zope.deferredimport")
    (synopsis "Defer imports until used by code")
    (description
     "Often, especially for package modules, you want to import names for
convenience, but not actually perform the imports until necessary.  The
@code{zope.deferredimport} package provided facilities for defining names in
modules that will be imported from somewhere else when used.  You can also cause
deprecation warnings to be issued when a variable is used.")
    (license license:zpl2.1)))

(define-public python-ndg-httpsclient
  (package
    (name "python-ndg-httpsclient")
    (version "0.5.1")
    (source (origin
              (method url-fetch)
              (uri (pypi-uri "ndg_httpsclient" version))
              (sha256
                (base32
                  "0412b7i1s4vj7lz9r72nmb28h9syd4q2x89bdirkkc3a6z8awbyp"))))
    (build-system python-build-system)
    (arguments
     '(;; The tests appear to require networking.
       #:tests? #f))
    (propagated-inputs
     (list python-pyasn1 python-pyopenssl))
    (synopsis "HTTPS support for Python's httplib and urllib2")
    (description "This is a HTTPS client implementation for httplib and urllib2
based on PyOpenSSL.  PyOpenSSL provides a more fully-featured SSL implementation
over the default provided with Python and, importantly, enables full
verification of the SSL peer.")
    (home-page "https://github.com/cedadev/ndg_httpsclient/")
    (license license:bsd-3)))

(define-public python-websocket-client
  (package
    (name "python-websocket-client")
    (version "1.2.3")
    (source
     (origin
       (method url-fetch)
       (uri (pypi-uri "websocket-client" version))
       (sha256
        (base32 "1xba9z6b211pandrlk2l5p8wj6gn7yfkpq1sxfbqjl6c19n8258k"))))
    (build-system python-build-system)
    (arguments
     `(#:phases
       (modify-phases %standard-phases
         (add-after 'unpack 'skip-network-test
           (lambda _
             ;; This test requires networking.
             (substitute* "websocket/tests/test_http.py"
               (("def testConnect") "def _testConnect"))))
         (replace 'check
           (lambda* (#:key tests? #:allow-other-keys)
             (when tests?
               (invoke "pytest" "-vv" "websocket/tests")))))))
    (native-inputs
     (list python-pysocks python-pytest python-websockets))
    (home-page "https://github.com/websocket-client/websocket-client")
    (synopsis "WebSocket client for Python")
    (description "The Websocket-client module provides the low level APIs for
WebSocket usage in Python programs.")
    (license license:lgpl2.1+)))

(define-public python-websocket-client-0.59
  (package
    (inherit python-websocket-client)
    (version "0.59.0")
    (source
     (origin
       (method url-fetch)
       (uri (pypi-uri "websocket-client" version))
       (sha256
        (base32 "0p0cz2mdissq7iw1n7jrmsfir0jfmgs1dvnpnrx477ffx9hbsxnk"))))))

(define-public python-purl
  (package
    (name "python-purl")
    (version "1.5")
    (source
      (origin
        (method url-fetch)
        (uri (pypi-uri "purl" version))
        (sha256
          (base32
            "15ibnz1xrh5msmn04j0nr00sz4n7jwx6cwd6zlx99kkz3vpin53m"))))
    (build-system python-build-system)
    (propagated-inputs (list python-six))
    (home-page
      "https://github.com/codeinthehole/purl")
    (synopsis
      "Python package for URL manipulation")
    (description
      "Purl is a Python package for handling URLs.")
    (license license:expat)))

(define-public python-apiron
  (package
    (name "python-apiron")
    (version "5.1.0")
    (source
     (origin
       (method url-fetch)
       (uri (pypi-uri "apiron" version))
       (sha256
        (base32 "1qwbqn47sf0aqznj1snbv37v8ijx476qqkjf5l9pac7xjkxsr8qk"))))
    (build-system python-build-system)
    (arguments
     `(#:phases
       (modify-phases %standard-phases
         (replace 'check
           (lambda* (#:key inputs outputs #:allow-other-keys)
             (add-installed-pythonpath inputs outputs)
             (invoke "pytest" "-vv" "--cov" "-k"
                     ;; This test tries to connect to the internet.
                     "not test_call"))))))
    (propagated-inputs
     (list python-requests))
    (native-inputs
     (list python-pytest python-pytest-cov))
    (home-page "https://github.com/ithaka/apiron")
    (synopsis "Python wrapper for interacting with RESTful APIs")
    (description
     "@code{apiron} provides a declarative, structured configuration of
services and endpoints with a unified interface for interacting with RESTful
APIs.")
    (license license:expat)))

(define-public python-beren
  (package
    (name "python-beren")
    (version "0.7.0")
    (source
     (origin
       (method url-fetch)
       (uri (pypi-uri "beren" version))
       (sha256
        (base32 "1v3mdwfqsyza892zvs124ym9w1bkng1j56b7l4dwfjir3723xcgf"))))
    (build-system python-build-system)
    (arguments
     ;; The test tries to open a connection to a remote server.
     `(#:tests? #f))
    (propagated-inputs
     (list python-apiron))
    (home-page "https://github.com/teffalump/beren")
    (synopsis "REST client for Orthanc DICOM servers")
    (description
     "@code{beren} provides a REST client for Orthanc, a DICOM server.")
    (license license:gpl3+)))

(define-public python-requests
  (package
    (name "python-requests")
    (version "2.27.1")
    (source (origin
             (method url-fetch)
             (uri (pypi-uri "requests" version))
             (sha256
              (base32
               "0qcsbi919d689xqlgyhw9zkppp1fs6k09wwffa3ri6d8smpwbmv8"))))
    (build-system python-build-system)
    (propagated-inputs
     (list python-certifi
           python-charset-normalizer
           python-idna
           python-urllib3))
    (arguments
     ;; FIXME: Some tests require network access.
     '(#:tests? #f))
    (home-page "http://python-requests.org/")
    (synopsis "Python HTTP library")
    (description
     "Requests is a Python HTTP client library.  It aims to be easier to use
than Python’s urllib2 library.")
<<<<<<< HEAD
    (license license:asl2.0)
    (properties `((python2-variant . ,(delay python2-requests))))))

(define-public python2-requests
  (let ((base (package-with-python2 (strip-python2-variant python-requests))))
    (package
      (inherit base)
      ;; The python-charset-normalizer dependency is necessary on Python 3
      ;; only.
      (propagated-inputs (modify-inputs (package-propagated-inputs base)
                           (append python2-chardet)
                           (delete "python-charset-normalizer"))))))
=======
    (license license:asl2.0)))
>>>>>>> 75af73e1

(define-public python-requests-unixsocket
  (package
    (name "python-requests-unixsocket")
    (version "0.2.0")
    (source
     (origin
       (method url-fetch)
       (uri (pypi-uri "requests-unixsocket" version))
       (sha256
        (base32
         "1sn12y4fw1qki5gxy9wg45gmdrxhrndwfndfjxhpiky3mwh1lp4y"))))
    (build-system python-build-system)
    (arguments
     '(#:phases
       (modify-phases %standard-phases
         (add-after 'unpack 'relax-requirements
           (lambda _
             (substitute* "test-requirements.txt"
               (("(.*)==(.*)" _ name) (string-append name "\n")))))
         (replace 'check
           (lambda* (#:key tests? inputs outputs #:allow-other-keys)
             ;; Avoid a deprecation error.
             (substitute* "pytest.ini"
               (("--pep8") ""))
             (when tests?
               (add-installed-pythonpath inputs outputs)
               (invoke "pytest" "-vv")))))))
    (propagated-inputs
     (list python-pbr python-requests python-urllib3))
    (native-inputs
     (list python-apipkg
           python-appdirs
           python-execnet
           python-packaging
           python-pep8
           python-py
           python-pyparsing
           python-pytest
           python-pytest-cache
           python-pytest-pep8
           python-six
           python-waitress))
    (home-page "https://github.com/msabramo/requests-unixsocket")
    (synopsis "Talk HTTP via a UNIX domain socket")
    (description
     "This Python package lets you use the @code{requests} library to talk
HTTP via a UNIX domain socket.")
    (license license:asl2.0)))

(define-public python-requests_ntlm
  (package
    (name "python-requests_ntlm")
    (version "1.1.0")
    (source
     (origin
       (method url-fetch)
       (uri (pypi-uri "requests_ntlm" version))
       (sha256
        (base32
         "0wgbqzaq9w7bas16b7brdb75f91bh3275fb459093bk1ihpck2ci"))))
    (build-system python-build-system)
    (propagated-inputs
     (list python-cryptography python-ntlm-auth python-requests))
    (home-page "https://github.com/requests/requests-ntlm")
    (synopsis
     "NTLM authentication support for Requests")
    (description
     "This package allows for HTTP NTLM authentication using the requests
library.")
    (license license:isc)))

(define-public python-requests-mock
  (package
    (name "python-requests-mock")
    (version "1.8.0")
    (source
     (origin
       (method url-fetch)
       (uri (pypi-uri "requests-mock" version))
       (sha256
        (base32
         "09nj8fmyj7xz2mgwyvbw0fl9zybmx2d3qd2hf529vvjc9s24d3z6"))))
    (build-system python-build-system)
    (propagated-inputs
     (list python-requests python-six))
    (native-inputs
     (list python-pbr
           python-discover
           python-docutils
           python-fixtures
           python-mock
           python-purl
           python-pytest
           python-sphinx
           python-testrepository))
    (home-page "https://requests-mock.readthedocs.org/")
    (synopsis "Mock out responses from the requests package")
    (description
      "This module provides a building block to stub out the HTTP requests
portions of your testing code.")
    (license license:asl2.0)))

(define-public python-requests-toolbelt
  (package
    (name "python-requests-toolbelt")
    (version "0.9.1")
    (source (origin
             (method url-fetch)
             (uri (pypi-uri "requests-toolbelt" version))
             (sha256
              (base32
               "1h3gm88dcjbd7gm229a7x5qkkhnsqsjz0m0l2xyavm2ab3a8k04n"))))
    (build-system python-build-system)
    (arguments
     '(#:phases (modify-phases %standard-phases
                  (add-after 'unpack 'delete-problematic-tests
                    (lambda _
                      ;; Fails because of expired certificate.
                      (delete-file "tests/test_x509_adapter.py")
                      ;; Fails due to networking (socket.gaierror: [Errno -2]
                      ;; Name or service not known).
                      (delete-file "tests/test_multipart_encoder.py"))))))
    (native-inputs
     (list python-betamax python-mock python-pytest))
    (propagated-inputs
     (list python-requests))
    (synopsis "Extensions to python-requests")
    (description "This is a toolbelt of useful classes and functions to be used
with python-requests.")
    (home-page "https://github.com/requests/toolbelt/")
    (license license:asl2.0)))

(define-public python-requests-ftp
  (package
    (name "python-requests-ftp")
    (version "0.3.1")
    (source
     (origin
       (method url-fetch)
       (uri (pypi-uri "requests-ftp" version))
       (sha256
        (base32
         "0yh5v21v36dsjsgv4y9dx4mmz35741l5jf6pbq9w19d8rfsww13m"))))
    (build-system python-build-system)
    (propagated-inputs
     (list python-requests))
    (home-page
     "https://github.com/Lukasa/requests-ftp")
    (synopsis "FTP Transport Adapter for Requests")
    (description
     "Requests-FTP is an implementation of a simple FTP transport
adapter for use with the Requests library.")
    (license license:asl2.0)))

(define-public python-oauthlib
  (package
    (name "python-oauthlib")
    (version "3.1.0")
    (source (origin
              (method url-fetch)
              (uri (pypi-uri "oauthlib" version))
              (sha256
               (base32
                "12gqnabwck30gdlpwm6af3s28qm9p2yc7b1w8s4fk9ncbz1irr5y"))))
    (build-system python-build-system)
    (arguments
     `(#:phases (modify-phases %standard-phases
                  (replace 'check
                    (lambda _
                      (invoke "pytest" "-vv"))))))
    (native-inputs
     (list python-pytest python-pytest-cov python-mock))
    (propagated-inputs
     (list python-cryptography python-pyjwt python-blinker))
    (home-page "https://github.com/oauthlib/oauthlib")
    (synopsis "OAuth implementation for Python")
    (description
     "Oauthlib is a generic, spec-compliant, thorough implementation of the
OAuth request-signing logic.")
    (license license:bsd-3)))

(define-public python-rauth
  (package
    (name "python-rauth")
    (version "0.7.3")
    (source
      (origin
        (method url-fetch)
        (uri (pypi-uri "rauth" version))
        (sha256
         (base32
          "02kv8w8l98ky223avyq7vw7x1f2ya9chrm59r77ylq45qb0xnk2j"))))
    (build-system python-build-system)
    (arguments
     `(#:test-target "check"))
    (propagated-inputs
     (list python-requests))
    (home-page "https://github.com/litl/rauth")
    (synopsis "Python library for OAuth 1.0/a, 2.0, and Ofly")
    (description
     "Rauth is a Python library for OAuth 1.0/a, 2.0, and Ofly.  It also
provides service wrappers for convenient connection initialization and
authenticated session objects providing things like keep-alive.")
    (license license:expat)))

(define-public python-unalix
  (package
    (name "python-unalix")
    (version "0.9")
    (source
     (origin
       ;; There's only a wheel on PyPI.
       (method git-fetch)
       (uri (git-reference
             (url "https://github.com/AmanoTeam/Unalix")
             (commit (string-append "v" version))))
       (file-name (git-file-name name version))
       (sha256
        (base32 "0h8wc1axv26h753a8brc6dccqndx005c2bhr09gwg5c1hj9zsfml"))))
    (build-system python-build-system)
    (native-inputs (list python-pytest))
    (arguments
     '(#:phases
       (modify-phases %standard-phases
         (replace 'check
           (lambda* (#:key tests? #:allow-other-keys)
             (when tests?
               (invoke "pytest")))))))
    (home-page "https://pypi.org/project/Unalix/")
    (synopsis "Python library for removing tracking fields from URLs")
    (description "Unalix is a library written in Python implementing the
specification used by the @url{https://github.com/ClearURLs/Addon, ClearURLs}
addon for removing tracking fields from URLs.")
    (license license:lgpl3+)))

(define-public python-urllib3
  (package
    (name "python-urllib3")
    (version "1.26.8")
    (source
      (origin
        (method url-fetch)
        (uri (pypi-uri "urllib3" version))
        (sha256
         (base32
          "0g18xk7gfm88gr4bp3f58vgvsbzwps3sq2kqhv5xyz9ylvck6z0f"))))
    (build-system python-build-system)
    (arguments `(#:tests? #f))
    (propagated-inputs
     (list ;; These 5 inputs are used to build urrlib3[secure]
           python-certifi
           python-cryptography
           python-idna
           python-pyopenssl
           python-pysocks))
    (home-page "https://urllib3.readthedocs.io/")
    (synopsis "HTTP library with thread-safe connection pooling")
    (description
     "Urllib3 supports features left out of urllib and urllib2 libraries.  It
can reuse the same socket connection for multiple requests, it can POST files,
supports url redirection and retries, and also gzip and deflate decoding.")
    (license license:expat)))

(define-public awscli
  (package
    ;; Note: updating awscli typically requires updating botocore as well.
    (name "awscli")
    (version "1.22.90")
    (source
     (origin
       (method url-fetch)
       (uri (pypi-uri name version))
       (sha256
        (base32
         "0ky4ax4xh7s8w1l0hwc7w9ii8afvh9nib3kz09qhiqdinxzrlv54"))))
    (build-system python-build-system)
    (arguments
     ;; FIXME: The 'pypi' release does not contain tests.
     '(#:tests? #f
       #:phases
       (modify-phases %standard-phases
         (add-after 'unpack 'use-recent-pyyaml
           (lambda _
             (substitute* '("awscli.egg-info/requires.txt"
                            "setup.cfg"
                            "setup.py")
               (("<5.5") "<=6"))))
         (add-after 'unpack 'fix-reference-to-groff
           (lambda* (#:key inputs #:allow-other-keys)
             (substitute* "awscli/help.py"
               (("if not self._exists_on_path\\('groff'\\):") "")
               (("raise ExecutableNotFoundError\\('groff'\\)") "")
               (("cmdline = \\['groff'")
                (string-append "cmdline = ['"
                               (search-input-file inputs "bin/groff")
                               "'"))))))))
    (inputs
     (list groff
           python-colorama-for-awscli
           python-botocore
           python-s3transfer
           python-docutils-0.15
           python-pyyaml
           python-rsa))
    (home-page "https://aws.amazon.com/cli/")
    (synopsis "Command line client for AWS")
    (description "AWS CLI provides a unified command line interface to the
Amazon Web Services (AWS) API.")
    (license license:asl2.0)))

(define-public python-wsgiproxy2
  (package
    (name "python-wsgiproxy2")
    (version "0.4.6")
    (source
     (origin
       (method url-fetch)
       (uri (pypi-uri "WSGIProxy2" version ".tar.gz"))
       (sha256
        (base32 "16jch5nic0hia28lps3c678s9s9mjdq8n87igxncjg0rpi5adqnf"))))
    (build-system python-build-system)
    (native-inputs
     (list python-webtest))
    (propagated-inputs
     (list python-requests python-six python-urllib3 python-webob))
    (home-page "https://github.com/gawel/WSGIProxy2/")
    (synopsis "WSGI Proxy with various http client backends")
    (description "WSGI turns HTTP requests into WSGI function calls.
WSGIProxy turns WSGI function calls into HTTP requests.
It also includes code to sign requests and pass private data,
and to spawn subprocesses to handle requests.")
    (license license:expat)))

(define-public python-pastedeploy
  (package
    (name "python-pastedeploy")
    (version "2.1.1")
    (source
     (origin
       (method url-fetch)
       (uri (pypi-uri "PasteDeploy" version))
       (sha256
        (base32 "05s88qdjdwd9d9qs13fap7nqgxs7qs5qfzzjbrc5va13k2mxdskd"))))
    (build-system python-build-system)
    (arguments
     '(#:test-target "pytest"))
    (native-inputs
     (list python-pytest python-pytest-runner))
    (home-page "https://pylonsproject.org/")
    (synopsis
     "Load, configure, and compose WSGI applications and servers")
    (description
     "This tool provides code to load WSGI applications and servers from URIs;
these URIs can refer to Python Eggs for INI-style configuration files.  Paste
Script provides commands to serve applications based on this configuration
file.")
    (license license:expat)))

(define-public python-webtest
  (package
    (name "python-webtest")
    (version "2.0.35")
    (source
     (origin
       (method url-fetch)
       (uri (pypi-uri "WebTest" version))
       (sha256
        (base32 "11xhgdj251zkvz5w30fvspii08ki2vrpr1im9sph1wmlnasnihda"))))
    (build-system python-build-system)
    (arguments
     ;; Tests require python-pyquery, which creates a circular dependency.
     `(#:tests? #f))
    (propagated-inputs
     (list python-waitress python-webob python-six python-beautifulsoup4))
    (home-page "https://docs.pylonsproject.org/projects/webtest/")
    (synopsis "Helper to test WSGI applications")
    (description "Webtest allows you to test your Python web applications
without starting an HTTP server.  It supports anything that supports the
minimum of WSGI.")
    (license license:expat)))

(define-public python-flask
  (package
    (name "python-flask")
    (version "2.1.1")
    (source (origin
              (method url-fetch)
              (uri (pypi-uri "Flask" version))
              (sha256
               (base32
                "1j0rjly2yhbm566lq2s8543fs7fz86f77abps539djcfalzbvjd8"))))
    (build-system python-build-system)
    (arguments
     '(#:phases
       (modify-phases %standard-phases
         (replace 'check
           (lambda* (#:key tests? #:allow-other-keys)
             (when tests?
               (invoke "pytest" "-vv" "tests")))))))
    (native-inputs
     (list python-pytest))
    (propagated-inputs
     (list python-asgiref               ;async extra
           python-click
           python-importlib-metadata
           python-itsdangerous
           python-jinja2
           python-werkzeug))
    (home-page "https://palletsprojects.com/p/flask/")
    (synopsis "Microframework based on Werkzeug, Jinja2 and good intentions")
    (description "Flask is a micro web framework based on the Werkzeug toolkit
and Jinja2 template engine.  It is called a micro framework because it does not
presume or force a developer to use a particular tool or library.")
    (license license:bsd-3)))

(define-public python-flask-wtf
  (package
    (name "python-flask-wtf")
    (version "1.0.1")
    (source
     (origin
       (method url-fetch)
       (uri (pypi-uri "Flask-WTF" version))
       (sha256
        (base32
         "1jd614662r6ifh4svs8zfwm4k8bal5z3n6pq607bas8gxrpmrzil"))))
    (build-system python-build-system)
    (arguments
     '(#:phases
       (modify-phases %standard-phases
         (replace 'check
           (lambda _
             (invoke "pytest" "-vv"))))))
    (propagated-inputs
     (list python-flask python-itsdangerous python-wtforms))
    (native-inputs
     (list python-pytest))
    (home-page "https://github.com/lepture/flask-wtf")
    (synopsis "Simple integration of Flask and WTForms")
    (description "Flask-WTF integrates Flask and WTForms, including CSRF, file
upload, and reCAPTCHA.")
    (license license:bsd-3)))

(define-public python-flask-multistatic
  (package
    (name "python-flask-multistatic")
    (version "1.0")
    (source
     (origin
       (method url-fetch)
       (uri (pypi-uri "flask-multistatic" version))
       (sha256
        (base32
         "0p4v50rwv64wcd0zlq7rzl4waprwr4hj19s3cgf1isywa7jcisgm"))))
    (build-system python-build-system)
    (propagated-inputs
     (list python-flask))
    (home-page "https://pagure.io/flask-multistatic")
    (synopsis "Flask plugin to allow overriding static files")
    (description "@code{flask-multistatic} is a flask plugin that adds support
for overriding static files.")
    (license license:gpl3+)))

(define-public python-cookies
  (package
    (name "python-cookies")
    (version "2.2.1")
    (source (origin
              (method url-fetch)
              (uri (pypi-uri "cookies" version))
              (sha256
               (base32
                "13pfndz8vbk4p2a44cfbjsypjarkrall71pgc97glk5fiiw9idnn"))))
    (build-system python-build-system)
    (arguments
     `(;; test are broken: https://gitlab.com/sashahart/cookies/issues/3
       #:tests? #f))
    (native-inputs
     (list python-pytest))
    (synopsis "HTTP cookie parser and renderer")
    (description "A RFC 6265-compliant HTTP cookie parser and renderer in
Python.")
    (home-page "https://gitlab.com/sashahart/cookies")
    (license license:expat)))

(define-public python-responses
  (package
    (name "python-responses")
    (version "0.10.6")
    (source (origin
              (method url-fetch)
              (uri (pypi-uri "responses" version))
              (sha256
               (base32
                "147pacwkkqy3qf3hr33fnl1xbzgw0zsm3qppvvy9qhq8h069qbah"))))
    (build-system python-build-system)
    (arguments
     `(;; Test suite is not distributed:
       ;; https://github.com/getsentry/responses/issues/38
       #:tests? #f))
    (native-inputs
     (list python-mock))
    (propagated-inputs
     (list python-requests python-cookies python-six))
    (home-page "https://github.com/getsentry/responses")
    (synopsis "Utility for mocking out the `requests` Python library")
    (description "A utility library for mocking out the `requests` Python
library.")
    (license license:asl2.0)))

(define-public python-grequests
  (package
    (name "python-grequests")
    (version "0.3.0")
    (source
     (origin
       (method url-fetch)
       (uri (pypi-uri "grequests" version))
       (sha256
        (base32
         "1j9icncllbkv7x5719b20mx670c6q1jrdx1sakskkarvx3pc8h8g"))))
    (build-system python-build-system)
    (propagated-inputs
     (list python-gevent python-requests))
    (native-inputs
     (list python-nose python-zope-interface python-zope-event))
    (home-page "https://github.com/kennethreitz/grequests")
    (synopsis "Python library for asynchronous HTTP requests")
    (description "GRequests is a Python library that allows you to use
@code{Requests} with @code{Gevent} to make asynchronous HTTP Requests easily")
    (license license:bsd-2)))

(define-public python-dpkt
  (package
    (name "python-dpkt")
    (version "1.9.4")
    (source
     (origin
       (method url-fetch)
       (uri (pypi-uri "dpkt" version))
       (sha256
        (base32
         "1d28r8pmhzjjd6hrn1xcddinfhwv8lcl1s59ygmqa8kfmz5pkrgl"))))
    (build-system python-build-system)
    (home-page "https://github.com/kbandla/dpkt")
    (synopsis "Packet generator and parser for TCP/IP protocols")
    (description "The dpkt module is a fast, simple packet generator and parser
for the basic TCP/IP protocols.")
    (license license:bsd-3)))

(define-public python-geventhttpclient
  (package
    (name "python-geventhttpclient")
    (version "1.5.3")
    (source (origin
              (method url-fetch)
              (uri (pypi-uri "geventhttpclient" version))
              (sha256
               (base32
                "104p14p67xa5gch8dy2zqmzmjra31fflk1c1alrry8dp8bzwj3nq"))
              (modules '((guix build utils)))
              (snippet
               '(begin
                  ;; Delete pre-compiled files.
                  (for-each delete-file (find-files "src/geventhttpclient"
                                                    ".*\\.pyc"))))))
    (build-system python-build-system)
    (arguments
     '(#:phases
       (modify-phases %standard-phases
         (add-after 'unpack 'delete-network-tests
           (lambda _
             (delete-file "src/geventhttpclient/tests/test_client.py")))
         (add-after 'unpack 'fix-compatibility-issue
           ;; See: https://github.com/gwik/geventhttpclient/issues/137.
           (lambda _
             (substitute* "src/geventhttpclient/tests/test_ssl.py"
               ((".*sock.last_seen_sni = None.*")
                ""))))
         (replace 'check
           (lambda* (#:key tests? #:allow-other-keys)
             (when tests?
               (invoke "pytest"  "src/geventhttpclient/tests" "-v"
                       ;; Append the test modules to sys.path to avoid
                       ;; namespace conflict which breaks SSL tests.
                       "--import-mode=append")))))))
    (native-inputs
     (list python-dpkt python-pytest))
    (propagated-inputs
     (list python-brotli python-certifi python-gevent python-six))
    (home-page "https://github.com/gwik/geventhttpclient")
    (synopsis "HTTP client library for gevent")
    (description "@code{python-geventhttpclient} is a high performance,
concurrent HTTP client library for python using @code{gevent}.")
    (license license:expat)))

(define-public python-requests-oauthlib
  (package
    (name "python-requests-oauthlib")
    (version "1.2.0")
    (source
     (origin
       (method url-fetch)
       (uri (pypi-uri "requests-oauthlib" version))
       (sha256
        (base32
         "0mrglgcvq7k48pf27s4gifdk0za8xmgpf55jy15yjj471qrk6rdx"))))
    (build-system python-build-system)
    (arguments
     `(#:phases
       (modify-phases %standard-phases
         ;; removes tests that require network access
         (add-before 'check 'pre-check
           (lambda _
             (delete-file "tests/test_core.py")
             #t)))))
    (native-inputs
     (list python-pyjwt python-requests-mock python-mock))
    (propagated-inputs
     (list python-oauthlib python-requests))
    (home-page
     "https://github.com/requests/requests-oauthlib")
    (synopsis
     "OAuthlib authentication support for Requests")
    (description
     "Requests-OAuthlib uses the Python Requests and OAuthlib libraries to
provide an easy-to-use Python interface for building OAuth1 and OAuth2 clients.")
    (license license:isc)))

(define-public python-url
  (package
    (name "python-url")
    (version "0.2.0")
    (source (origin
              (method url-fetch)
              (uri (pypi-uri "url" version))
              (sha256
               (base32
                "0v879yadcz9qxfl41ak6wkga1kimp9cflla9ddz03hjjvgkqy5ki"))))
    (build-system python-build-system)
    (propagated-inputs
     (list python-publicsuffix))
    (native-inputs
     (list python-coverage python-nose))
    (arguments
     `(#:tests? #f)) ; FIXME: tests fail with "ImportError: No module named 'tests'"
    (home-page "https://github.com/seomoz/url-py")
    (synopsis "URL Parsing")
    (description "Library for parsing urls.")
    (license license:expat)))

(define-public python-cachecontrol
  (package
    (name "python-cachecontrol")
    (version "0.12.10")
    (source
     (origin
       (method git-fetch)
       ;; Pypi does not have tests.
       (uri (git-reference
             (url "https://github.com/ionrock/cachecontrol")
             (commit (string-append "v" version))))
       (file-name (git-file-name name version))
       (sha256
        (base32
         "0fviacb13h72l5c77p35lgr6kvlidfdb9xsicg3v6lblmp9cn2ws"))))
    (build-system python-build-system)
    (arguments
     ;; Versions > 0.11.6 depend on CherryPy for testing.
     ;; It's too much work to package CherryPy for now.
     `(#:tests? #f))
    (propagated-inputs
     (list python-requests python-msgpack python-lockfile))
    (home-page "https://github.com/ionrock/cachecontrol")
    (synopsis "The httplib2 caching algorithms for use with requests")
    (description "CacheControl is a port of the caching algorithms in
@code{httplib2} for use with @code{requests} session objects.")
    (license license:asl2.0)))

(define-public python-cachecontrol-0.11
  (package
    (inherit python-cachecontrol)
    (name "python-cachecontrol")
    (version "0.11.7")
    (source
      (origin
        (method url-fetch)
        (uri (pypi-uri "CacheControl" version))
        (sha256
         (base32
          "07jsfhlbcwgqg6ayz8nznzaqg5rmxqblbzxz1qvg5wc44pcjjy4g"))))))

(define-public python-betamax
  (package
    (name "python-betamax")
    (version "0.8.1")
    (source
      (origin
        (method url-fetch)
        (uri (pypi-uri "betamax" version))
        (sha256
         (base32
          "1hki1c2vs7adq7zr56wi6i5bhrkia4s2ywpv2c98ibnczz709w2v"))))
    (build-system python-build-system)
    (arguments
     '(;; Many tests fail because they require networking.
       #:tests? #f))
    (propagated-inputs
     (list python-requests))
    (home-page "https://github.com/sigmavirus24/betamax")
    (synopsis "Record HTTP interactions with python-requests")
    (description "Betamax will record your test suite's HTTP interactions and
replay them during future tests.  It is designed to work with python-requests.")
    (license license:expat)))

(define-public python-betamax-matchers
  (package
    (name "python-betamax-matchers")
    (version "0.4.0")
    (source
     (origin
       (method url-fetch)
       (uri (pypi-uri "betamax-matchers" version))
       (sha256
        (base32
         "07qpwjyq2i2aqhz5iwghnj4pqr2ys5n45v1vmpcfx9r5mhwrsq43"))))
    (build-system python-build-system)
    (propagated-inputs
     (list python-betamax python-requests-toolbelt))
    (home-page "https://github.com/sigmavirus24/betamax_matchers")
    (synopsis "VCR imitation for python-requests")
    (description "@code{betamax-matchers} provides a set of Matchers for
Betamax.")
    (license license:asl2.0)))

(define-public python-betamax-serializers
  (package
    (name "python-betamax-serializers")
    (version "0.2.1")
    (source
     (origin
       (method url-fetch)
       (uri (pypi-uri "betamax-serializers" version))
       (sha256
        (base32 "0ja9isbjmzzhxdj69s0kdsvw8nkp073w6an6a4liy5vk3fdl2p1l"))))
    (build-system python-build-system)
    (propagated-inputs
     (list python-betamax python-pyyaml))
    (synopsis "Set of third-party serializers for Betamax")
    (description "Betamax-Serializers are an experimental set of Serializers for
Betamax that may possibly end up in the main package.")
    (home-page "https://gitlab.com/betamax/serializers")
    (license license:asl2.0)))

(define-public python-s3transfer
  (package
    (name "python-s3transfer")
    (version "0.5.0")
    (source (origin
              (method url-fetch)
              (uri (pypi-uri "s3transfer" version))
              (sha256
               (base32
                "0k6sc956yrrv9b4laa0r79jhxajpyxr21jcd1ka8m1n53lz85vah"))))
    (build-system python-build-system)
    (arguments
     `(#:phases
       (modify-phases %standard-phases
         (replace 'check
           (lambda* (#:key tests? #:allow-other-keys)
             (when tests?
               ;; Some of the 'integration' tests require network access or
               ;; login credentials.
               (invoke "nosetests" "--exclude=integration")))))))
    (native-inputs
     (list python-docutils python-mock python-nose))
    (propagated-inputs
     (list python-botocore python-urllib3))
    (synopsis "Amazon S3 Transfer Manager")
    (description "S3transfer is a Python library for managing Amazon S3
transfers.")
    (home-page "https://github.com/boto/s3transfer")
    (license license:asl2.0)))

(define-public python-slimit
  (package
    (name "python-slimit")
    (version "0.8.1")
    (source
     (origin
       (method url-fetch)
       (uri (pypi-uri "slimit" version ".zip"))
       (sha256
        (base32
         "02vj2x728rs1127q2nc27frrqra4fczivnb7gch6n5lzi7pxqczl"))))
    (build-system python-build-system)
    (native-inputs
     (list unzip))
    (propagated-inputs
     (list python-ply))
    (home-page "https://slimit.readthedocs.io/")
    (synopsis "JavaScript minifier, parser and lexer written in Python")
    (description
     "SlimIt is a JavaScript minifier written in Python.  It compiles
JavaScript into more compact code so that it downloads and runs faster.
SlimIt also provides a library that includes a JavaScript parser, lexer,
pretty printer and a tree visitor.")
    (license license:expat)))

(define-public python-flask-restful
  (package
    (name "python-flask-restful")
    (version "0.3.8")
    (source
      (origin
        (method url-fetch)
        (uri (pypi-uri "Flask-RESTful" version))
        (patches (search-patches "python-flask-restful-werkzeug-compat.patch"))
        (sha256
         (base32
          "05b9lzx5yc3wgml2bcq50lq35h66m8zpj6dc9advcb5z3acsbaay"))))
    (build-system python-build-system)
    (arguments
     `(#:phases
       (modify-phases %standard-phases
         (add-after 'unpack 'fix-imports
           (lambda _
             (substitute* "flask_restful/__init__.py"
               (("flask\\.helpers") "flask.scaffold")))))))
    (propagated-inputs
      (list python-aniso8601 python-flask python-pycrypto python-pytz))
    (native-inputs
      (list ;; Optional dependency of Flask. Tests need it.
            python-blinker python-mock ; For tests
            python-nose))  ;for tests
    (home-page
      "https://www.github.com/flask-restful/flask-restful/")
    (synopsis
      "Flask module for creating REST APIs")
    (description
      "This package contains a Flask module for creating REST APIs.")
    (license license:bsd-3)))

(define-public python-flask-basicauth
  (package
    (name "python-flask-basicauth")
    (version "0.2.0")
    (source
     (origin
       (method url-fetch)
       (uri (pypi-uri "Flask-BasicAuth" version))
       (sha256
        (base32
         "1zq1spkjr4sjdnalpp8wl242kdqyk6fhbnhr8hi4r4f0km4bspnz"))))
    (build-system python-build-system)
    (arguments
     `(#:phases (modify-phases %standard-phases
                  (add-after 'unpack 'fix-imports
                    (lambda _
                      (substitute* '("docs/index.rst"
                                     "docs/conf.py"
                                     "flask_basicauth.py"
                                     "test_basicauth.py")
                        (("flask\\.ext\\.basicauth")
                         "flask_basicauth"))
                      #t)))))
    (propagated-inputs
     (list python-flask))
    (home-page "https://github.com/jpvanhal/flask-basicauth")
    (synopsis "HTTP basic access authentication for Flask")
    (description
     "This package provides HTTP basic access authentication for Flask.")
    (license license:bsd-3)))

(define-public python-flask-htpasswd
  (package
    (name "python-flask-htpasswd")
    (version "0.3.1")
    (source
      (origin
        (method url-fetch)
        (uri (pypi-uri "flask-htpasswd" version))
        (sha256
          (base32
            "14q1y1y9i9bhabdnwd25jqzc4ljli23smxfyyh8abxz1vq93pxra"))))
    (build-system python-build-system)
    (propagated-inputs
     (list python-flask python-itsdangerous python-passlib python-tox))
    (home-page "https://github.com/carsongee/flask-htpasswd")
    (synopsis "Basic authentication via htpasswd files in Flask applications")
    (description "This package provides Basic authentication via
@file{htpasswd} files and access_token authentication in Flask
applications.")
    (license license:bsd-3)))

(define-public python-flask-sqlalchemy
  (package
    (name "python-flask-sqlalchemy")
    (version "2.5.1")
    (source (origin
              (method url-fetch)
              (uri (pypi-uri "Flask-SQLAlchemy" version))
              (sha256
               (base32
                "04jrx4sjrz1b20j38qk4qin975xwz30krzq59rfv3b3w7ss49nib"))))
    (build-system python-build-system)
    (propagated-inputs
     (list python-flask python-sqlalchemy))
    (home-page "https://github.com/mitsuhiko/flask-sqlalchemy")
    (synopsis "Module adding SQLAlchemy support to your Flask application")
    (description
     "This package adds SQLAlchemy support to your Flask application.")
    (license license:bsd-3)))

(define-public python-flask-restful-swagger
  (package
    (name "python-flask-restful-swagger")
    (version "0.20.1")
    (source
     (origin
       (method url-fetch)
       (uri (pypi-uri "flask-restful-swagger" version))
       (sha256
        (base32
         "1p66f98b5zpypnnz56pxpbirchqj6aniw6qyrp8h572l0dn9xlvq"))))
    (build-system python-build-system)
    (arguments '(#:tests? #f))          ;no tests
    (propagated-inputs
     (list python-flask-restful))
    (home-page "https://github.com/rantav/flask-restful-swagger")
    (synopsis "Extract Swagger specs from Flask-Restful projects")
    (description "This package lets you extract Swagger API documentation
specs from your Flask-Restful projects.")
    (license license:expat)))

(define-public python-htmlmin
  (package
    (name "python-htmlmin")
    (version "0.1.12")
    (source
     (origin
       (method url-fetch)
       (uri (pypi-uri "htmlmin" version))
       (sha256
        (base32
         "0y51xhabw6x8jk8k93xl8vznshpz3jb6l28075r5sjip613fzhah"))))
    (arguments
     `(#:tests? #f))                    ; no tests
    (build-system python-build-system)
    (home-page "https://htmlmin.readthedocs.org/en/latest/")
    (synopsis "HTML minifier")
    (description "@code{htmlmin} is an HTML minifier that just works.
It comes with safe defaults and easily configurable options.")
    (license license:bsd-3)))

(define-public python-flask-htmlmin
  (package
    (name "python-flask-htmlmin")
    (version "1.2")
    (source
    (origin
      (method url-fetch)
      (uri (pypi-uri "Flask-HTMLmin" version))
      (sha256
       (base32
        "1n6zlq72kakkw0z2jpq6nh74lfsmxybm4g053pwhc14fbr809348"))))
    (propagated-inputs
     (list python-flask python-htmlmin))
    (build-system python-build-system)
    (home-page "https://github.com/hamidfzm/Flask-HTMLmin")
    (synopsis "HTML response minifier for Flask")
    (description
     "Minify @code{text/html} MIME type responses when using @code{Flask}.")
    (license license:bsd-3)))

(define-public python-jsmin
  (package
    (name "python-jsmin")
    (version "3.0.1")
    (source
     (origin
       (method url-fetch)
       (uri (pypi-uri "jsmin" version))
       (sha256
        (base32
         "1z1brjsvni0260bypldkl8a05sgp0qk18x560zl44igr3q99m5f0"))))
    (build-system python-build-system)
    (home-page "https://github.com/tikitu/jsmin/")
    (synopsis "Python JavaScript minifier")
    (description
     "@code{jsmin} is a JavaScript minifier, usable from both Python code and
on the command line.")
    (license license:expat)))

(define-public python-flask-login
  (package
    (name "python-flask-login")
    (version "0.6.0")
    (source
     (origin
       (method git-fetch)
       (uri (git-reference
             (url "https://github.com/maxcountryman/flask-login")
             (commit version)))
       (file-name (git-file-name name version))
       (sha256
        (base32 "12yw01ccgjn9c88cbkrd6k1ykjxd8fxip2b1isvxjirphnlqhn9g"))))
    (build-system python-build-system)
    (arguments
     (list #:phases
           #~(modify-phases %standard-phases
               (replace 'check
                 (lambda* (#:key tests? #:allow-other-keys)
                   (when tests?
                     (invoke "pytest" "-vv" "-c" "/dev/null")))))))
    (propagated-inputs
     (list python-flask))
    (native-inputs
     ;; For tests.
     (list python-blinker
           python-mock
           python-pytest
           python-semantic-version
           python-werkzeug))
    (home-page "https://github.com/maxcountryman/flask-login")
    (synopsis "User session management for Flask")
    (description
     "@code{Flask-Login} provides user session management for Flask.  It
handles the common tasks of logging in, logging out, and remembering your
users' sessions over extended periods of time.")
    (license license:expat)))

(define-public python-oauth2client
  (package
    (name "python-oauth2client")
    (version "4.0.0")
    (source
     (origin
       (method url-fetch)
       (uri (pypi-uri "oauth2client" version))
       (sha256
        (base32
         "1irqqap2zibysf8dba8sklfqikia579srd0phm5n754ni0h59gl0"))))
    (build-system python-build-system)
    (arguments
     `(#:tests? #f))
    (propagated-inputs
     (list python-httplib2 python-pyasn1 python-pyasn1-modules python-rsa
           python-six))
    (home-page "https://github.com/google/oauth2client/")
    (synopsis "OAuth 2.0 client library")
    (description "@code{python-oauth2client} provides an OAuth 2.0 client
library for Python")
    (license license:asl2.0)))

(define-public python-flask-oidc
  (package
    (name "python-flask-oidc")
    (version "1.4.0")
    (source
     (origin
       (method url-fetch)
       (uri (pypi-uri "flask-oidc" version))
       (sha256
        (base32
         "0klgwpn2iy5y7011xh2c8zkryxdwkpxh7qjs3hp5cynl748ia4hc"))))
    (build-system python-build-system)
    (arguments
     (list #:phases
           #~(modify-phases %standard-phases
               (replace 'check
                 (lambda* (#:key tests? #:allow-other-keys)
                   (when tests?
                     (invoke "nosetests")))))))
    (propagated-inputs
     (list python-flask python-itsdangerous python-oauth2client
           python-six))
    (native-inputs
     (list python-nose python-mock))
    (home-page "https://github.com/puiterwijk/flask-oidc")
    (synopsis "OpenID Connect extension for Flask")
    (description "@code{python-flask-oidc} provides an OpenID Connect extension
for Flask.")
    (license license:bsd-2)))

(define-public python-webassets
  (package
    (name "python-webassets")
    (version "2.0")
    (source
     (origin
       (method url-fetch)
       (uri (pypi-uri "webassets" version))
       (sha256
        (base32
         "1kc1042jydgk54xpgcp0r1ib4gys91nhy285jzfcxj3pfqrk4w8n"))))
    (build-system python-build-system)
    (arguments
     '(#:phases (modify-phases %standard-phases
                  (add-before 'check 'adjust-tests
                    (lambda _
                      ;; Fix for Python 3.9 compatibility.
                      (substitute* "tests/test_script.py"
                        (("self\\.t\\.isAlive")
                         "self.t.is_alive"))
                      ;; This test requires 'postcss' and 'babel' which are
                      ;; not yet available in Guix.
                      (delete-file "tests/test_filters.py")))
                  (replace 'check
                    (lambda _
                      (invoke "pytest" "-vv"))))))
    (native-inputs
     (list python-jinja2 python-mock python-nose python-pytest))
    (home-page "https://github.com/miracle2k/webassets")
    (synopsis "Media asset management")
    (description "Merges, minifies and compresses Javascript and CSS files,
supporting a variety of different filters, including YUI, jsmin, jspacker or
CSS tidy.  Also supports URL rewriting in CSS files.")
    (license license:bsd-2)))

(define-public python-cssmin
  (package
    (name "python-cssmin")
    (version "0.2.0")
    (source
      (origin
        (method url-fetch)
        (uri (pypi-uri "cssmin" version))
        (sha256
         (base32
          "1dk723nfm2yf8cp4pj785giqlwv42l0kj8rk40kczvq1hk6g04p0"))))
    (build-system python-build-system)
    (home-page "https://github.com/zacharyvoase/cssmin")
    (synopsis "Python port of the YUI CSS Compressor")
    (description "Python port of the YUI CSS Compressor.")
    (license (list license:expat license:bsd-3))))

(define-public python-elasticsearch
  (package
    (name "python-elasticsearch")
    (version "7.13.4")
    (source
      (origin
        (method url-fetch)
        (uri (pypi-uri "elasticsearch" version))
        (sha256
         (base32
          "1q38w9nh2j2yi82d8rhzb57597l4lq5zx7xzfg45xf7ffrgsipaj"))))
    (build-system python-build-system)
    (propagated-inputs
     (list python-certifi python-urllib3))
    (arguments
     ;; tests require the test_elasticsearch module but it is not distributed.
     `(#:tests? #f))
    (home-page "https://github.com/elastic/elasticsearch-py")
    (synopsis "Low-level client for Elasticsearch")
    (description "Official low-level client for Elasticsearch.  Its goal is to
provide common ground for all Elasticsearch-related code in Python; because of
this it tries to be opinion-free and very extendable.")
    (license license:expat)))

(define-public python-engineio
  (package
    (name "python-engineio")
    (version "4.0.1")
    (source
     (origin
       (method url-fetch)
       (uri (pypi-uri "python-engineio" version))
       (sha256
        (base32
         "0xqkjjxbxakz9fd7v94rkr2r5r9nrkap2c3gf3abbd0j6ld5qmxv"))))
    (build-system python-build-system)
    (propagated-inputs
     (list python-aiohttp python-requests python-websocket-client))
    (arguments '(#:tests? #f))        ; Tests not included in release tarball.
    (home-page "https://github.com/miguelgrinberg/python-engineio/")
    (synopsis "Engine.IO server")
    (description "Python implementation of the Engine.IO realtime client and
server.")
    (license license:expat)))

(define-public python-flask-migrate
  (package
    (name "python-flask-migrate")
    (version "3.1.0")
    (home-page "https://github.com/miguelgrinberg/flask-migrate/")
    (source (origin
              (method git-fetch)
              (uri (git-reference (url home-page)
                                  (commit (string-append "v" version))))
              (sha256
               (base32
                "0zj7qpknvlhrh4fsp5sx4fwyx3sp41ynclka992zympm3xym9zyq"))))
    (build-system python-build-system)
    (propagated-inputs
     (list python-flask python-alembic python-flask-sqlalchemy))
    (synopsis "SQLAlchemy database migrations for Flask programs using
Alembic")
    (description "This package contains SQLAlchemy database migration tools
for Flask programs that are using @code{python-alembic}.")
    (license license:expat)))

(define-public python-genshi
  (package
    (name "python-genshi")
    (version "0.7.5")
    (source
     (origin
       (method git-fetch)
       (uri (git-reference
             (url "https://github.com/edgewall/genshi")
             (commit version)))
       (file-name (git-file-name name version))
       (sha256
        (base32 "04i0caywiwrgw09grz988n15qr9lr31d9n6a529p8v80cy1fv23c"))))
    (propagated-inputs
     (list python-six))
    (build-system python-build-system)
    (home-page "https://genshi.edgewall.org/")
    (synopsis "Toolkit for generation of output for the web")
    (description "Genshi is a Python library that provides an integrated set
of components for parsing, generating, and processing HTML, XML or other
textual content for output generation on the web.")
    (license license:bsd-3)))

(define-public python-flask-principal
  (package
    (name "python-flask-principal")
    (version "0.4.0")
    (source
      (origin
        (method url-fetch)
        (uri (pypi-uri "Flask-Principal" version))
        (sha256
          (base32
           "0lwlr5smz8vfm5h9a9i7da3q1c24xqc6vm9jdywdpgxfbi5i7mpm"))))
    (build-system python-build-system)
    (propagated-inputs
     (list python-blinker))
    (native-inputs
     (list python-flask python-nose))
    (home-page "https://pythonhosted.org/Flask-Principal/")
    (synopsis "Identity management for Flask")
    (description "@code{flask_principal} is a identity management library for
Flask.  It supports managing both authentication and authorization data in a
thread-local variable.")
    (license license:expat)))

(define-public python-flask-httpauth
  (package
    (name "python-flask-httpauth")
    (version "3.2.3")
    (source
     (origin
       (method url-fetch)
       (uri (pypi-uri "Flask-HTTPAuth" version))
       (sha256
        (base32
         "13gff5w1mqpzm5nccyg02v3ifb9ifqh5k866cssjhghhg6msfjsz"))))
    (build-system python-build-system)
    (native-inputs
     (list python-flask))
    (home-page "https://github.com/miguelgrinberg/flask-httpauth/")
    (synopsis "Basic and Digest HTTP authentication for Flask routes")
    (description "@code{flask_httpauth} provides Basic and Digest HTTP
authentication for Flask routes.")
    (license license:expat)))

(define-public python-uritemplate
  (package
    (name "python-uritemplate")
    (version "4.1.1")
    (source
     (origin
       (method url-fetch)
       (uri (pypi-uri "uritemplate" version))
       (sha256
        (base32
         "1w14a775d92mx9pdhb5zimifpfr2lfcn0vfdpjagcy9vbkyfsij3"))))
    (build-system python-build-system)
    (home-page "https://uritemplate.readthedocs.org")
    (synopsis "Library to deal with URI Templates")
    (description "@code{uritemplate} provides Python library to deal with URI
Templates.")
    ;; The software is made available under the terms of *either* of the
    ;; licenses found in LICENSE.APACHE or LICENSE.BSD.  Contributions
    ;; are made under *both* licenses (excerpt from the LICENSE file).
    (license (list license:bsd-2 license:asl2.0))))

(define-public python-publicsuffix
  (package
    (name "python-publicsuffix")
    (version "1.1.0")
    (source (origin
              (method url-fetch)
              (uri (pypi-uri "publicsuffix" version))
              (sha256
               (base32
                "1adx520249z2cy7ykwjr1k190mn2888wqn9jf8qm27ly4qymjxxf"))))
    (build-system python-build-system)
    (arguments
     `(#:tests? #f)) ; tests use the internet
    (home-page "https://www.tablix.org/~avian/git/publicsuffix.git")
    (synopsis "Get suffix for a domain name")
    (description "Get a public suffix for a domain name using the Public Suffix
List.")
    (license license:expat)))

(define-public python-publicsuffix2
  (package
    (name "python-publicsuffix2")
    (version "2.20191221")
    (source
     (origin
       (method url-fetch)
       (uri (pypi-uri "publicsuffix2" version))
       (sha256
        (base32 "0yzysvfj1najr1mb4pcqrbmjir3xpb69rlffln95a3cdm8qwry00"))))
    (build-system python-build-system)
    (arguments
     '(#:phases
       (modify-phases %standard-phases
         (add-after 'unpack 'ignore-maintainer-inputs
           (lambda _
             ;; Comment out a demand for python-requests, which is used only by
             ;; the unused ‘update_psl’ helper command.
             (substitute* "setup.py"
               (("'requests " match)
                (format #f "# ~a" match)))
             #t)))
       #:tests? #f))                  ; the test suite requires network access
    (home-page "https://github.com/pombredanne/python-publicsuffix2")
    (synopsis "Get a public suffix for a domain name using the Public Suffix List")
    (description "Get a public suffix for a domain name using the Public Suffix
List.  Forked from and using the same API as the publicsuffix package.")
    (license (list license:expat license:mpl2.0))))

(define-public python-werkzeug
  (package
    (name "python-werkzeug")
    (version "2.0.2")
    (source
     (origin
       (method url-fetch)
       (uri (pypi-uri "Werkzeug" version))
       (sha256
        (base32
         "16nvv9dh37ssf5pkny9yj2li0n6wyzsygh8a9i86r3gfipybcaxa"))))
    (build-system python-build-system)
    (arguments
     '(#:phases
       (modify-phases %standard-phases
         (replace 'check
           (lambda* (#:key tests? inputs outputs #:allow-other-keys)
             (when tests?
               (add-installed-pythonpath inputs outputs)
               (invoke "python" "-m" "pytest"
                       ;; Test tries to use the network.
                       "-k not test_reloader_sys_path")))))))
    (propagated-inputs
     (list python-requests))
    (native-inputs
     (list python-pytest python-pytest-timeout python-pytest-xprocess))
    (home-page "https://palletsprojects.com/p/werkzeug/")
    (synopsis "Utilities for WSGI applications")
    (description "One of the most advanced WSGI utility modules.  It includes a
powerful debugger, full-featured request and response objects, HTTP utilities to
handle entity tags, cache control headers, HTTP dates, cookie handling, file
uploads, a powerful URL routing system and a bunch of community-contributed
addon modules.")
    (license license:x11)))

(define-public python-werkzeug-1.0
  (package
    (inherit python-werkzeug)
    (version "1.0.1")
    (source (origin
              (method url-fetch)
              (uri (pypi-uri "Werkzeug" version))
              (sha256
               (base32
                "0z74sa1xw5h20yin9faj0vvdbq713cgbj84klc72jr9nmpjv303c"))
              (patches (search-patches "python-werkzeug-tests.patch"))))
    (arguments
     '(#:phases
       (modify-phases %standard-phases
         (delete 'check)
         (add-after 'install 'check
           (lambda* (#:key inputs outputs #:allow-other-keys)
             (add-installed-pythonpath inputs outputs)
             (invoke "python" "-m" "pytest"))))))
    (propagated-inputs
     (list python-requests))
    (native-inputs
     (list python-pytest python-pytest-timeout))))

(define-public python-bottle
  (package
    (name "python-bottle")
    (version "0.12.19")
    (source
     (origin
      (method url-fetch)
      (uri (pypi-uri "bottle" version))
      (sha256
        (base32 "0b6s50vc4iad97b6bb3xnyrgajb3nj6n6jbr5p54a4vapky3zmx9"))))
    (build-system python-build-system)
    (home-page "https://bottlepy.org/")
    (synopsis "WSGI framework for small web-applications")
    (description "@code{python-bottle} is a WSGI framework for small web-applications.")
    (license license:expat)))

(define-public python-wtforms
  (package
    (name "python-wtforms")
    (version "2.3.3")
    (source
     (origin
       (method url-fetch)
       (uri (pypi-uri "WTForms" version))
       (sha256
        (base32
         "17427m7p9nn9byzva697dkykykwcp2br3bxvi8vciywlmkh5s6c1"))))
    (build-system python-build-system)
    (arguments
     `(#:phases
       (modify-phases %standard-phases
         (add-after 'unpack 'delete-bundled-test
           (lambda _
             ;; Delete test copied from a third party package that fails
             ;; with newer SQLAlchemy.  This can be removed for 3.0.
             ;; See <https://github.com/wtforms/wtforms/issues/696>.
             (delete-file "tests/ext_sqlalchemy.py")))
         (replace 'check
           (lambda* (#:key inputs outputs tests? #:allow-other-keys)
             (when tests?
               (add-installed-pythonpath inputs outputs)
               (invoke "python" "setup.py" "compile_catalog")
               (invoke "python" "tests/runtests.py")))))))
    (native-inputs
     (list python-dateutil python-sqlalchemy))
    (propagated-inputs
     (list python-babel python-email-validator python-markupsafe))
    (home-page "http://wtforms.simplecodes.com/")
    (synopsis
     "Form validation and rendering library for Python web development")
    (description
     "WTForms is a flexible forms validation and rendering library
for Python web development.  It is very similar to the web form API
available in Django, but is a standalone package.")
    (license license:bsd-3)))

(define-public python-paste
  (package
    (name "python-paste")
    (version "3.0.6")
    (source
     (origin
       (method url-fetch)
       (uri (pypi-uri "Paste" version))
       (sha256
        (base32
         "14lbi9asn5agsdf7r97prkjpz7amgmp529lbvfhf0nv881xczah6"))
       (patches (search-patches "python-paste-remove-timing-test.patch"))
       (modules '((guix build utils)))
       (snippet
        '(begin
           ;; This test calls out to the internet.
           (delete-file "tests/test_proxy.py") #t))))
    (build-system python-build-system)
    (native-inputs
     (list python-pytest python-pytest-runner python-nose))
    (propagated-inputs
     (list python-six))
    (home-page "https://pythonpaste.readthedocs.io/")
    (synopsis
     "Python web development tools, focusing on WSGI")
    (description
     "Paste provides a variety of web development tools and middleware which
can be nested together to build web applications.  Paste's design closely
follows ideas flowing from WSGI (Web Standard Gateway Interface).")
    (license license:expat)))

(define-public python-pastescript
  (package
    (name "python-pastescript")
    (version "2.0.2")
    (source
     (origin
       (method url-fetch)
       (uri (pypi-uri "PasteScript" version))
       (sha256
        (base32
         "1h3nnhn45kf4pbcv669ik4faw04j58k8vbj1hwrc532k0nc28gy0"))))
    (build-system python-build-system)
    (native-inputs
     (list python-nose))
    (propagated-inputs
     (list python-paste python-pastedeploy))
    (home-page (string-append "https://web.archive.org/web/20161025192515/"
                              "http://pythonpaste.org/script/"))
    (arguments
     '(;; Unfortunately, this requires the latest unittest2,
       ;; but that requires traceback2 which requires linecache2 which requires
       ;; unittest2.  So we're skipping tests for now.
       ;; (Note: Apparently linetest2 only needs unittest2 for its tests,
       ;; so in theory we could get around this situation somehow.)
       #:tests? #f))
    (synopsis
     "Pluggable command line tool for serving web applications and more")
    (description
     "PasteScript is a plugin-friendly command line tool which provides a
variety of features, from launching web applications to bootstrapping project
layouts.")
    (license license:expat)))

(define-public python-urlgrabber
  (package
    (name "python-urlgrabber")
    (version "4.1.0")
    (source
     (origin
       (method url-fetch)
       (uri (pypi-uri "urlgrabber" version))
       (sha256
        (base32 "0fg16zlw49cw7pjq9dhpc5vd35d5zz1mlki55m464qxfmfpzhnh7"))))
    (build-system python-build-system)
    (arguments
     `(#:phases
       (modify-phases %standard-phases
         (replace 'check
           (lambda* (#:key inputs outputs tests? #:allow-other-keys)
             (when tests?
               (add-installed-pythonpath inputs outputs)
               (invoke "python" "test/runtests.py")))))))
    (propagated-inputs
     (list python-pycurl python-setuptools python-six))
    (home-page "http://urlgrabber.baseurl.org/") ; no HTTPS
    (synopsis "High-level cross protocol url-grabber")
    (description
     "@code{urlgrabber} is a library that unifies access to files available on
the web, FTP or locally.  It supports HTTP, FTP and file:// protocols, it
supports features like HTTP keep-alive, reget, throttling and more.")
    (license license:lgpl2.1+)))

(define-public python-pycares
  (package
    (name "python-pycares")
    (version "2.3.0")
    (source
     (origin
       (method url-fetch)
       (uri (pypi-uri "pycares" version))
       (sha256
        (base32
         "0h4fxw5drrhfyslzmfpljk0qnnpbhhb20hnnndzahhbwylyw1x1n"))))
    (build-system python-build-system)
    (arguments
     `(#:tests? #f))                    ;tests require internet access
    (home-page "https://github.com/saghul/pycares")
    (synopsis "Python interface for @code{c-ares}")
    (description "@code{pycares} is a Python module which provides an
interface to @code{c-ares}, a C library that performs DNS requests and
name resolutions asynchronously.")
    (license license:expat)))

(define-public python-yarl
  (package
    (name "python-yarl")
    (version "1.6.3")
    (source
     (origin
       (method url-fetch)
       (uri (pypi-uri "yarl" version))
       (sha256
        (base32
         "045z4ssg8g5h0qhz8hnx74hswgkndaldqq1xi5l1n5s0j996d44a"))
       (modules '((guix build utils)))
       (snippet
         #~(begin
             (delete-file "yarl/_quoting_c.c")))))
    (build-system python-build-system)
    (arguments
      (list #:tests? #f     ; test suite can't find yarl._quoting_c
            #:phases
            #~(modify-phases %standard-phases
                (add-after 'unpack 'cythonize-code
                  (lambda _
                    (invoke "cython" "yarl/_quoting_c.pyx")))
                (replace 'check
                  (lambda* (#:key tests? inputs outputs #:allow-other-keys)
                    (when tests?
                      (substitute* "setup.cfg"
                        (("--cov=yarl") ""))
                      (add-installed-pythonpath inputs outputs)
                      (invoke "python" "-m" "pytest")))))))
    (native-inputs
     (list python-cython python-pytest python-pytest-runner))
    (propagated-inputs
     (list python-idna python-multidict))
    (home-page "https://github.com/aio-libs/yarl/")
    (synopsis "Yet another URL library")
    (description "@code{yarl} module provides handy @code{URL} class
for URL parsing and changing.")
    (license license:asl2.0)))

(define-public python-canvasapi
  (package
    (name "python-canvasapi")
    (version "2.2.0")
    (source (origin
              (method git-fetch)
              (uri (git-reference
                    (url "https://github.com/ucfopen/canvasapi")
                    (commit (string-append "v" version))))
              (file-name (git-file-name name version))
              (sha256
               (base32
                "0i13wrq2czcaz3h98pvnsl237104v611y9636jf32b1nn76sbp0p"))))
    (build-system python-build-system)
    (propagated-inputs (list python-pytz python-requests))
    (native-inputs (list python-requests-mock))
    (home-page "https://github.com/ucfopen/canvasapi")
    (synopsis "API wrapper for the Canvas LMS")
    (description
     "CanvasAPI is a Python library for accessing Instructure’s Canvas LMS API.
The library enables developers to programmatically manage Canvas courses,
users, gradebooks, and more.")
    (license license:expat)))

(define-public python-google
  (package
    (name "python-google")
    (version "3.0.0")
    (source (origin
              (method url-fetch)
              (uri (pypi-uri "google" version))
              (sha256
               (base32
                "1gncv3l11za0mpxvmpaf5n5j3jzp282rz62yml4ha4z55q930d8l"))))
    (build-system python-build-system)
    (arguments
     `(#:tests? #f)) ; There are no tests.
    (propagated-inputs
     (list python-beautifulsoup4))
    (home-page "https://breakingcode.wordpress.com/")
    (synopsis "Python bindings to the Google search engine")
    (description "This package provides Python bindings for using the
Google search engine.  Its module is called @code{googlesearch}.")
    (license license:bsd-3)))

(define-public python-google-api-client
  (package
    (name "python-google-api-client")
    (version "1.6.7")
    (source
     (origin
       (method url-fetch)
       (uri (pypi-uri "google-api-python-client" version))
       (sha256
        (base32
         "1wpbbbxfpy9mwxdy3kn352cb590ladv574j1aa2l4grjdqw3ln05"))))
    (build-system python-build-system)
    (arguments
     `(#:tests? #f ; tests require internet access
       #:phases
       (modify-phases %standard-phases
         (add-after 'unpack 'fix-setup-py
           (lambda _
             (substitute* "setup.py"
               (("googleapiclient/discovery_cache")
                "googleapiclient.discovery_cache"))
             #t)))))
    (native-inputs
     (list python-httplib2 python-six python-oauth2client
           python-uritemplate))
    (home-page "https://github.com/google/google-api-python-client")
    (synopsis "Core Python library for accessing Google APIs")
    (description "Python client library for Google's discovery based APIs")
    (license license:asl2.0)))

(define-public python-hawkauthlib
  (package
    (name "python-hawkauthlib")
    (version "2.0.0")
    (source
     (origin
       (method url-fetch)
       (uri (pypi-uri "hawkauthlib" version))
       (sha256
        (base32
         "03ai47s4h8nfnrf25shbfvkm1b9n1ccd4nmmj280sg1fayi69zgg"))))
    (build-system python-build-system)
    (propagated-inputs
     (list python-requests python-webob))
    (home-page "https://github.com/mozilla-services/hawkauthlib")
    (synopsis "Hawk Access Authentication protocol")
    (description
     "This is a low-level Python library for implementing Hawk Access Authentication,
a simple HTTP request-signing scheme.")
    (license license:mpl2.0)))

(define-public python-pybrowserid
  (package
    (name "python-pybrowserid")
    (version "0.14.0")
    (source
     (origin
       (method url-fetch)
       (uri (pypi-uri "PyBrowserID" version))
       (sha256
        (base32
         "1qvi79kfb8x9kxkm5lw2mp42hm82cpps1xknmsb5ghkwx1lpc8kc"))))
    (build-system python-build-system)
    (propagated-inputs
     (list python-requests))
    (native-inputs
     (list python-mock))
    (home-page "https://github.com/mozilla/PyBrowserID")
    (synopsis "Python library for the BrowserID protocol")
    (description
     "This is a Python client library for the BrowserID protocol that
underlies Mozilla Persona.")
    (license license:mpl2.0)))

(define-public python-pyfxa
  (package
    (name "python-pyfxa")
    (version "0.6.0")
    (source
     (origin
       (method url-fetch)
       (uri (pypi-uri "PyFxA" version))
       (sha256
        (base32
         "0axl16fyrz2r88gnw4b12mk7dpkqscv8c4wsc1y5hicl7bsbc4fm"))))
    (build-system python-build-system)
    (arguments '(#:tests? #f)) ; 17 tests require network access
    (propagated-inputs
     (list python-cryptography python-hawkauthlib python-pybrowserid
           python-requests python-six))
    (native-inputs
     (list python-grequests python-mock python-responses python-unittest2))
    (home-page "https://github.com/mozilla/PyFxA")
    (synopsis "Firefox Accounts client library for Python")
    (description
     "This is a Python library for interacting with the Firefox Accounts
ecosystem.")
    (license license:mpl2.0)))

(define-public python-hyperlink
  (package
    (name "python-hyperlink")
    (version "19.0.0")
    (source
      (origin
        (method url-fetch)
        (uri (pypi-uri "hyperlink" version))
        (sha256
         (base32
          "0m2nhi0j8wmgfscf974wd5v1xfq8mah286hil6npy1ys0m3y7222"))))
    (build-system python-build-system)
    (propagated-inputs
     (list python-idna))
    (home-page "https://github.com/python-hyper/hyperlink")
    (synopsis "Python module to create immutable URLs according to spec")
    (description "This package provides a Python module to create immutable, and
correct URLs for Python according to RFCs 3986 and 3987.")
    (license license:expat)))

(define-public python-treq
  (package
    (name "python-treq")
    (version "18.6.0")
    (source
      (origin
        (method url-fetch)
        (uri (pypi-uri "treq" version))
        (sha256
         (base32
          "0j4zwq9p1c9piv1vc66nxcv9s6hdinf90jwkbsm91k14npv9zq4i"))))
    (build-system python-build-system)
    (propagated-inputs
     (list python-attrs
           python-idna
           python-incremental
           python-requests
           python-service-identity
           python-twisted))
    (home-page "https://github.com/twisted/treq")
    (synopsis "Requests-like API built on top of twisted.web's Agent")
    (description "This package provides an HTTP library inspired by
@code{requests}} but written on top of Twisted's @code{Agents}.  It offers a
high level API for making HTTP requests when using Twisted.")
    (license license:expat)))

(define-public python-autobahn
  (package
    (name "python-autobahn")
    (version "19.2.1")
    (source
      (origin
        (method url-fetch)
        (uri (pypi-uri "autobahn" version))
        (sha256
         (base32
          "1mm7j24ls01c7jb1ad5p5cpyxvzgydiyf8b04ihykh2v8g98j0x7"))))
    (build-system python-build-system)
    (arguments
      ;; The tests fail to run:
      ;; https://github.com/crossbario/autobahn-python/issues/1117
     `(#:tests? #f))
    (propagated-inputs
     (list python-cffi python-twisted python-txaio))
    (home-page "https://crossbar.io/autobahn/")
    (synopsis "Web Application Messaging Protocol implementation")
    (description "This package provides an implementation of the @dfn{Web Application
Messaging Protocol} (WAMP).  WAMP connects components in distributed
applications using Publish and Subscribe (PubSub) and routed Remote Procedure
Calls (rRPC).  It is ideal for distributed, multi-client and server applications
such as IoT applications or multi-user database-driven business applications.")
    (license license:expat)))

(define-public python-ws4py
  (package
    (name "python-ws4py")
    (version "0.5.1")
    (source
     (origin
       (method url-fetch)
       (uri (pypi-uri "ws4py" version))
       (sha256
        (base32
         "10slbbf2jm4hpr92jx7kh7mhf48sjl01v2w4d8z3f1p0ybbp7l19"))))
    (build-system python-build-system)
    (arguments
     `(#:phases
       (modify-phases %standard-phases
         (add-after 'unpack 'python3.7-compatibility
           (lambda _
             (substitute* '("ws4py/server/tulipserver.py"
                            "ws4py/async_websocket.py")
               (("asyncio.async")
                "asyncio.ensure_future"))
             #t))
         ;; We don't have a package for cherrypy.
         (add-after 'unpack 'remove-cherrypy-support
           (lambda _
             (delete-file "ws4py/server/cherrypyserver.py")
             #t)))))
    (propagated-inputs
     (list python-gevent python-tornado))
    (home-page "https://github.com/Lawouach/WebSocket-for-Python")
    (synopsis "WebSocket client and server library")
    (description
     "This package provides a WebSocket client and server library for
Python.")
    (license license:bsd-3)))

(define-public python-slugify
  (package
    (name "python-slugify")
    (version "5.0.2")
    (source
     (origin
       (method url-fetch)
       (uri (pypi-uri "python-slugify" version))
       (sha256
        (base32 "1aww2ncglyii4jkbfjxqhinivawf9zmwifcj32d69gpwp6h86czi"))))
    (propagated-inputs
     (list python-unidecode python-text-unidecode))
    (arguments
     `(#:phases
       (modify-phases %standard-phases
         (replace 'check
           (lambda* (#:key tests? #:allow-other-keys)
             (when tests?
               (invoke "python" "test.py")))))))
    (build-system python-build-system)
    (home-page "https://github.com/un33k/python-slugify")
    (synopsis "Python Slugify application that handles Unicode")
    (description "This package provides a @command{slufigy} command and
library to create slugs from unicode strings while keeping it DRY.")
    (license license:expat)))

(define-public python-branca
  (package
    (name "python-branca")
    (version "0.3.1")
    (source
     (origin
       (method url-fetch)
       (uri (pypi-uri "branca" version))
       (sha256
        (base32
         "0pmigd521j2228xf8x34vbx0niwvms7xl7za0lymywj0vydjqxiy"))))
    (build-system python-build-system)
    (propagated-inputs
     (list python-jinja2 python-six))
    (native-inputs
     (list python-pytest))
    (home-page "https://github.com/python-visualization/branca")
    (synopsis "Generate complex HTML+JS pages with Python")
    (description "Generate complex HTML+JS pages with Python")
    (license license:expat)))

(define-public python-tinycss
  (package
    (name "python-tinycss")
    (version "0.4")
    (source
     (origin
       (method url-fetch)
       (uri (pypi-uri "tinycss" version))
       (sha256
        (base32 "0vkifr595h28ymkjhrswwf0bm23lhznh5f44xyp7x7jy1ssnyc0j"))))
    (build-system python-build-system)
    (arguments
     `(#:phases
       (modify-phases %standard-phases
         (add-after 'unpack 'disable-flake8-isort
           ;; Flake8 and isort tests fail.
           (lambda _
             (substitute* "setup.cfg" ((" --flake8 --isort") ""))
             #t))
         (replace 'check
           (lambda _
             ;; Disable failing test.
             (invoke "python" "-m" "pytest" "-k"
                     "not test_speedups"))))))
    (native-inputs
     (list python-pytest-cov python-pytest-flake8 python-pytest-isort
           python-pytest-runner))
    (home-page "https://tinycss.readthedocs.io/")
    (synopsis "Complete yet simple CSS parser for Python")
    (description
     "@code{tinycss} is a complete yet simple CSS parser for Python.  It
supports the full syntax and error handling for CSS 2.1 as well as some CSS 3
modules:

@itemize
@item CSS Color 3
@item CSS Fonts 3
@item CSS Paged Media 3
@end itemize")
    (license license:bsd-3)))

(define-public python-tinycss2
  (package
    (name "python-tinycss2")
    (version "1.1.0")
    (source
     (origin
       (method git-fetch)
       (uri (git-reference
             (url "https://github.com/Kozea/tinycss2")
             (commit (string-append "v" version))
             (recursive? #true)))
       (file-name (git-file-name name version))
       (sha256
        (base32 "0zyc48vbmczpqj7f3f0d7zb3bz29fyj50dg0m6bbwbr5i88kq3sq"))))
    (build-system python-build-system)
    (arguments
     `(#:phases
       (modify-phases %standard-phases
         (replace 'build
           (lambda _
             ;; A ZIP archive should be generated, but it fails with "ZIP does
             ;; not support timestamps before 1980".  Luckily,
             ;; SOURCE_DATE_EPOCH is respected, which we set to some time in
             ;; 1980.
             (setenv "SOURCE_DATE_EPOCH" "315532800")
             (invoke "flit" "build")))
         (replace 'install
           (lambda* (#:key inputs outputs #:allow-other-keys)
             (add-installed-pythonpath inputs outputs)
             (let ((out (assoc-ref outputs "out")))
               (for-each (lambda (wheel)
                           (format #true wheel)
                           (invoke "python" "-m" "pip" "install"
                                   wheel (string-append "--prefix=" out)))
                         (find-files "dist" "\\.whl$")))))
         (replace 'check
           (lambda* (#:key inputs outputs tests? #:allow-other-keys)
             (add-installed-pythonpath inputs outputs)
             (invoke "pytest" "-vv"))))))
    (propagated-inputs
     (list python-webencodings))
    (native-inputs
     (list python-flit python-pytest python-pytest-cov
           python-pytest-flake8 python-pytest-isort))
    (home-page "https://tinycss2.readthedocs.io/")
    (synopsis "Low-level CSS parser for Python")
    (description "@code{tinycss2} can parse strings, return Python objects
representing tokens and blocks, and generate CSS strings corresponding to
these objects.

Based on the CSS Syntax Level 3 specification, @code{tinycss2} knows the
grammar of CSS but doesn’t know specific rules, properties or values supported
in various CSS modules.")
    (license license:bsd-3)))

(define-public python-cssselect2
  (package
    (name "python-cssselect2")
    (version "0.4.1")
    (source
     (origin
       (method url-fetch)
       (uri (pypi-uri "cssselect2" version))
       (sha256
        (base32 "1j2fcr217rsvkipsg6zjq03rl64rxnvb5hqqpx0dv58fhspvkywk"))))
    (build-system python-build-system)
    (arguments
     `(#:phases
       (modify-phases %standard-phases
         (add-after 'unpack 'disable-linters
           ;; Their check fails; none of our business.
           (lambda _
             (substitute* '("setup.py" "pyproject.toml")
               (("'pytest-flake8',") "")
               (("'pytest-isort',") "")
               (("--flake8") "")
               (("--isort") ""))))
         (replace 'check
           (lambda* (#:key tests? #:allow-other-keys)
             (when tests?
               (lambda _ (invoke "pytest"))))))))
    (propagated-inputs
     (list python-tinycss2))
    (native-inputs
     (list python-pytest-cov python-pytest-runner))
    (home-page "https://cssselect2.readthedocs.io/")
    (synopsis "CSS selectors for Python ElementTree")
    (description "@code{cssselect2} is a straightforward implementation of
CSS3 Selectors for markup documents (HTML, XML, etc.) that can be read by
ElementTree-like parsers (including cElementTree, lxml, html5lib, etc.).

Unlike the Python package @code{cssselect}, it does not translate selectors to
XPath and therefore does not have all the correctness corner cases that are
hard or impossible to fix in cssselect.")
    (license license:bsd-3)))

(define-public python-uvloop
  (package
    (name "python-uvloop")
    (version "0.16.0")
    (source
     (origin
       (method url-fetch)
       (uri (pypi-uri "uvloop" version))
       (sha256
        (base32 "0a0jzwrhkszknh14alflrp1db6dyjp7ph730f9yc5lb7gc6c4jzp"))
       (modules '((guix build utils)))
        (snippet
         '(begin (delete-file-recursively "vendor")
                 (delete-file  "uvloop/loop.c")))))
    (build-system python-build-system)
    (arguments
     `(#:phases
       (modify-phases %standard-phases
         (add-after 'unpack 'preparations
           (lambda _
             ;; Use packaged libuv.
             (substitute* "setup.py" (("self.use_system_libuv = False")
                                      "self.use_system_libuv = True"))
             ;; Replace hardcoded shell command.
             (substitute* "uvloop/loop.pyx"
               (("b'/bin/sh'") (string-append "b'" (which "sh") "'")))
             #t))
         (replace 'check
           (lambda* (#:key tests? #:allow-other-keys)
             (when tests?
               ;; Remove Python module, which conflicts with the installed version,
               ;; but lacks the built C module.
               (delete-file-recursively "uvloop")
               ;; The tests are prone to get stuck. Use pytest-timeout’s --timeout
               ;; flag to get a meaningful idea about where.
               (invoke "pytest" "-vv" "--timeout=300"
                       "-k" ,(string-append
                              ;; Timeout, because SIGINT cannot be sent to child.
                              "not test_signals_sigint_pycode_continue "
                              "and not test_signals_sigint_pycode_stop "
                              "and not test_signals_sigint_uvcode "
                              "and not test_signals_sigint_uvcode_two_loop_runs "
                              ;; It looks like pytest is preventing
                              ;; custom stdout/stderr redirection,
                              ;; even with -s.
                              "and not test_process_streams_redirect "))))))))
    (native-inputs
     (list python-aiohttp
           python-cython
           python-psutil
           python-pyopenssl
           python-pytest
           python-pytest-timeout))
    (inputs
     (list libuv))
    (home-page "https://github.com/MagicStack/uvloop")
    (synopsis "Fast implementation of asyncio event loop on top of libuv")
    (description
     "@code{uvloop} is a fast, drop-in replacement of the built-in asyncio
event loop.  It is implemented in Cython and uses libuv under the hood.")
    (license license:expat)))

(define-public gunicorn
  (package
    (name "gunicorn")
    (version "20.1.0")
    (source
     (origin
       (method url-fetch)
       (uri (pypi-uri "gunicorn" version))
       (sha256
        (base32
         "1s7670qw36x90bgmazmgib170i5gnpyb2ypxzlla7y0mpasniag0"))))
    (outputs '("out" "doc"))
    (build-system python-build-system)
    (arguments
     `(#:phases
       (modify-phases %standard-phases
         (add-after 'build 'build-doc
           (lambda _
             (invoke "make" "-C" "docs" "PAPER=a4" "html" "info")
             (delete-file "docs/build/texinfo/Makefile")
             (delete-file "docs/build/texinfo/Gunicorn.texi")))
         (replace 'check
           (lambda* (#:key tests? #:allow-other-keys)
             (if tests?
                 (begin
                   (invoke "pytest" "-vv"
                           ;; Disable the geventlet tests because eventlet uses
                           ;; dnspython, which does not work in the build
                           ;; container due to lack of /etc/resolv.conf, etc.
                           "--ignore=tests/workers/test_geventlet.py"))
                 (format #t "test suite not run~%"))))
         (add-after 'install 'install-doc
           (lambda* (#:key outputs #:allow-other-keys)
             (let* ((doc (string-append (assoc-ref outputs "doc")
                                        "/share/doc/" ,name "-" ,version))
                    (html (string-append doc "/html"))
                    (info (string-append doc "/info"))
                    (examples (string-append doc "/examples")))
               (mkdir-p html)
               (mkdir-p info)
               (mkdir-p examples)
               (copy-recursively "docs/build/html" html)
               (copy-recursively "docs/build/texinfo" info)
               (copy-recursively "examples" examples)
               (for-each (lambda (file)
                           (copy-file file (string-append doc "/" file)))
                         '("README.rst" "NOTICE" "LICENSE" "THANKS")))))
         ;; XXX: The wrap phase includes native inputs on PYTHONPATH, (see
         ;; <https://bugs.gnu.org/25235>), leading to an inflated closure
         ;; size.  Override it to only add the essential entries.
         (replace 'wrap
           (lambda* (#:key native-inputs inputs outputs #:allow-other-keys)
             (let* ((out (assoc-ref outputs "out"))
                    (python (assoc-ref (or native-inputs inputs) "python"))
                    (sitedir (string-append "/lib/python"
                                            (python-version python)
                                            "/site-packages")))
               (wrap-program (string-append out "/bin/gunicorn")
                 `("PYTHONPATH" ":" prefix
                   ,(map (lambda (output)
                           (string-append output sitedir))
                         (list python out))))))))))
    (native-inputs
     (list binutils ;; for ctypes.util.find_library()
           python-aiohttp
           python-gevent
           python-pytest
           python-pytest-cov
           python-sphinx
           texinfo))
    (home-page "https://gunicorn.org/")
    (synopsis "Python WSGI HTTP Server for UNIX")
    (description "Gunicorn ‘Green Unicorn’ is a Python WSGI HTTP
Server for UNIX.  It’s a pre-fork worker model ported from Ruby’s
Unicorn project.  The Gunicorn server is broadly compatible with
various web frameworks, simply implemented, light on server resources,
and fairly speedy.")
  (license license:expat)))

;; break cyclic dependency for python-aiohttp, which depends on gunicorn for
;; its tests
(define-public gunicorn-bootstrap
  (package
    (inherit gunicorn)
    (name "gunicorn")
    (arguments `(#:tests? #f))
    (properties '((hidden? . #t)))
    (native-inputs `())))

(define-public python-httptools
  (package
    (name "python-httptools")
    (version "0.1.1")
    (source
     (origin
       ;; PyPI tarball comes with a vendored http-parser and no tests.
       (method git-fetch)
       (uri (git-reference
             (url "https://github.com/MagicStack/httptools")
             (commit (string-append "v" version))))
       (file-name (git-file-name name version))
       (sha256
        (base32 "0g08128x2ixsiwrzskxc6c8ymgzs39wbzr5mhy0mjk30q9pqqv77"))))
    (build-system python-build-system)
    (arguments
     '(#:phases
       (modify-phases %standard-phases
         (add-after 'unpack 'preparations
           (lambda _
             ;; Skip a failing test (AssertionError).  Bug report:
             ;; https://github.com/MagicStack/httptools/issues/10.
             (substitute* "tests/test_parser.py"
               (("    def test_parser_response_1")
                (string-append
                 "    @unittest.skip(\"Disabled.\")\n"
                 "    def test_parser_response_1")))
             ;; Use packaged http-parser.
             (substitute* "setup.py" (("self.use_system_http_parser = False")
                                      "self.use_system_http_parser = True"))
             ;; This path is hardcoded.  Hardcode our own.
             (substitute* "httptools/parser/cparser.pxd"
               (("../../vendor/http-parser")
                (string-append (assoc-ref %build-inputs "http-parser")
                               "/include")))
             ;; Don't force Cython version.
             (substitute* "setup.py" (("Cython==") "Cython>="))
             #t)))))
    (native-inputs
     (list python-cython python-pytest))
    (inputs
     (list http-parser))
    (home-page "https://github.com/MagicStack/httptools")
    (synopsis "Collection of framework independent HTTP protocol utils")
    (description
     "@code{httptools} is a Python binding for the nodejs HTTP parser.")
    (license license:expat)))

(define-public python-uvicorn
  (package
    (name "python-uvicorn")
    (version "0.17.6")
    (source
     (origin
       ;; PyPI tarball has no tests.
       (method git-fetch)
       (uri (git-reference
             (url "https://github.com/encode/uvicorn")
             (commit version)))
       (file-name (git-file-name name version))
       (sha256
        (base32 "0npwls02nhna2lyw2nksxij16l9agf12c9f42pvxb5yrpi9l16c8"))))
    (build-system python-build-system)
    (arguments
     `(#:phases
       (modify-phases %standard-phases
         (replace 'check
           (lambda* (#:key tests? #:allow-other-keys)
             (when tests?
               (invoke "pytest" "-vv" "-o" "asyncio_mode=auto"
                       "-k"
                       (string-append
                        ;; These error or fail due to networking.
                        "not test_keepalive "
                        "and not test_bind_unix_socket_works_with_"
                        "reload_or_workers "))))))))
    (native-inputs
     (list python-httpx-bootstrap
           python-pytest
           python-pytest-asyncio
           python-pytest-mock
           python-requests
           python-trustme
           python-wsproto))
    (propagated-inputs
     (list python-asgiref
           python-click
           python-dotenv
           python-h11
           python-httptools
           python-pyyaml
           python-uvloop
           python-watchgod
           python-websockets))
    (home-page "https://github.com/encode/uvicorn")
    (synopsis "Fast ASGI server implementation")
    (description
     "@code{uvicorn} is a fast ASGI server implementation, using @code{uvloop}
and @code{httptools}.  It currently supports HTTP/1.1 and WebSockets.  Support
for HTTP/2 is planned.")
    (license license:bsd-3)))

(define-public python-translation-finder
  (package
    (name "python-translation-finder")
    (version "1.7")
    (source
      (origin
        (method url-fetch)
        (uri (pypi-uri "translation-finder" version))
        (sha256
         (base32
          "1pcy9z8gmb8x41gjhw9x0lkr0d2mv5mdxcs2hwg6q8mxs857j589"))))
    (build-system python-build-system)
    (arguments
     `(#:phases
       (modify-phases %standard-phases
         (add-before 'build 'remove-failing-test
           (lambda _
             (delete-file "translation_finder/test_api.py")
             #t)))))
    (propagated-inputs
     (list python-chardet python-pathlib2 python-ruamel.yaml python-six))
    (native-inputs
     (list python-codecov python-codacy-coverage python-pytest-cov
           python-pytest-runner python-twine))
    (home-page "https://weblate.org/")
    (synopsis "Translation file finder for Weblate")
    (description "This package provides a function to find translation file in
the source code of a project.  It supports many translation file formats and
is part of the Weblate translation platform.")
    (license license:gpl3+)))

(define-public python-gitlab
  (package
    (name "python-gitlab")
    (version "3.2.0")
    (source (origin
              (method url-fetch)
              (uri (pypi-uri "python-gitlab" version))
              (sha256
               (base32
                "1gi4lp2g4k99zqcx2bgqx940bpmpbc1w9qkl5gy33hpy148yhvlg"))))
    (build-system python-build-system)
    (arguments
     `(#:tests? #f))                             ;tests require network access
    (propagated-inputs (list python-requests python-requests-toolbelt))
    (home-page "https://github.com/python-gitlab/python-gitlab")
    (synopsis "Interact with GitLab API")
    (description "This package provides an extended library for interacting
with GitLab instances through their API.")
    (license license:lgpl3+)))

(define-public python-path-and-address
  (package
    (name "python-path-and-address")
    (version "2.0.1")
    (source
     (origin
       ;; The source distributed on PyPI doesn't include tests.
       (method git-fetch)
       (uri (git-reference
             (url "https://github.com/joeyespo/path-and-address")
             (commit (string-append "v" version))))
       (file-name (git-file-name name version))
       (sha256
        (base32
         "0b0afpsaim06mv3lhbpm8fmawcraggc11jhzr6h72kdj1cqjk5h6"))))
    (build-system python-build-system)
    (arguments
     `(#:phases
       (modify-phases %standard-phases
         (replace 'check
           (lambda* (#:key inputs outputs #:allow-other-keys)
             (add-installed-pythonpath inputs outputs)
             (invoke "py.test"))))))
    (native-inputs
     (list python-pytest))
    (home-page "https://github.com/joeyespo/path-and-address")
    (synopsis "Functions for command-line server tools used by humans")
    (description "Path-and-address resolves ambiguities of command-line
interfaces, inferring which argument is the path, and which is the address.")
    (license license:expat)))

(define-public grip
  ;; No release by upstream for quite some time, some bugs fixed since. See:
  ;; https://github.com/joeyespo/grip/issues/304
  (let ((commit "27a4d6d87ea1d0ea7f7f120de55baabee3de73e3"))
    (package
      (name "grip")
      (version (git-version "4.5.2" "1" commit))
      (source
       (origin
         (method git-fetch)
         (uri (git-reference
               (url "https://github.com/joeyespo/grip")
               (commit commit)))
         (file-name (git-file-name name version))
         (sha256
          (base32
           "0kx5hgb3q19i4l18a4vqdq9af390xgpk88lp2ay75qi96k0dc68w"))))
      (build-system python-build-system)
      (propagated-inputs
       (list python-docopt
             python-flask
             python-markdown
             python-path-and-address
             python-pygments
             python-requests))
      (native-inputs
       (list python-pytest python-responses))
      (arguments
       `(#:phases
         (modify-phases %standard-phases
           (replace 'check
             (lambda* (#:key inputs outputs #:allow-other-keys)
               (add-installed-pythonpath inputs outputs)
               (setenv "PATH" (string-append
                                (getenv "PATH") ":"
                                (assoc-ref %outputs "out") "/bin"))
               (invoke "py.test" "-m" "not assumption"))))))
      (home-page "https://github.com/joeyespo/grip")
      (synopsis "Preview Markdown files using the GitHub API")
      (description "Grip is a command-line server application written in Python
that uses the GitHub Markdown API to render a local Markdown file.  The styles
and rendering come directly from GitHub, so you'll know exactly how it will
appear.  Changes you make to the file will be instantly reflected in the browser
without requiring a page refresh.")
      (license license:expat))))

(define-public python-port-for
  (package
    (name "python-port-for")
    (version "0.4")
    (source
     (origin
       (method url-fetch)
       (uri (pypi-uri "port-for" version))
       (sha256
        (base32
         "1pncxlj25ggw99r0ijfbkq70gd7cbhqdx5ivsxy4jdp0z14cpda7"))))
    (build-system python-build-system)
    (arguments
     `(#:phases
       (modify-phases %standard-phases
         (add-after 'unpack 'use-urllib3
           (lambda _
             (substitute* "port_for/_download_ranges.py"
               (("urllib2") "urllib3")))))))
    (propagated-inputs
     (list python-urllib3))
    (native-inputs
     (list python-mock))
    (home-page "https://github.com/kmike/port-for/")
    (synopsis "TCP localhost port finder and association manager")
    (description
     "This package provides a utility that helps with local TCP ports
management.  It can find an unused TCP localhost port and remember the
association.")
    (license license:expat)))

(define-public python-livereload
  (package
    (name "python-livereload")
    (version "2.6.3")
    (source
     (origin
       (method url-fetch)
       (uri (pypi-uri "livereload" version))
       (sha256
        (base32
         "0scqjnhg3ap81v36ghp0pik774dnfdkwqsx5j1jfbzarbs32yvvp"))))
    (build-system python-build-system)
    (propagated-inputs
     (list python-six python-tornado))
    (home-page "https://github.com/lepture/python-livereload")
    (synopsis "Python LiveReload")
    (description
     "Python LiveReload provides a command line utility, @command{livereload},
for starting a web server in a directory.  It can trigger arbitrary commands
and serve updated contents upon changes to the directory.")
    (license license:bsd-3)))

(define-public python-vf-1
  (package
    (name "python-vf-1")
    (version "0.0.11")
    (source
     (origin
       (method url-fetch)
       (uri (pypi-uri "VF-1" version))
       (sha256
        (base32
         "0xlqsaxsiayk1sd07kpz8abbcnab582y29a1y4882fq6j4gma5xi"))))
    (build-system python-build-system)
    (home-page "https://github.com/solderpunk/VF-1")
    (synopsis "Command line gopher client")
    (description "@code{VF-1} is a command line gopher client with
@acronym{TLS, Transport Layer Security} support.")
    (license license:bsd-2)))

(define-public python-httpcore
  (package
    (name "python-httpcore")
    (version "0.14.7")
    (source
     (origin
       ;; PyPI tarball does not contain tests.
       (method git-fetch)
       (uri (git-reference
             (url "https://github.com/encode/httpcore")
             (commit  version)))
       (file-name (git-file-name name version))
       (sha256
        (base32 "0wdr28vf03l6yxhk8nrvhh7y7x18rqdcfzv1sb6jgzk9zmycrvc7"))))
    (build-system python-build-system)
    (arguments
     `(#:phases
       (modify-phases %standard-phases
         (replace 'check
           (lambda* (#:key tests? #:allow-other-keys)
             (when tests?
               (invoke "pytest" "-vv" "tests")))))))
    (native-inputs
     (list python-pytest
           python-pytest-asyncio
           python-pytest-cov
           python-pytest-httpbin
           python-pytest-trio
           python-uvicorn
           python-trustme))
    (propagated-inputs
     (list python-anyio
           python-certifi
           python-h11
           python-h2
           python-sniffio
           python-socksio
           python-trio
           python-trio-typing))
    (home-page "https://github.com/encode/httpcore")
    (synopsis "Minimal, low-level HTTP client")
    (description
     "HTTP Core provides a minimal and low-level HTTP client, which does one
thing only: send HTTP requests.

Some things HTTP Core does do:

@itemize
@item Sending HTTP requests.
@item Provides both sync and async interfaces.
@item Supports HTTP/1.1 and HTTP/2.
@item Async backend support for asyncio and trio.
@item Automatic connection pooling.
@item HTTP(S) proxy support.
@end itemize")
    (license license:bsd-3)))

;;; Variant used to break a cycle between python-httpx and python-uvicorn.
(define-public python-httpcore-bootstrap
  (hidden-package
   (package/inherit python-httpcore
     (name "python-httpcore-bootstrap")
     (arguments (list #:tests? #f))
     (native-inputs '()))))

(define-public python-httpx
  (package
    (name "python-httpx")
    (version "0.22.0")
    (source
     (origin
       ;; PyPI tarball does not contain tests.
       (method git-fetch)
       (uri (git-reference
             (url "https://github.com/encode/httpx")
             (commit version)))
       (file-name (git-file-name name version))
       (sha256
        (base32 "1awr56488b66zyl3cx1f03lq2n07xdg5kb4l46vnsm59s6hr02c5"))))
    (build-system python-build-system)
    (arguments
     `(#:phases
       (modify-phases %standard-phases
         (replace 'check
           (lambda* (#:key tests? #:allow-other-keys)
             (when tests?
               (invoke "pytest" "-vv" "-o" "asyncio_mode=auto"
                       "-k"
                       ;; These tests try to open an outgoing connection.
                       (string-append
                        "not test_connect_timeout"
                        " and not test_that_send_cause_async_client_to_be_not_"
                        "closed"
                        " and not test_that_async_client_caused_warning_when_"
                        "being_deleted"
                        " and not test_that_send_cause_client_to_be_not_closed"
                        " and not test_async_proxy_close"
                        " and not test_sync_proxy_close"
                        ;; This test is apparently incompatible with
                        ;; python-click 8, fails with " AttributeError:
                        ;; 'function' object has no attribute 'name'".
                        " and not test_main"))))))))
    (native-inputs
     (list python-cryptography
           python-pytest
           python-pytest-asyncio
           python-pytest-trio
           python-trio
           python-trio-typing
           python-trustme
           python-uvicorn))
    (propagated-inputs
     (list python-charset-normalizer
           python-brotli
           python-certifi
           python-chardet
           python-httpcore
           python-idna
           python-rfc3986
           python-sniffio))
    (home-page "https://www.python-httpx.org/")
    (synopsis "HTTP client for Python")
    (description
     "HTTPX is a fully featured HTTP client for Python 3, which provides sync
and async APIs, and support for both HTTP/1.1 and HTTP/2.

HTTPX builds on the well-established usability of requests, and gives you:

@itemize
@item A broadly requests-compatible API.
@item Standard synchronous interface, but with async support if you need it.
@item HTTP/1.1 and HTTP/2 support.
@item Ability to make requests directly to WSGI applications or ASGI applications.
@item Strict timeouts everywhere.
@item Fully type annotated.
@item 99% test coverage.
@end itemize

Plus all the standard features of requests:

@itemize
@item International Domains and URLs
@item Keep-Alive & Connection Pooling
@item Sessions with Cookie Persistence
@item Browser-style SSL Verification
@item Basic/Digest Authentication
@item Elegant Key/Value Cookies
@item Automatic Decompression
@item Automatic Content Decoding
@item Unicode Response Bodies
@item Multipart File Uploads
@item HTTP(S) Proxy Support
@item Connection Timeouts
@item Streaming Downloads
@item .netrc Support
@item Chunked Requests
@end itemize")
    (license license:bsd-3)))

;;; Variant used to break a cycle with python-uvicorn.
(define-public python-httpx-bootstrap
  (hidden-package
   (package/inherit python-httpx
     (name "python-httpx-bootstrap")
     (arguments (list #:tests? #f))
     (native-inputs '())
     (propagated-inputs
      (modify-inputs (package-propagated-inputs python-httpx)
        (replace "python-httpcore"  python-httpcore-bootstrap))))))

(define-public python-wsgiprox
  (package
    (name "python-wsgiprox")
    (version "1.5.2")
    (source
     (origin
       (method url-fetch)
       (uri (pypi-uri "wsgiprox" version))
       (sha256
        (base32
         "11fsm199pvwbmqx2lccznvws65aam1rqqv0w79gal8hispwgd5rs"))))
    (build-system python-build-system)
    (arguments
     ;; The test suite hangs (see:
     ;; https://github.com/webrecorder/wsgiprox/issues/6).
     `(#:tests? #f
       #:phases
       (modify-phases %standard-phases
         (add-after 'unpack 'fix-pytest-argument
           (lambda _
             ;; See: https://github.com/webrecorder/wsgiprox/issues/7.
             (substitute* "setup.py"
               (("--doctest-module")
                "--doctest-modules")))))))
    (propagated-inputs
     (list python-certauth python-gevent python-websocket-client))
    (native-inputs
     (list python-mock python-pytest-cov python-waitress))
    (home-page "https://github.com/webrecorder/wsgiprox")
    (synopsis "HTTP/S proxy with WebSockets over WSGI")
    (description "@code{wsgiprox} is a Python WSGI (Web Server Gateway
Interface) middle-ware for adding HTTP and HTTPS proxy support to a WSGI
application.  The library accepts HTTP and HTTPS proxy connections, and routes
them to a designated prefix.")
    (license license:asl2.0)))

(define-public python-warcio
  ;; The PyPI release is missing some test support files (see:
  ;; https://github.com/webrecorder/warcio/issues/132).
  (let ((revision "0")
        (commit "aa702cb321621b233c6e5d2a4780151282a778be"))
    (package
      (name "python-warcio")
      (version (git-version "1.7.4" revision commit))
      (source
       (origin
         (method git-fetch)
         (uri (git-reference
               (url "https://github.com/webrecorder/warcio")
               (commit commit)))
         (file-name (git-file-name name version))
         (sha256
          (base32
           "11afr6zy3r6rda81010iq496dazg4xid0izg3smg6ighpmvsnzf2"))))
      (build-system python-build-system)
      (arguments
       (list
        #:phases
        #~(modify-phases %standard-phases
            (replace 'check
              (lambda* (#:key tests? #:allow-other-keys)
                (when tests?
                  (invoke "pytest" "-vv"
                          ;; These tests fail due to networking requirements.
                          "-k" (format #f "not ~a"
                                       (string-join
                                        '("test_post_chunked"
                                          "test_remote"
                                          "test_capture_http_proxy"
                                          "test_capture_https_proxy"
                                          "test_capture_https_proxy_same_session")
                                        " and not ")))))))))
      (native-inputs
       ;; These inputs are required for the test suite.
       (list python-httpbin python-pytest-cov python-requests
             python-wsgiprox))
      (home-page "https://github.com/webrecorder/warcio")
      (synopsis "Streaming web archival archive (WARC) library")
      (description "warcio is a Python library to read and write the WARC format
commonly used in Web archives. It is designed for fast, low-level access to
web archival content, oriented around a stream of WARC records rather than
files.")
      (license license:asl2.0))))

(define-public python-websockets
  (package
    (name "python-websockets")
    (version "10.3")
    (source
     (origin
       (method git-fetch)
       (uri (git-reference
             (url "https://github.com/aaugustin/websockets")
             (commit version)))
       (file-name (git-file-name name version))
       (sha256
        (base32
         "1vk7g5z977mi89hamwiqawpmibwvv9ghrf3pqva1waxmyc7gyjb5"))))
    (build-system python-build-system)
    (home-page "https://github.com/aaugustin/websockets")
    (synopsis
     "Python implementation of the WebSocket Protocol (RFC 6455 & 7692)")
    (description
     "@code{websockets} is a library for building WebSocket servers and clients
in Python with a focus on correctness and simplicity.

Built on top of @code{asyncio}, Python's standard asynchronous I/O framework,
it provides an elegant coroutine-based API.")
    (license license:bsd-3)))

(define-public python-selenium
  (package
    (name "python-selenium")
    (version "3.141.0")
    (source
     (origin
       (method url-fetch)
       (uri (pypi-uri "selenium" version))
       (sha256
        (base32
         "039hf9knvl4s3hp21bzwsp1g5ri9gxsh504dp48lc6nr1av35byy"))))
    (build-system python-build-system)
    (propagated-inputs
     (list python-urllib3))
    (home-page
     "https://github.com/SeleniumHQ/selenium/")
    (synopsis "Python bindings for Selenium")
    (description "Selenium enables web browser automation.
Selenium specifically provides infrastructure for the W3C WebDriver specification
— a platform and language-neutral coding interface compatible with all
major web browsers.")
    (license license:asl2.0)))

(define-public python-rapidjson
  (package
    (name "python-rapidjson")
    (version "0.9.1")
    (source
      (origin
        (method url-fetch)
        (uri (pypi-uri "python-rapidjson" version))
        (sha256
         (base32
          "18cl2dhx3gds5vg52jxmh9wjlbiy8dx06c3n482rfpdi9dzbv05d"))
        (modules '((guix build utils)))
        (snippet
         '(begin (delete-file-recursively "rapidjson") #t))))
    (build-system python-build-system)
    (arguments
     `(#:configure-flags
       (list (string-append "--rj-include-dir="
                            (assoc-ref %build-inputs "rapidjson")
                            "/include/rapidjson"))
       #:phases
       (modify-phases %standard-phases
         (replace 'build
           (lambda* (#:key inputs #:allow-other-keys)
             (invoke "python" "setup.py" "build"
                     (string-append "--rj-include-dir="
                                    (assoc-ref %build-inputs "rapidjson")
                                    "/include/rapidjson"))))
         (replace 'check
           (lambda* (#:key inputs outputs #:allow-other-keys)
             (add-installed-pythonpath inputs outputs)
             ;; Some tests are broken.
             (delete-file "tests/test_base_types.py")
             (delete-file "tests/test_validator.py")
             (invoke "python" "-m" "pytest" "tests"))))))
    (native-inputs
     (list rapidjson python-pytest python-pytz))
    (home-page "https://github.com/python-rapidjson/python-rapidjson")
    (synopsis "Python wrapper around rapidjson")
    (description "This package provides a python wrapper around rapidjson.")
    (license license:expat)))

(define-public python-venusian
  (package
    (name "python-venusian")
    (version "3.0.0")
    (source
     (origin
       (method url-fetch)
       (uri (pypi-uri "venusian" version))
       (sha256
        (base32 "0f7f67dkgxxcjfhpdd5frb9pszkf04lyzzpn5069q0xi89r2p17n"))))
    (build-system python-build-system)
    (native-inputs
     `(("python-pytest" ,python-pytest)
       ("python-runner" ,python-pytest-runner)
       ("python-pytest-cov" ,python-pytest-cov)))
    (arguments '(#:test-target "pytest"))
    (home-page "https://docs.pylonsproject.org/projects/venusian")
    (synopsis "Library for deferring decorator actions")
    (description
     "Venusian is a library which allows framework authors to defer decorator
actions.  Instead of taking actions when a function (or class) decorator is
executed at import time, you can defer the action usually taken by the
decorator until a separate scan phase.")
    (license license:repoze)))

(define-public python-zope-deprecation
  (package
    (name "python-zope-deprecation")
    (version "4.4.0")
    (source (origin
              (method url-fetch)
              (uri (pypi-uri "zope.deprecation" version))
              (sha256
               (base32
                "1pz2cv7gv9y1r3m0bdv7ks1alagmrn5msm5spwdzkb2by0w36i8d"))))
    (build-system python-build-system)
    (native-inputs `())
    (propagated-inputs `())
    (home-page "https://zopedeprecation.readthedocs.io/")
    (synopsis "Function for marking deprecations")
    (description "The @code{zope.deprecation} module provides a function for
marking modules, classes, functions, methods and properties as deprecated,
displaying warnings when usaged in application code.")
    (license license:zpl2.1)))

(define-public python-translationstring
  (package
    (name "python-translationstring")
    (version "1.3")
    (source (origin
              (method url-fetch)
              (uri (pypi-uri "translationstring" version))
              (sha256
               (base32
                "0bdpcnd9pv0131dl08h4zbcwmgc45lyvq3pa224xwan5b3x4rr2f"))))
    (build-system python-build-system)
    (home-page "http://docs.pylonsproject.org/projects/translationstring")
    (synopsis "Internationalization tooling for the Pylons project")
    (description "This package provides a library used by various Pylons
project packages for internationalization (i18n) duties related to
translation.")
    (license license:repoze)))

(define-public python-plaster
  (package
    (name "python-plaster")
    (version "1.0")
    (source (origin
              (method url-fetch)
              (uri (pypi-uri "plaster" version))
              (sha256
               (base32
                "1hy8k0nv2mxq94y5aysk6hjk9ryb4bsd13g83m60hcyzxz3wflc3"))))
    (build-system python-build-system)
    (native-inputs
     (list python-pytest))
    (home-page "https://docs.pylonsproject.org/projects/plaster/en/latest/")
    (synopsis "Configuration loader for multiple config file formats")
    (description
     "Plaster is a loader interface around multiple config file formats.  It
exists to define a common API for applications to use when they wish to load
configuration.  The library itself does not aim to handle anything except a
basic API that applications may use to find and load configuration settings.
Any specific constraints should be implemented in a pluggable loader which can
be registered via an entrypoint.")
    (license license:repoze)))

(define-public python-plaster-pastedeploy
  (package
    (name "python-plaster-pastedeploy")
    (version "0.7")
    (source (origin
              (method url-fetch)
              (uri (pypi-uri "plaster_pastedeploy" version))
              (sha256
               (base32
                "1zg7gcsvc1kzay1ry5p699rg2qavfsxqwl17mqxzr0gzw6j9679r"))))
    (build-system python-build-system)
    (native-inputs
     (list python-pytest))
    (propagated-inputs
     (list python-plaster python-pastedeploy))
    (home-page "https://github.com/Pylons/plaster_pastedeploy")
    (synopsis "Plugin for python-plaster adding PasteDeploy syntax")
    (description
     "This plugin for @code{python-plaster} adds support for PasteDeploy
syntax, it provides a plaster @code{Loader} object that can parse ini files
according to the standard set by PasteDeploy")
    (license license:expat)))

(define-public python-hupper
  (package
    (name "python-hupper")
    (version "1.10.3")
    (source (origin
              (method url-fetch)
              (uri (pypi-uri "hupper" version))
              (sha256
               (base32
                "1nbc648d110jx6ziji980cdmzsd14p8fqrcarsdvr1vm5jvm2vyd"))))
    (build-system python-build-system)
    (arguments '(#:test-target "pytest"))
    (native-inputs
     (list python-pytest python-pytest-runner python-watchdog python-mock
           python-pytest-cov))
    (propagated-inputs
     (list python-pytz))
    (home-page "https://readthedocs.org/projects/hupper")
    (synopsis "Integrated process monitor tracking changes to imported Python files")
    (description
     "Hupper is an integrated process monitor that will track changes to any
imported Python files in sys.modules as well as custom paths.  When files are
changed the process is restarted.")
    (license license:expat)))

(define-public python-pyowm
  (package
    (name "python-pyowm")
    (version "3.2.0")
    (source
     (origin
       (method url-fetch)
       (uri (pypi-uri "pyowm" version))
       (sha256
        (base32 "1pm8w6phr4m3xayndfndid366vhf1fpvdgjsp2zicxarmgc0pm53"))))
    (build-system python-build-system)
    (propagated-inputs (list python-geojson python-pysocks python-requests))
    (home-page "https://github.com/csparpa/pyowm")
    (synopsis "Python wrapper around OpenWeatherMap web APIs")
    (description
     "This package provides a Python wrapper around OpenWeatherMap web APIs.")
    (license license:expat)))

(define-public python-pyramid
  (package
    (name "python-pyramid")
    (version "1.10.4")
    (source (origin
              (method url-fetch)
              (uri (pypi-uri "pyramid" version))
              (sha256
               (base32
                "0rkxs1ajycg2zh1c94xlmls56mx5m161sn8112skj0amza6cn36q"))))
    (build-system python-build-system)
    (propagated-inputs
     (list python-hupper
           python-plaster-pastedeploy
           python-translationstring
           python-venusian
           python-webob
           python-zope-deprecation
           python-zope-interface
           python-webtest
           python-zope-component
           python-plaster))
    (home-page "https://trypyramid.com/")
    (synopsis "Python web-framework suitable for small and large sites")
    (description
     "Pyramid makes it easy to write web applications.  From minimal
request/response web apps to larger, grown applications.")
    (license license:repoze)))

(define-public python-random-user-agent
  (package
    (name "python-random-user-agent")
    (version "1.0.1")
    (source
     (origin
       (method url-fetch)
       (uri (pypi-uri "random_user_agent" version))
       (sha256
        (base32
         "04nhzdh2ki7ybhjrmghxci6hcm6i03vvin2q2ynj87fbr1pa534g"))))
    (build-system python-build-system)
    (home-page "https://github.com/Luqman-Ud-Din/random_user_agent")
    (synopsis "List of user agents")
    (description
     "This package provides a list of user agents, from a collection of more
than 326,000 known user-agents.  Users can pick a random one, or select one
based on filters.")
    (license license:expat)))

(define-public python-flask-restx
  (package
    (name "python-flask-restx")
    (version "0.5.1")
    (source
     ;; We fetch from the Git repo because there are no tests in the PyPI
     ;; archive.
     (origin
       (method git-fetch)
       (uri (git-reference
             (url "https://github.com/python-restx/flask-restx")
             (commit version)))
       (file-name (git-file-name name version))
       (sha256
        (base32 "18vrmknyxw6adn62pz3kr9kvazfgjgl4pgimdf8527fyyiwcqy15"))))
    (build-system python-build-system)
    (propagated-inputs
     (list python-aniso8601 python-flask python-jsonschema python-pytz))
    (native-inputs
     (list python-blinker
           python-faker
           python-pytest
           python-pytest-benchmark
           python-pytest-flask
           python-pytest-mock))
    (arguments
     `(#:phases
       (modify-phases %standard-phases
         (replace 'check
           (lambda _
             (invoke "pytest" "--benchmark-skip" "-k"
                     ;; Those tests need internet access
                     "not test_check and not test_valid_value_check \
and not test_override_app_level"))))))
    (home-page "https://github.com/python-restx/flask-restx")
    (synopsis
     "Framework for fast, easy and documented API development with Flask")
    (description
     "Flask-RESTX is an extension for Flask that adds support for quickly building
REST APIs.  Flask-RESTX encourages best practices with minimal setup.  If you are familiar
 with Flask, Flask-RESTX should be easy to pick up.  It provides a coherent collection of
decorators and tools to describe your API and expose its documentation properly using
Swagger.")
    (license license:bsd-3)))

(define-public python-flask-restplus
  (deprecated-package "python-flask-restplus" python-flask-restx))

(define-public python-flask-socketio
  (package
    (name "python-flask-socketio")
    (version "5.0.1")
    (source
     (origin
       (method url-fetch)
       (uri (pypi-uri "Flask-SocketIO" version))
       (sha256
        (base32
         "09r2gpj2nbn72v2zaf6xsvlazln77pgqzp2pg2021nja47sijhsw"))))
    (build-system python-build-system)
    (propagated-inputs
     (list python-flask python-socketio))
    (arguments '(#:tests? #f))        ; Tests not included in release tarball.
    (home-page "https://github.com/miguelgrinberg/Flask-SocketIO/")
    (synopsis "Socket.IO integration for Flask applications")
    (description "Socket.IO integration for Flask applications")
    (license license:expat)))

(define-public python-manuel
  (package
    (name "python-manuel")
    (version "1.10.1")
    (source
      (origin
        (method url-fetch)
        (uri (pypi-uri "manuel" version))
        (sha256
         (base32
          "1bdzay7j70fly5fy6wbdi8fbrxjrrlxnxnw226rwry1c8a351rpy"))))
    (build-system python-build-system)
    (propagated-inputs
     (list python-six))
    (native-inputs
     (list python-zope-testing))
    (home-page "https://pypi.org/project/manuel/")
    (synopsis "Build tested documentation")
    (description
     "Manuel lets you mix and match traditional doctests with custom test syntax.")
    (license license:asl2.0)))

(define-public python-pecan
  (package
    (name "python-pecan")
    (version "1.4.1")
    (source
     (origin
       (method git-fetch)               ;no tests in pypi release
       (uri (git-reference
             (url "https://github.com/pecan/pecan")
             (commit version)))
       (file-name (git-file-name name version))
       (sha256
        (base32
         "10lz0cqafx3j24m52vv9ph0bxrzyx6wv2dgz7g9kfm60lhaskqkh"))))
    (build-system python-build-system)
    (arguments
     (list
      #:phases
      #~(modify-phases %standard-phases
          (add-after 'unpack 'relax-requirements
            (lambda _
              (substitute* "test-requirements.txt"
                ;; Drop extraneous virtualenv requirement.
                ((".*virtualenv.*") ""))))
          (replace 'check
            (lambda* (#:key tests? #:allow-other-keys)
              (when tests?
                (invoke "pytest" "-vv" "pecan")))))))
    (native-inputs
     (list gunicorn
           python-genshi
           python-jinja2
           python-pytest
           python-sqlalchemy
           uwsgi))
    (propagated-inputs
     (list python-logutils
           python-mako
           python-six
           python-webob
           python-webtest))
    (home-page "http://github.com/pecan/pecan")
    (synopsis "WSGI object-dispatching web framework")
    (description "This package provides a WSGI object-dispatching web
framework, designed to be lean and fast, with few dependencies.")
    (license license:bsd-3)))

(define-public python-persistent
  (package
    (name "python-persistent")
    (version "4.6.4")
    (source
      (origin
        (method url-fetch)
        (uri (pypi-uri "persistent" version))
        (sha256
         (base32
          "0imm9ji03lhkpcfmhid7x5209ix8g2rlgki9ik1qxks4b8sm8gzq"))))
    (build-system python-build-system)
    (propagated-inputs
     (list python-cffi python-zope-interface))
    (native-inputs
     (list python-manuel python-zope-testrunner))
    (home-page "https://github.com/zopefoundation/persistent/")
    (synopsis "Translucent persistent objects")
    (description "This package contains a generic persistence implementation for
Python.  It forms the core protocol for making objects interact
\"transparently\" with a database such as the ZODB.")
    (license license:zpl2.1)))

(define-public python-btrees
  (package
    (name "python-btrees")
    (version "4.7.2")
    (source
      (origin
        (method url-fetch)
        (uri (pypi-uri "BTrees" version))
        (sha256
         (base32
          "0iiq0g9k1g6qgqq84q9h6639vlvzznk1rgdm0rfcnnqkbkmsbr3w"))))
    (build-system python-build-system)
    (propagated-inputs
     (list python-persistent python-zope-interface))
    (native-inputs
     (list python-persistent python-transaction python-zope-testrunner))
    (home-page "https://github.com/zopefoundation/BTrees")
    (synopsis "Scalable persistent object containers")
    (description
     "This package contains a set of persistent object containers built around a
modified BTree data structure.  The trees are optimized for use inside ZODB's
\"optimistic concurrency\" paradigm, and include explicit resolution of
conflicts detected by that mechanism.")
    (license license:zpl2.1)))

(define-public python-transaction
  (package
    (name "python-transaction")
    (version "3.0.0")
    (source
      (origin
        (method url-fetch)
        (uri (pypi-uri "transaction" version))
        (sha256
         (base32
          "0bdaks31bgfh78wnj3sij24bfysmqk25crsis6amz8kzrc0d82iv"))))
    (build-system python-build-system)
    (propagated-inputs
     (list python-zope-interface))
    (native-inputs
     (list python-coverage python-mock python-nose))
    (home-page "https://github.com/zopefoundation/transaction")
    (synopsis "Transaction management for Python")
    (description "This package contains a generic transaction implementation
for Python.  It is mainly used by the ZODB.")
    (license license:zpl2.1)))

(define-public python-robot-detection
  (package
    (name "python-robot-detection")
    (version "0.4")
    (source
      (origin
        (method url-fetch)
        (uri (pypi-uri "robot-detection" version))
        (sha256
         (base32
          "1xd2jm3yn31bnk1kqzggils2rxj26ylxsfz3ap7bhr3ilhnbg3rx"))))
    (build-system python-build-system)
    (arguments '(#:tests? #f)) ; Tests not shipped in pypi release.
    (propagated-inputs (list python-six))
    (home-page "https://github.com/rory/robot-detection")
    (synopsis "Detect web crawlers")
    (description
     "@code{robot_detection} is a python module to detect if a given HTTP User
Agent is a web crawler.  It uses the list of registered robots from
@url{http://www.robotstxt.org}.")
    (license license:gpl3+)))

(define-public python-pysolr
  (package
    (name "python-pysolr")
    (version "3.9.0")
    (source
      (origin
        (method url-fetch)
        (uri (pypi-uri "pysolr" version))
        (sha256
         (base32
          "1rj5jmscvxjwcmlfi6hmkj44l4x6n3ln5p7d8d18j566hzmmzw3f"))))
    (build-system python-build-system)
    (arguments
     '(#:tests? #f)) ; Tests require network access.
    (propagated-inputs
     (list python-requests))
    (native-inputs
     (list python-setuptools-scm))
    (home-page "https://github.com/django-haystack/pysolr/")
    (synopsis "Lightweight python wrapper for Apache Solr")
    (description
     "This module provides an interface that queries the Apache Solr server
using a pure Python implementation.")
    (license license:bsd-3)))

(define-public python-pyjsparser
  (package
    (name "python-pyjsparser")
    (version "2.7.1")
    (source
     (origin
       (method url-fetch)
       (uri (pypi-uri "pyjsparser" version))
       (sha256
        (base32 "0ycmf9fsvwliqmm1n6sfz7x71y7i2kbfgn39d8lsbiccfxmxlq5y"))))
    (build-system python-build-system)
    (home-page "https://github.com/PiotrDabkowski/pyjsparser")
    (synopsis "Fast JavaScript parser")
    (description "This package provides a fast JavaScript parser (based on
esprima.js)")
    (license license:expat)))

(define-public python-js2py
  (package
    (name "python-js2py")
    (version "0.71")
    (source
     (origin
       (method url-fetch)
       (uri (pypi-uri "Js2Py" version))
       (sha256
        (base32 "1kkzkys6dfcbdv51vqxr9cmak350ab4mmykb8dysx60lvl4i06x4"))))
    (build-system python-build-system)
    (arguments '(#:tests? #false)) ; none included
    (propagated-inputs
     (list python-pyjsparser python-six python-tzlocal))
    (home-page "https://github.com/PiotrDabkowski/Js2Py")
    (synopsis "JavaScript to Python translator")
    (description
     "This package provides a JavaScript to Python translator and a JavaScript
interpreter written in pure Python.")
    (license license:expat)))

(define-public python-http-ece
  (package
    (name "python-http-ece")
    (version "1.1.0")
    (source
      (origin
        (method git-fetch)
        (uri (git-reference
               (url "https://github.com/web-push-libs/encrypted-content-encoding")
               (commit (string-append "v" version))))
        (file-name (git-file-name name version))
        (sha256
         (base32
          "0bp4cc0xc123i72h80ax3qz3ixfwx3j7pw343kc7i6kdvfi8klx7"))))
    (build-system python-build-system)
    (arguments
     `(#:phases
       (modify-phases %standard-phases
         (add-after 'unpack 'change-directory
           (lambda _ (chdir "python") #t)))))
    (propagated-inputs
     (list python-cryptography))
    (native-inputs
     (list python-coverage python-flake8 python-mock python-nose))
    (home-page "https://github.com/web-push-libs/encrypted-content-encoding")
    (synopsis "Encrypted Content Encoding for HTTP")
    (description
     "This package provices a simple implementation of Encrypted Content
Encoding for HTTP.")
    (license license:expat)))

(define-public python-cloudscraper
  (package
    (name "python-cloudscraper")
    (version "1.2.58")
    (source
     (origin
       (method git-fetch)
       (uri (git-reference
             (url "https://github.com/VeNoMouS/cloudscraper")
             ;; Corresponds to 1.2.58
             (commit "f3a3d067ea8b5238e9a0948aed0c3fa0d9c29b96")))
       (file-name (git-file-name name version))
       (sha256
        (base32 "18fbp086imabjxly04rrchbf6n6m05bpd150zxbw7z2w3mjnpsqd"))
       (modules '((guix build utils)))
       (snippet
        '(with-directory-excursion "cloudscraper"
           (for-each delete-file
                     '("captcha/9kw.py"
                       "captcha/anticaptcha.py"))
           (substitute* "__init__.py"
             ;; Perhaps it's a joke, but don't promote proprietary software.
             (("([Th]is feature is not available) in the .*'" _ prefix)
              (string-append prefix ".'")))))))
    (build-system python-build-system)
    (arguments
     `(#:phases
       (modify-phases %standard-phases
         ;; XXX: Dependencies, that have not yet been packaged
         ;;      and cause an import error when included.
         (add-after 'unpack 'drop-unsupported-sources
           (lambda _
             (with-directory-excursion "cloudscraper"
               (for-each delete-file
                         '("interpreters/v8.py")))))
         (add-after 'unpack 'fix-references
           (lambda _
             (substitute* "cloudscraper/interpreters/nodejs.py"
               (("'node'")
                (string-append "'" (which "node") "'")))))
         (replace 'check
           (lambda* (#:key tests? #:allow-other-keys)
             (when tests?
               (invoke "pytest" "-vv"
                       "-k" "not test_getCookieString_challenge_js_challenge1_16_05_2020")))))))
    (inputs
     (list node))
    (propagated-inputs
     (list python-js2py
           python-polling2
           python-requests
           python-requests-toolbelt
           python-responses
           python-pyparsing-2.4.7))
    (native-inputs
     (list python-pytest))
    (home-page "https://github.com/venomous/cloudscraper")
    (synopsis "Cloudflare anti-bot bypass")
    (description
     "This module acts as a webbrowser solving Cloudflare's Javascript
challenges.")
    (license license:expat)))

(define-public python-imap-tools
  (package
    (name "python-imap-tools")
    (version "0.29.0")
    (source
      (origin
        (method url-fetch)
        (uri (pypi-uri "imap_tools" version))
        (sha256
          (base32
            "0x122jwpc74wwyw2rsv2fvh6p12y31019ndfr9717jzjkj2d3lhb"))))
    (build-system python-build-system)
    (arguments '(#:tests? #f))          ; tests require internet access
    (home-page "https://github.com/ikvk/imap_tools")
    (synopsis "Work with email and mailbox by IMAP")
    (description
      "This Python library provides tools to deal with email and mailboxes
over IMAP:

@itemize
@item Parsed email message attributes
@item Query builder for searching emails
@item Work with emails in folders (copy, delete, flag, move, seen)
@item Work with mailbox folders (list, set, get, create, exists, rename, delete, status)
@end itemize")
    (license license:asl2.0)))

(define-public python-giturlparse
  (package
    (name "python-giturlparse")
    (version "0.10.0")
    (source
      (origin
        (method url-fetch)
        (uri (pypi-uri "giturlparse" version))
        (sha256
         (base32 "0dxk7sqy8ibaqdl6jzxd0ac1p7shzp4p9f3lhkd7qw9h3llsp595"))))
    (build-system python-build-system)
    (home-page "https://github.com/nephila/giturlparse")
    (synopsis "Git URL parsing module")
    (description "This package provides a git URL parsing module which supports
parsing and rewriting of remote git URLs from various hosting providers.")
    (license license:asl2.0)))

(define-public python-hstspreload
  (package
    (name "python-hstspreload")
    (version "2020.10.20")
    (source
     (origin
       (method url-fetch)
       (uri (pypi-uri "hstspreload" version))
       (sha256
        (base32
         "1qah80p2xlib1rhivvdj9v5y3girxrj7dwp1mnh8mwaj5wy32y8a"))))
    (build-system python-build-system)
    (home-page
     "https://github.com/sethmlarson/hstspreload")
    (synopsis
     "Chromium HSTS Preload list as a Python package")
    (description
     "@code{python-hstspreload} contains Chromium HSTS Preload list
as a Python package.")
    (license license:bsd-3)))

(define-public python-sanic-routing
  (package
    (name "python-sanic-routing")
    (version "0.7.2")
    (source
     (origin
       (method url-fetch)
       (uri (pypi-uri "sanic-routing" version))
       (sha256
        (base32 "0k9paln0jd4sc2bklp977c82n29pk12wiv726siplkh57y5yi70k"))))
    (build-system python-build-system)
    (arguments
     ;; PyPi sources does not contain tests, recursive dependency on
     ;; python-sanic.
     (list #:tests? #f))
    (home-page "https://github.com/sanic-org/sanic-routing/")
    (synopsis "Routing component for Sanic")
    (description "Internal package for @code{python-sanic}, which provides
the @code{BasicRouter}.")
    (license license:expat)))

(define-public python-sanic-testing
  (package
    (name "python-sanic-testing")
    (version "22.3.0")
    (source
     (origin
       (method url-fetch)
       (uri (pypi-uri "sanic-testing" version))
       (sha256
        (base32 "1vkgi9d3xyik507j4jy9s74mkl81hgx3c2d5y3aa1av9h6wjjivp"))))
    (build-system python-build-system)
    (arguments
     ;; PyPi sources does not contain tests, recursive dependency on
     ;; python-sanic.
     (list #:tests? #f))
    (propagated-inputs (list python-httpx python-sanic-bootstrap
                             python-websockets))
    (home-page "https://github.com/sanic-org/sanic-testing/")
    (synopsis "Test clients for Sanic")
    (description "Internal package for @code{python-sanic}, which is
meant to be the core testing utility and clients for testing Sanic
applications.")
    (license license:expat)))

(define-public python-sanic
  (package
    (name "python-sanic")
    ;; We provide the latest LTS version of python-sanic.
    (version "21.12.1")
    (source
     (origin
       (method url-fetch)
       (uri (pypi-uri "sanic" version))
       (sha256
        (base32
         "0b8mcd1q9qkwcv2qz8nlyaacs0bp7a1l31sdq2m8hhkxykzfq5bg"))))
    (build-system python-build-system)
    (arguments
      (list
       #:phases
         #~(modify-phases %standard-phases
           (replace 'check
             (lambda* (#:key tests? #:allow-other-keys)
               (when tests?
                 (invoke "pytest" "-vv" "./tests" "-k"
                         (string-append
                           ;; PyPi sources lack examples module.
                           "not test_gunicorn_"
                           ;; Does not expect brotli and reordered headers.
                           " and not test_raw_headers"
                           ;; These look like buggy testcases.
                           " and not test_zero_downtime"
                           " and not test_non_default_uvloop_config_raises_warning"
                           " and not test_listeners_triggered"
                           " and not test_keep_alive_connection_context"
                           " and not test_keep_alive_client_timeout"))))))))
    (propagated-inputs
     (list python-aiofiles
           python-httptools
           python-multidict
           python-sanic-routing
           python-ujson
           python-uvloop
           python-websockets))
    (native-inputs
     (list gunicorn
           python-bandit
           python-beautifulsoup4
           python-chardet
           python-isort
           python-pytest
           python-pytest-benchmark
           python-pytest-sanic
           python-pytest-sugar
           python-pytest-asyncio
           python-sanic-testing
           python-uvicorn))
    (home-page
     "https://github.com/sanic-org/sanic/")
    (synopsis
     "Async Python web server/framework")
    (description
     "Sanic is a Python web server and web framework
that's written to go fast.  It allows the usage of the
@code{async/await} syntax added in Python 3.5, which makes
your code non-blocking and speedy.")
    (license license:expat)))

(define-public python-sanic-bootstrap
  (package
     (inherit python-sanic)
     (name "python-sanic-bootstrap")
     (arguments (list #:tests? #f))
     (native-inputs '())))

(define-public python-socketio
  (package
    (name "python-socketio")
    (version "5.1.0")
    (source
     (origin
       (method url-fetch)
       (uri (pypi-uri "python-socketio" version))
       (sha256
        (base32
         "14vhpxdn54lz54mhcqlgcks0ssbws9gd1y7ii16a2g3gpfdc531k"))))
    (build-system python-build-system)
    (propagated-inputs
     (list python-aiohttp
           python-bidict
           python-engineio
           python-requests
           python-websocket-client
           python-websockets))
    (arguments '(#:tests? #f))        ; Tests not included in release tarball.
    (home-page "https://github.com/miguelgrinberg/python-socketio/")
    (synopsis "Python Socket.IO server")
    (description
     "Python implementation of the Socket.IO realtime client and server.")
    (license license:expat)))

(define-public python-socks
  (package
    (name "python-socks")
    (version "1.2.4")
    (source
     (origin
       (method url-fetch)
       (uri (pypi-uri "python-socks" version))
       (sha256
        (base32
         "1n6xb18jy41ybgkmamakg6psp3qididd45qknxiggngaiibz43kx"))))
    (build-system python-build-system)
    (arguments
     `(#:tests? #f                      ; tests not included
       #:phases
       (modify-phases %standard-phases
         (replace 'check
           (lambda* (#:key tests? #:allow-other-keys)
             (when tests?
               (invoke "pytest" "tests/" "-s"))
             #t)))))
    (propagated-inputs
     (list python-async-timeout python-curio python-trio))
    (native-inputs
     (list python-pytest))
    (home-page "https://github.com/romis2012/python-socks")
    (synopsis
     "Core proxy (SOCKS4, SOCKS5, HTTP tunneling) functionality for Python")
    (description
     "Socks is a library providing core proxy (SOCKS4, SOCKS5, HTTP tunneling)
 functionality.")
    (license license:asl2.0)))

(define-public python-socksio
  (package
    (name "python-socksio")
    (version "1.0.0")
    (source
     (origin
       (method url-fetch)
       (uri (pypi-uri "socksio" version))
       (sha256
        (base32 "1b64j45w35jzhjhnq44bnyad9ydh1iyyd7a6j2c8phxmllyyp2zq"))))
    (build-system python-build-system)
    (home-page "https://github.com/sethmlarson/socksio")
    (synopsis "Sans-I/O implementation of SOCKS4, SOCKS4A, and SOCKS5.")
    (description "The @code{socksio} Python module is a client-side sans-I/O
SOCKS proxy implementation.  It supports SOCKS4, SOCKS4A, and SOCKS5.
@code{socksio} is a sans-I/O library similar to @code{h11} or @code{h2}; this
means the library itself does not handle the actual sending of the bytes
through the network, it only deals with the implementation details of the
SOCKS protocols.  It can be paired with any I/O library.")
    (license license:expat)))

(define-public python-msrest
  (package
    (name "python-msrest")
    (version "0.6.21")
    (source
     (origin
       (method url-fetch)
       (uri (pypi-uri "msrest" version))
       (sha256
        (base32 "1n389m3hcsyjskzimq4j71nyw9pjkrp0n5wg1q2c4bfwpv3inrkj"))))
    (build-system python-build-system)
    (arguments
     `(#:phases
       (modify-phases %standard-phases
         (replace 'check
           (lambda* (#:key tests? #:allow-other-keys)
             (when tests?
               (invoke "pytest"
                       "-k"
                       ;; These attempt to connect to bing.com.
                       (string-append
                        "not test_basic_aiohttp"
                        " and not test_basic_async_requests"
                        " and not test_conf_async_requests"
                        " and not test_conf_async_trio_requests"
                        " and not test_basic_aiohttp"
                        " and not test_basic_async_requests"
                        " and not test_conf_async_requests"
                        " and not test_conf_async_trio_requests"))))))))
    (propagated-inputs
     (list python-aiohttp
           python-certifi
           python-isodate
           python-requests
           python-requests-oauthlib))
    (native-inputs
     (list python-httpretty
           python-pytest
           python-pytest-aiohttp
           python-pytest-asyncio
           python-pytest-trio))
    (home-page "https://github.com/Azure/msrest-for-python")
    (synopsis "AutoRest swagger generator Python client runtime.")
    (description "This package provides the runtime library @code{msrest} for
AutoRest-generated Python clients.")
    (license license:expat)))

(define-public python-azure-nspkg
  (package
    (name "python-azure-nspkg")
    (version "3.0.2")
    (source
     (origin
       (method url-fetch)
       (uri (pypi-uri "azure-nspkg" version ".zip"))
       (sha256
        (base32
         "1l4xwdh0fcnvrv0mzig4g2kgqkfbsy64zjm1ggc6grk3mykcxlz7"))))
    (build-system python-build-system)
    (native-inputs (list unzip))
    (home-page "https://github.com/Azure/azure-sdk-for-python")
    (synopsis "Azure namespace internals")
    (description
     "This package is an internal Azure namespace package.")
    (license license:expat)))

(define-public python-azure-storage-nspkg
  (package
    (name "python-azure-storage-nspkg")
    (version "3.1.0")
    (source
     (origin
       (method url-fetch)
       (uri (pypi-uri "azure-storage-nspkg" version))
       (sha256
        (base32
         "049qcmgshz7dj9yaqma0fwcgbxwddgwyfcw4gmv45xfmaa3bwfvg"))))
    (build-system python-build-system)
    (propagated-inputs
     (list python-azure-nspkg))
    (home-page "https://github.com/Azure/azure-storage-python")
    (synopsis "Microsoft Azure Storage Namespace package")
    (description
     "This project provides a client library in Python that makes it easy to
communicate with Microsoft Azure Storage services.")
    (license license:expat)))

(define-public python-azure-common
  (package
    (name "python-azure-common")
    (version "1.1.28")
    (source
     (origin
       (method url-fetch)
       (uri (pypi-uri "azure-common" version ".zip"))
       (sha256
        (base32 "18q4cy1xl2zly3rk7a1sc14w932x59r8c9j4d8dnlsz32hrcvh2a"))))
    (build-system python-build-system)
    (propagated-inputs (list python-azure-nspkg))
    (native-inputs (list unzip))
    (home-page "https://github.com/Azure/azure-sdk-for-python")
    (synopsis "Microsoft Azure Client library for Python")
    (description "This package provides the Microsoft Azure Client library for
Python.")
    (license license:expat)))

(define-public python-azure-core
  (package
    (name "python-azure-core")
    (version "1.24.0")
    (source
     (origin
       (method url-fetch)
       (uri (pypi-uri "azure-core" version ".zip"))
       (sha256
        (base32 "1r8bpn3zz02mj00qbaks5qq49wqd3mznkm90bchd1mxa3w21nnrl"))))
    (build-system python-build-system)
    (arguments
     `(#:phases
       (modify-phases %standard-phases
         (replace 'check
           (lambda* (#:key inputs outputs tests? #:allow-other-keys)
             (when tests?
               ;; This fails because devtools_testutils doesn't exist.
               (delete-file "tests/test_connection_string_parsing.py")
               ;; Needs network.
               (for-each delete-file
                         '("tests/async_tests/test_streaming_async.py"
                           "tests/test_streaming.py"))
               (add-installed-pythonpath inputs outputs)
               (setenv "PYTHONPATH"
                       (string-append (getcwd) "/tests/testserver_tests/coretestserver:"
                                      (getenv "GUIX_PYTHONPATH")))
               (invoke "pytest"
                       ;; Most of these need network access.
                       "-m" "not asyncio and not live_test_only"
                       "-k"
                       ;; These need network access.
                       (string-append
                        "not test_example_raw_response_hook"
                        " and not test_example_headers_policy"
                        " and not test_example_request_id_policy"
                        " and not test_example_user_agent_policy"
                        " and not test_example_requests"
                        " and not test_example_pipeline"
                        " and not test_example_pipeline_client"
                        " and not test_example_redirect_policy"
                        " and not test_example_no_redirects"
                        " and not test_example_retry_policy"
                        " and not test_example_no_retries"
                        " and not test_decompress_plain_no_header"
                        " and not test_compress_plain_no_header"
                        " and not test_decompress_compressed_no_header"))))))))
    (propagated-inputs
     (list python-aiohttp
           python-requests
           python-six
           python-trio
           python-typing-extensions))
    (native-inputs
     (list python-flask
           python-msrest
           python-pytest
           python-pytest-aiohttp
           python-pytest-asyncio
           python-pytest-trio
           unzip))
    (home-page "https://github.com/Azure/azure-sdk-for-python")
    (synopsis "Microsoft Azure Core library for Python")
    (description "This package provides the Microsoft Azure Core library for
Python.")
    (license license:expat)))

(define-public python-azure-storage-blob
  (package
    (name "python-azure-storage-blob")
    (version "12.12.0")
    (source
     (origin
       (method url-fetch)
       (uri (pypi-uri "azure-storage-blob" version ".zip"))
       (sha256
        (base32 "1xv23ph822qywjxs81say9xi5dzmvxcii6sww6d1hvd83iyz1npn"))))
    (build-system python-build-system)
    (propagated-inputs
     (list python-azure-core python-cryptography python-msrest))
    (native-inputs (list unzip))
    (home-page "https://github.com/Azure/azure-sdk-for-python/")
    (synopsis "Microsoft Azure Blob Storage client library for Python")
    (description "This package provides the Microsoft Azure Blob Storage
Client Library for Python.")
    (license license:expat)))

(define-public python-google-crc32c
  (package
    (name "python-google-crc32c")
    (version "1.3.0")
    (source
     (origin
       (method url-fetch)
       (uri (pypi-uri "google-crc32c" version))
       (sha256
        (base32 "1ps4qaccij6cixs91772y9f9r1n702yfzy4qqmds6x5h7qkycv97"))))
    (build-system python-build-system)
    (native-inputs (list python-pytest))
    (home-page "https://github.com/googleapis/python-crc32c")
    (synopsis "Python wrapper of Google CRC32C")
    (description
     "This package provides a Python wrapper of the C library implementation
of the CRC32C hashing algorithm.")
    (license license:asl2.0)))

(define-public python-google-auth
  (package
    (name "python-google-auth")
    (version "2.6.6")
    (source
     (origin
       (method url-fetch)
       (uri (pypi-uri "google-auth" version))
       (sha256
        (base32 "04ikassansqkkw4pa98in7q9r4z001m6bi2r3ssxwwrb0f79790v"))))
    (build-system python-build-system)
    (arguments
     `(#:phases
       (modify-phases %standard-phases
         (replace 'check
           (lambda* (#:key tests? #:allow-other-keys)
             (when tests?
               (invoke "pytest")))))))
    (propagated-inputs
     (list python-cachetools
           python-cryptography
           python-pyasn1-modules
           python-rsa
           python-six))
    (native-inputs
     (list python-flask
           python-freezegun
           python-oauth2client
           python-pyopenssl
           python-pytest
           python-pytest-localserver
           python-pyu2f
           python-requests
           python-responses))
    (home-page "https://github.com/googleapis/google-auth-library-python")
    (synopsis "Google Authentication Library")
    (description "This library simplifies using Google's various
server-to-server authentication mechanisms to access Google APIs.")
    (license license:asl2.0)))

(define-public python-google-resumable-media
  (package
    (name "python-google-resumable-media")
    (version "2.3.2")
    (source
     (origin
       (method url-fetch)
       (uri (pypi-uri "google-resumable-media" version))
       (sha256
        (base32 "04qm6rd4mpbbym8ci5xrb6fymc3mmm8x2z9f43q5iwbr3s5lx4h6"))))
    (build-system python-build-system)
    (arguments
     `(#:phases
       (modify-phases %standard-phases
         (replace 'check
           (lambda* (#:key tests? #:allow-other-keys)
             (when tests?
               ;; The system tests fail to find test_utils.retry.
               (delete-file-recursively "tests/system/")
               (invoke "pytest")))))))
    (propagated-inputs (list python-google-crc32c))
    (native-inputs
     (list python-google-auth
           python-pytest
           python-requests
           python-test-utils))
    (home-page "https://github.com/googleapis/google-resumable-media-python")
    (synopsis "Utilities for Google Media Downloads and Resumable Uploads")
    (description "This package provides utilities for Google Media Downloads
and Resumable Uploads.")
    (license license:asl2.0)))

(define-public python-googleapis-common-protos
  (package
    (name "python-googleapis-common-protos")
    (version "1.56.1")
    (source
     (origin
       (method url-fetch)
       (uri (pypi-uri "googleapis-common-protos" version))
       (sha256
        (base32 "16x1pjc34mrj9w130j40r23ndpykhsqivvk5xfl63ss6qsfyapkb"))))
    (build-system python-build-system)
    (arguments
     `(#:tests? #false ;fails for unknown reasons
       #:phases
        (modify-phases %standard-phases
          (replace 'check
            (lambda* (#:key tests? #:allow-other-keys)
              (when tests?
                (invoke "pytest")))))))
    (propagated-inputs (list python-protobuf))
    (native-inputs
     (list python-pytest))
    (home-page "https://github.com/googleapis/python-api-common-protos")
    (synopsis "Common protobufs used in Google APIs")
    (description "This package contains Python classes generated from the
common protos in the @code{googleapis/api-common-protos} repository.")
    (license license:asl2.0)))

(define-public python-google-api-core
  (package
    (name "python-google-api-core")
    (version "2.7.3")
    (source
     (origin
       (method url-fetch)
       (uri (pypi-uri "google-api-core" version))
       (sha256
        (base32 "0ydwvg9gzp75cd11s62db5w3jhj643yrw095rv95psfb0h3pz58p"))))
    (build-system python-build-system)
    (arguments
     `(#:phases
       (modify-phases %standard-phases
         (replace 'check
           (lambda* (#:key tests? #:allow-other-keys)
             (when tests?
               ;; These don't work because it doesn't find AsyncMock even when
               ;; we add it to the inputs.
               (for-each delete-file
                         '("tests/asyncio/test_page_iterator_async.py"
                           "tests/asyncio/test_retry_async.py"))
               (invoke "pytest")))))))
    (propagated-inputs
     (list python-google-auth
           python-googleapis-common-protos
           python-protobuf
           python-proto-plus
           python-requests))
    (native-inputs
     (list python-mock
           python-pytest
           python-pytest-asyncio))
    (home-page "https://github.com/googleapis/python-api-core")
    (synopsis "Google API client core library")
    (description "This library defines common helpers used by all Google API
clients.")
    (license license:asl2.0)))

(define-public python-google-cloud-core
  (package
    (name "python-google-cloud-core")
    (version "2.3.0")
    (source
     (origin
       (method url-fetch)
       (uri (pypi-uri "google-cloud-core" version))
       (sha256
        (base32 "0sa66kidgr32dfq9ngha9l362xnqvnqqmssn5my1gd3lc6g65apx"))))
    (build-system python-build-system)
    (arguments
     `(#:phases
       (modify-phases %standard-phases
         (replace 'check
           (lambda* (#:key tests? #:allow-other-keys)
             (when tests?
               (invoke "pytest")))))))
    (propagated-inputs (list python-google-api-core python-google-auth))
    (native-inputs
     (list python-grpcio python-pytest))
    (home-page "https://github.com/googleapis/python-cloud-core")
    (synopsis "Google Cloud API client core library")
    (description "This library defines common helpers (e.g. base @code{Client}
classes) used by all of the @code{google-cloud-*} packages.")
    (license license:asl2.0)))

(define-public python-google-cloud-storage
  (package
    (name "python-google-cloud-storage")
    (version "2.3.0")
    (source
     (origin
       (method url-fetch)
       (uri (pypi-uri "google-cloud-storage" version))
       (sha256
        (base32 "0nwg9ic29s70kpvi71gmjv1y4w5a3vc9gj6d16f8w8hpbvgb1jzl"))))
    (build-system python-build-system)
    (arguments
     `(#:phases
       (modify-phases %standard-phases
         (replace 'check
           (lambda* (#:key tests? #:allow-other-keys)
             (when tests?
               (for-each delete-file-recursively
                         (list
                          ;; The system tests fail to find test_utils.retry.
                          "tests/system/"
                          ;; Needs docker.
                          "tests/conformance/"))
               (invoke "pytest")))))))
    (native-inputs
     (list python-pytest python-test-utils))
    (propagated-inputs
     (list python-google-api-core
           python-google-auth
           python-google-cloud-core
           python-google-resumable-media
           python-protobuf
           python-requests))
    (home-page "https://github.com/googleapis/python-storage")
    (synopsis "Google Cloud Storage API client library")
    (description "Google Cloud Storage allows you to store data on Google
infrastructure, and it can be used to distribute large data objects to users
via direct download.  This package provides a Google Cloud Storage API client
library for Python.")
    (license license:asl2.0)))

(define-public python-smart-open
  (package
    (name "python-smart-open")
    (version "6.0.0")
    (source
     (origin
       (method url-fetch)
       (uri (pypi-uri "smart_open" version))
       (sha256
        (base32 "1c12ilanx9hgpcc5chjkaqnx1hx14iazyindy7syvjhbdywhc0fn"))))
    (build-system python-build-system)
    (arguments
     `(#:tests? #false ;none included
       #:phases
       (modify-phases %standard-phases
         (replace 'check
           (lambda* (#:key tests? #:allow-other-keys)
             (when tests?
               (invoke "pytest")))))))
    (propagated-inputs
     (list python-azure-common
           python-azure-core
           python-azure-storage-blob
           python-boto3
           python-google-cloud-storage
           python-requests))
    (native-inputs
     (list python-flask
           python-flask-cors
           python-graphql-core
           python-moto
           python-paramiko
           python-pathlib2
           python-pytest
           python-pytest-rerunfailures
           python-responses))
    (home-page "https://github.com/piskvorky/smart_open")
    (synopsis "Utilities for streaming large files")
    (description
     "This package provides utilities for streaming large files (S3, HDFS,
GCS, Azure Blob Storage, gzip, bz2, etc.)")
    (license license:expat)))

(define-public python-w3lib
  (package
    (name "python-w3lib")
    (version "1.22.0")
    (source
     (origin
       (method url-fetch)
       (uri (pypi-uri "w3lib" version))
       (patches (search-patches "python-w3lib-fix-test-failure.patch"))
       (sha256
        (base32
         "1pv02lvvmgz2qb61vz1jkjc04fgm4hpfvaj5zm4i3mjp64hd1mha"))))
    (build-system python-build-system)
    (arguments
     `(#:phases
        (modify-phases %standard-phases
          (replace 'check
            (lambda* (#:key tests? #:allow-other-keys)
              (when tests?
                (invoke "pytest")))))))
    (native-inputs
     (list python-pytest python-six))
    (home-page "https://github.com/scrapy/w3lib")
    (synopsis "Python library of web-related functions")
    (description
     "This is a Python library of web-related functions, such as: remove
comments, or tags from HTML snippets, extract base url from HTML snippets,
translate entities on HTML strings, among other things.")
    (license license:bsd-3)))

(define-public python-webcolors
  (package
    (name "python-webcolors")
    (version "1.11.1")
    (source
     (origin
       (method url-fetch)
       (uri (pypi-uri "webcolors" version))
       (sha256
        (base32 "1rkda75h2p65zx6r84c9mjavn4xpviqvqrklvdvcklapd5in1wvn"))))
    (build-system python-build-system)
    (arguments
     `(#:phases
       (modify-phases %standard-phases
         (replace 'check
           (lambda* (#:key tests? inputs outputs #:allow-other-keys)
             (when tests?
               (add-installed-pythonpath inputs outputs)
               (invoke "pytest")))))))
    (native-inputs
     (list python-pytest))
    (home-page "https://github.com/ubernostrum/webcolors")
    (synopsis "HTML/CSS color definitions library")
    (description "@code{python-webcolors} is a module for working with
HTML/CSS color definitions.  Normalizing and converting between the following
formats is supported.
@itemize
@item Specification-defined color names
@item Six-digit hexadecimal
@item Three-digit hexadecimal
@item Integer rgb() triplet
@item Percentage rgb() triplet
@end itemize
Only the RGB colorspace is supported.  Conversion to/from the HSL colorspace
can be handled by the @code{colorsys} module in the Python standard library.")
    (license license:bsd-3)))

(define-public python-woob
  (package
    (name "python-woob")
    (version "3.0")
    (source
     (origin
       (method url-fetch)
       (uri (pypi-uri "woob" version))
       (sha256
        (base32 "09hpxy5zhn2b8li0xjf3zd7s46lawb0315p5mdcsci3bj3s4v1j7"))))
    (build-system python-build-system)
    ;; A small number of tests for optional applications fails due to missing
    ;; inputs.
    (arguments `(#:tests? #f))
    (propagated-inputs
     (list python-babel
           python-colorama
           python-cssselect
           python-dateutil
           python-feedparser
           python-html2text
           python-lxml
           python-pillow
           python-prettytable
           python-pyqt
           python-pyyaml
           python-requests
           python-six
           python-unidecode))
    (native-inputs
     (list python-coverage python-flake8 python-nose python-selenium
           python-xunitparser))
    (home-page "https://woob.tech/")
    (synopsis "Woob, Web Outside Of Browsers")
    (description "Woob is a collection of applications able to interact with
websites, without requiring the user to open them in a browser.  It also
provides well-defined APIs to talk to websites lacking one.")
    (license license:lgpl3+)))

(define-public python-flask-combo-jsonapi
  (package
    (name "python-flask-combo-jsonapi")
    (version "1.1.0")
    (source
     (origin
       (method git-fetch)
       (uri (git-reference
             (url "https://github.com/AdCombo/flask-combo-jsonapi")
             (commit version)))
       (file-name (git-file-name name version))
       (sha256
        (base32 "07fhcjiyif80z1vyh35za29sqx1mmqh568jrbrrs675j4a797sj1"))))
    (build-system python-build-system)
    (arguments
     '(#:phases (modify-phases %standard-phases
                  (add-after 'unpack 'loosen-requirements
                    (lambda _
                      ;; Don't pin specific versions of dependencies.
                      (substitute* "requirements.txt"
                        (("^sqlalchemy[=<>].*") "sqlalchemy\n")
                        (("^marshmallow[=<>].*") "marshmallow\n")
                        (("^Flask[=<>].*") "Flask\n"))))
                  (replace 'check
                    (lambda _
                      (invoke "pytest" "-vv"))))))
    (propagated-inputs
     (list python-flask
           python-marshmallow
           python-marshmallow-jsonapi
           python-simplejson
           python-sqlalchemy
           python-apispec
           python-simplejson
           python-six))
    (native-inputs
     (list python-coverage python-coveralls python-pytest
           python-pytest-runner))
    (home-page "https://github.com/AdCombo/flask-combo-jsonapi")
    (synopsis "Flask extension to quickly create JSON:API 1.0 REST Web APIs")
    (description
     "Flask-COMBO-JSONAPI is a Python Flask extension for building REST Web APIs
compliant with the @uref{https://jsonapi.org, JSON:API 1.0} specification.

It tries to combine the power of Flask-Restless with the flexibility of
Flask-RESTful to quickly build APIs that fit the complexity of existing
real-life projects with legacy data and diverse storage providers.")
    (license license:expat)))

(define-public python-mwparserfromhell
  (package
    (name "python-mwparserfromhell")
    (version "0.6.3")
    (source
     (origin
       (method url-fetch)
       (uri (pypi-uri "mwparserfromhell" version))
       (sha256
        (base32 "0zh9zaqbac18s7mivqk8am9xw97lfkgcj9hhxj0d4208pkqpkmqs"))))
    (build-system python-build-system)
    (native-inputs
     (list python-pytest python-pytest-runner))
    (home-page "https://github.com/earwig/mwparserfromhell")
    (synopsis "Python parser for MediaWiki wikicode")
    (description
     "The MediaWiki Parser From Hell is a python library package that provides
a parser for MediaWiki.

It exposes parses as normal string objects with additional methods giving
access to the special Wikicode features it contains (hyperlinks, tags,
templates…).  The parser doesn't interpolate strings at all, it remains at a
purely formal level.

Full documentation may be found at
@uref{https://mwparserfromhell.readthedocs.io, ReadTheDocs}")
    (license license:expat)))

(define-public python-tweepy
  (package
    (name "python-tweepy")
    (version "4.4.0")
    (source
     (origin
       (method git-fetch)
       (uri
        (git-reference
         (url "https://github.com/tweepy/tweepy")
         (commit (string-append "v" version))))
       (file-name (git-file-name name version))
       (sha256
        (base32
         "0jl3j20iqvzqqw5q5ldval5wrc2pdx94zff3b6b87j51yjx3qjhr"))))
    (build-system python-build-system)
    (arguments
     `(#:phases
       (modify-phases %standard-phases
         (replace 'check
           (lambda* (#:key tests? #:allow-other-keys)
             (when tests?
               (invoke "python" "-m" "unittest" "discover" "tests")))))))
    (propagated-inputs
     (list python-aiohttp python-requests python-requests-oauthlib))
    (native-inputs
     (list python-vcrpy))
    (home-page "https://www.tweepy.org/")
    (synopsis "Twitter library for Python")
    (description "This package provides @code{Tweepy}, an easy-to-use Python
library for accessing the Twitter API.")
    (license license:expat)))

(define-public python-quart
  (package
    (name "python-quart")
    (version "0.17.0")
    (source
     (origin
       (method url-fetch)
       (uri (pypi-uri "Quart" version))
       (sha256
        (base32 "0h4n2dwzmqifya1razp9s7ppr4ra23ljac9v7sl039rzp3c17wic"))))
    (build-system python-build-system)
    (propagated-inputs
     (list hypercorn
           python-aiofiles
           python-blinker
           python-click
           python-itsdangerous
           python-jinja2
           python-markupsafe
           python-toml
           python-werkzeug))
    (home-page "https://gitlab.com/pgjones/quart/")
    (synopsis "Python ASGI web microframework with the same API as Flask")
    (description
     "This package provides a Python ASGI web microframework with the same API
as Flask.")
    (license license:expat)))

(define-public python-ajsonrpc
  (package
    (name "python-ajsonrpc")
    (version "1.2.0")
    (source
     (origin
       (method url-fetch)
       (uri (pypi-uri "ajsonrpc" version))
       (sha256
        (base32 "17x1a4r4l428mhwn53abki9gzdzq3halyr4lj48fw3dzy0caq6vr"))))
    (build-system python-build-system)
    (propagated-inputs
     (list python-quart
           python-sanic
           python-tornado))
    (home-page "https://github.com/pavlov99/ajsonrpc")
    (synopsis "Async JSON-RPC 2.0 protocol and server")
    (description
     "This package provides a Python JSON-RPC 2.0 protocol and server powered
by asyncio.")
    (license license:expat)))

(define-public python-protego
  (package
    (name "python-protego")
    (version "0.2.1")
    (source
      (origin
        (method url-fetch)
        (uri (pypi-uri "Protego" version))
        (sha256
          (base32 "1wigcjyhz8zbk562zhgfbkm733dcn65j1swzvki79dys0i1nsrnz"))))
    (build-system python-build-system)
    (arguments
     `(#:phases
        (modify-phases %standard-phases
          (replace 'check
            (lambda* (#:key tests? #:allow-other-keys)
              (when tests?
                (invoke "pytest")))))))
    (propagated-inputs (list python-six))
    (native-inputs (list python-pytest))
    (home-page "https://github.com/scrapy/protego")
    (synopsis
      "Pure-Python robots.txt parser with support for modern conventions")
    (description
      "Pure-Python robots.txt parser with support for modern conventions.")
    (license license:bsd-3)))

(define-public python-parsel
  (package
    (name "python-parsel")
    (version "1.6.0")
    (source
      (origin
        (method url-fetch)
        (uri (pypi-uri "parsel" version))
        (sha256
          (base32 "0yawf9r3r863lwxj0n89i7h3n8xjbsl5b7n6xg76r68scl5yzvvh"))))
    (build-system python-build-system)
    (propagated-inputs
      (list python-cssselect
            python-lxml
            python-six
            python-w3lib))
    (native-inputs
      (list python-pytest python-pytest-runner))
    (home-page "https://github.com/scrapy/parsel")
    (synopsis "Extract data from HTML and XML using XPath and CSS selectors")
    (description "Parsel is a library to extract and remove data from
HTML and XML using XPath and CSS selectors, optionally combined with
regular expressions.")
    (license license:bsd-3)))

(define-public python-scrapy
  (package
    (name "python-scrapy")
    (version "2.6.1")
    (source
     (origin
       (method url-fetch)
       (uri (pypi-uri "Scrapy" version))
       (sha256
        (base32 "09rqalbwcz9ix8h0992mzjs50sssxsmmh8w9abkrqchgknjmbzan"))))
    (build-system python-build-system)
    (arguments
     `(#:phases
       (modify-phases %standard-phases
         (replace 'check
           (lambda* (#:key tests? #:allow-other-keys)
             (when tests?
               (invoke "pytest"
                       "-n" (number->string (parallel-job-count))
                       ;; These tests fail when run in parallel (see:
                       ;; https://github.com/scrapy/scrapy/issues/5502).
                       "--ignore" "tests/test_engine.py"
                       "--ignore" "tests/test_engine_stop_download_bytes.py"
                       "--ignore" "tests/test_engine_stop_download_headers.py"
                       ;; This test require network access.
                       "--ignore" "tests/test_command_check.py"
                       "-k"
                       (string-append
                        ;; The followin tests fail for unknown reasons.
                        "not test_server_set_cookie_domain_suffix_public_private"
                        " and not test_user_set_cookie_domain_suffix_public_private"
                        " and not test_pformat")
                       "tests")))))))
    (propagated-inputs
     (list python-botocore              ; Optional: For S3FeedStorage class.
           python-cryptography
           python-cssselect
           python-itemadapter
           python-itemloaders
           python-lxml
           python-parsel
           python-protego
           python-pydispatcher
           python-pyopenssl
           python-queuelib
           python-service-identity
           python-setuptools
           python-tldextract
           python-twisted
           python-w3lib
           python-zope-interface))
    (native-inputs
     (list python-pytest
           python-pytest-xdist
           python-pyftpdlib
           python-sybil
           python-testfixtures
           python-uvloop))
    (home-page "https://scrapy.org")
    (synopsis "High-level Web crawling and Web scraping framework")
    (description "Scrapy is a fast high-level web crawling and web
scraping framework, used to crawl websites and extract structured data
from their pages.  It can be used for a wide range of purposes, from data
mining to monitoring and automated testing.")
    (license license:bsd-3)))

(define-public python-jstyleson
  (package
    (name "python-jstyleson")
    (version "0.0.2")
    (source
     (origin
       (method url-fetch)
       (uri (pypi-uri "jstyleson" version))
       (sha256
        (base32 "13ihw6jqwkg3ai4xb83kw39pvh73b2wg6ld3wvj5jaasn7rh6038"))))
    (build-system python-build-system)
    (arguments (list #:tests? #f))      ;no tests in pypi release
    (home-page "https://github.com/linjackson78/jstyleson")
    (synopsis "JSON parser supporting js-style comments")
    (description "@code{jstyleson} is a Python library to parse JSON.
Contrary to the standard Python @code{json} library, it understands js-style
comments.  Trailing comma is also supported.")
    (license license:expat)))

(define-public python-html-text
  (package
    (name "python-html-text")
    (version "0.5.2")
    (source
     (origin
       (method url-fetch)
       (uri (pypi-uri "html_text" version))
       (sha256
        (base32 "1v9x171l3bmyayc1144nrkn9410lp4lhlrrjii54j7b5f2xipmmg"))))
    (build-system python-build-system)
    (native-inputs (list python-pytest))
    (propagated-inputs (list python-lxml))
    (home-page "https://github.com/TeamHG-Memex/html-text")
    (synopsis "Extract text from HTML")
    (description "HTML to Text is a Python library for extract text from HTML.
Contrary to other solution such as LXML or Beautiful Soup, the text extracted
with @code{html_text} does not contain elements such as JavaScript or inline
styles not normally visible to users.  It also normalizes white space
characters in a smarter, more visually pleasing style.")
    (license license:expat)))

(define-public python-mf2py
  (package
    (name "python-mf2py")
    (version "1.1.2")
    (source (origin
              (method git-fetch)
              (uri (git-reference
                    (url "https://github.com/microformats/mf2py")
                    (commit version)))
              (file-name (git-file-name name version))
              (sha256
               (base32
                "00pzfc5sl6ywlcr6f2k37n3f2bb7w488p2k95ixzjwx6w3yh747n"))))
    (build-system python-build-system)
    (arguments
     (list
      #:phases
      #~(modify-phases %standard-phases
          (replace 'check
            (lambda* (#:key tests? #:allow-other-keys)
              (when tests?
                (invoke "pytest" "-vv" "test")))))))
    (native-inputs (list python-pytest))
    (propagated-inputs
     (list python-beautifulsoup4 python-html5lib python-requests))
    (home-page "https://github.com/microformats/mf2py")
    (synopsis "Python Microformats2 parser")
    (description "This Python library provides a Microformats2 parser
implementing the full Microformats2 (mf2) specification, including backward
compatibility with Microformats1 (mf1).")
    (license license:expat)))

(define-public python-extruct
  (package
    (name "python-extruct")
    (version "0.13.0")
    (source (origin
              (method git-fetch)        ;for tests
              (uri (git-reference
                    (url "https://github.com/scrapinghub/extruct")
                    (commit (string-append "v" version))))
              (file-name (git-file-name name version))
              (sha256
               (base32
                "075zldf3dqcc429z1vk2ngbmv034bnlyk6arh3rh30jbsvz9pzl5"))))
    (build-system python-build-system)
    (arguments
     (list
      #:phases
      #~(modify-phases %standard-phases
          (replace 'check
            (lambda* (#:key tests? #:allow-other-keys)
              (when tests?
                (invoke "pytest" "-vv" "tests")))))))
    (native-inputs (list python-pytest))
    (propagated-inputs
     (list python-html-text
           python-jstyleson
           python-lxml
           python-mf2py
           python-pyrdfa3
           python-rdflib
           python-rdflib-jsonld
           python-w3lib))
    (home-page "https://github.com/scrapinghub/extruct")
    (synopsis "Extract embedded metadata from HTML markup")
    (description "@code{extruct} is a Python library for extracting embedded
metadata from HTML markup.  Currently, extruct supports:
@itemize
@item W3C's HTML Microdata
@item embedded JSON-LD
@item Microformat via mf2py
@item Facebook's Open Graph
@item (experimental) RDFa via rdflib
@item Dublin Core Metadata (DC-HTML-2003)
@end itemize")
    (license license:bsd-3)))

(define-public python-wadllib
  (package
    (name "python-wadllib")
    (version "1.3.6")
    (source
     (origin
       (method url-fetch)
       (uri (pypi-uri "wadllib" version))
       (sha256
        (base32 "1z65crvdsjxh9nahz1g6q021ijmv85ixmq88l96d61qh5imavndc"))))
    (build-system python-build-system)
    (propagated-inputs (list python-lazr-uri))
    (home-page "https://launchpad.net/wadllib")
    (synopsis "Web Application Description Language (WADL) navigation library")
    (description "The @code{wadllib} Python library allows navigating HTTP
resources using Web Application Description Language (WADL) files as guides.")
    (license license:lgpl3)))<|MERGE_RESOLUTION|>--- conflicted
+++ resolved
@@ -2794,22 +2794,7 @@
     (description
      "Requests is a Python HTTP client library.  It aims to be easier to use
 than Python’s urllib2 library.")
-<<<<<<< HEAD
-    (license license:asl2.0)
-    (properties `((python2-variant . ,(delay python2-requests))))))
-
-(define-public python2-requests
-  (let ((base (package-with-python2 (strip-python2-variant python-requests))))
-    (package
-      (inherit base)
-      ;; The python-charset-normalizer dependency is necessary on Python 3
-      ;; only.
-      (propagated-inputs (modify-inputs (package-propagated-inputs base)
-                           (append python2-chardet)
-                           (delete "python-charset-normalizer"))))))
-=======
     (license license:asl2.0)))
->>>>>>> 75af73e1
 
 (define-public python-requests-unixsocket
   (package
