;;; GNU Guix --- Functional package management for GNU
;;; Copyright © 2015 Eric Dvorsak <eric@dvorsak.fr>
;;; Copyright © 2015, 2016, 2017, 2018, 2019, 2020 Efraim Flashner <efraim@flashner.co.il>
;;; Copyright © 2017 Christopher Baines <mail@cbaines.net>
;;; Copyright © 2016, 2017 Danny Milosavljevic <dannym+a@scratchpost.org>
;;; Copyright © 2013, 2014, 2015, 2016, 2020 Andreas Enge <andreas@enge.fr>
;;; Copyright © 2016, 2017, 2019, 2020, 2021 Marius Bakke <marius@gnu.org>
;;; Copyright © 2015, 2016, 2017, 2018, 2019, 2020, 2021 Ricardo Wurmus <rekado@elephly.net>
;;; Copyright © 2017, 2021 Roel Janssen <roel@gnu.org>
;;; Copyright © 2016, 2017, 2020 Julien Lepiller <julien@lepiller.eu>
;;; Copyright © 2016, 2017 Nikita <nikita@n0.is>
;;; Copyright © 2014, 2017, 2021 Eric Bavier <bavier@posteo.net>
;;; Copyright © 2014, 2015 Mark H Weaver <mhw@netris.org>
;;; Copyright © 2015 Cyril Roelandt <tipecaml@gmail.com>
;;; Copyright © 2015, 2016, 2017, 2019 Leo Famulari <leo@famulari.name>
;;; Copyright © 2016, 2019 Hartmut Goebel <h.goebel@crazy-compilers.com>
;;; Copyright © 2016–2021 Tobias Geerinckx-Rice <me@tobias.gr>
;;; Copyright © 2015, 2017 Ben Woodcroft <donttrustben@gmail.com>
;;; Copyright © 2015, 2016 Christopher Allan Webber <cwebber@dustycloud.org>
;;; Copyright © 2017 Adriano Peluso <catonano@gmail.com>
;;; Copyright © 2016 Dylan Jeffers <sapientech@sapientech@openmailbox.org>
;;; Copyright © 2016 David Craven <david@craven.ch>
;;; Copyright © 2017 Oleg Pykhalov <go.wigust@gmail.com>
;;; Copyright © 2015, 2016 David Thompson <davet@gnu.org>
;;; Copyright © 2017 Mark Meyer <mark@ofosos.org>
;;; Copyright © 2018 Tomáš Čech <sleep_walker@gnu.org>
;;; Copyright © 2018, 2019, 2021 Nicolas Goaziou <mail@nicolasgoaziou.fr>
;;; Copyright © 2018 Mathieu Othacehe <m.othacehe@gmail.com>
;;; Copyright © 2018, 2020, 2021 Maxim Cournoyer <maxim.cournoyer@gmail.com>
;;; Copyright © 2019 Vagrant Cascadian <vagrant@debian.org>
;;; Copyright © 2019 Brendan Tildesley <mail@brendan.scot>
;;; Copyright © 2019 Pierre Langlois <pierre.langlois@gmx.com>
;;; Copyright © 2019, 2020 Tanguy Le Carrour <tanguy@bioneland.org>
;;; Copyright © 2020 Jakub Kądziołka <kuba@kadziolka.net>
;;; Copyright © 2020 Evan Straw <evan.straw99@gmail.com>
;;; Copyright © 2020 Alexandros Theodotou <alex@zrythm.org>
;;; Copyright © 2020 Holger Peters <holger.peters@posteo.de>
;;; Copyright © 2020 Noisytoot <noisytoot@gmail.com>
;;; Copyright © 2020 Edouard Klein <edk@beaver-labs.com>
;;; Copyright © 2020, 2021 Vinicius Monego <monego@posteo.net>
;;; Copyright © 2020 Konrad Hinsen <konrad.hinsen@fastmail.net>
;;; Copyright © 2020 Giacomo Leidi <goodoldpaul@autistici.org>
;;; Copyright © 2021 Ekaitz Zarraga <ekaitz@elenq.tech>
;;; Copyright © 2021 Greg Hogan <code@greghogan.com>
;;;
;;; This file is part of GNU Guix.
;;;
;;; GNU Guix is free software; you can redistribute it and/or modify it
;;; under the terms of the GNU General Public License as published by
;;; the Free Software Foundation; either version 3 of the License, or (at
;;; your option) any later version.
;;;
;;; GNU Guix is distributed in the hope that it will be useful, but
;;; WITHOUT ANY WARRANTY; without even the implied warranty of
;;; MERCHANTABILITY or FITNESS FOR A PARTICULAR PURPOSE.  See the
;;; GNU General Public License for more details.
;;;
;;; You should have received a copy of the GNU General Public License
;;; along with GNU Guix.  If not, see <http://www.gnu.org/licenses/>.

(define-module (gnu packages python-web)
  #:use-module (guix packages)
  #:use-module (guix download)
  #:use-module (guix git-download)
  #:use-module (guix build-system python)
  #:use-module (guix utils)
  #:use-module (gnu packages)
  #:use-module (gnu packages base)
  #:use-module (gnu packages check)
  #:use-module (gnu packages compression)
  #:use-module (gnu packages curl)
  #:use-module (gnu packages databases)
  #:use-module (gnu packages django)
  #:use-module (gnu packages graphviz)
  #:use-module (gnu packages groff)
  #:use-module (gnu packages libevent)
  #:use-module (gnu packages libffi)
  #:use-module (gnu packages pkg-config)
  #:use-module (gnu packages python)
  #:use-module (gnu packages python-build)
  #:use-module (gnu packages python-check)
  #:use-module (gnu packages python-compression)
  #:use-module (gnu packages python-crypto)
  #:use-module (gnu packages python-science)
  #:use-module (gnu packages python-xyz)
  #:use-module (gnu packages serialization)
  #:use-module (gnu packages sphinx)
  #:use-module (gnu packages texinfo)
  #:use-module (gnu packages tls)
  #:use-module (gnu packages time)
  #:use-module (gnu packages web)
  #:use-module (gnu packages xml)
  #:use-module ((guix licenses) #:prefix license:)
  #:use-module (srfi srfi-1))

(define-public python-prawcore
  (package
    (name "python-prawcore")
    (version "2.0.0")
    (source
     (origin
       (method url-fetch)
       (uri (pypi-uri "prawcore" version))
       (sha256
        (base32 "1l9nrn4s03xl8fvkyybdk86bm9cyyk43alkxf9g014a9ynvdk65l"))))
    (build-system python-build-system)
    (native-inputs
     `(("python-betamax" ,python-betamax)
       ("python-betamax-matchers" ,python-betamax-matchers)
       ("python-betamax-serializers" ,python-betamax-serializers)
       ("python-mock" ,python-mock)
       ("python-pytest" ,python-pytest)
       ("python-testfixtures" ,python-testfixtures)))
    (propagated-inputs
     `(("python-requests" ,python-requests)))
    (synopsis "Core component of PRAW")
    (description "PRAWcore is a low-level communication layer used by PRAW.")
    (home-page "https://praw.readthedocs.io/en/latest/")
    (license license:bsd-2)))

(define-public python-praw
  (package
    (name "python-praw")
    (version "7.2.0")
    (source
     (origin
       (method url-fetch)
       (uri (pypi-uri "praw" version))
       (sha256
        (base32 "0ll1a0n8xs8gykizdsfrw63jp6bc39ab0pk3yzwcak96fyxh0ij3"))))
    (build-system python-build-system)
    (arguments
     `(#:phases
       (modify-phases %standard-phases
         (add-after 'unpack 'disable-failing-tests
           (lambda _
             (with-directory-excursion "tests"
               ;; Require networking.
               (for-each delete-file-recursively
                         '("integration/models" "unit/models"))
               ;; https://github.com/praw-dev/praw/issues/1699
               ;; #issuecomment-795336704
               (delete-file "unit/test_config.py"))
             #t))
         (replace 'check
           (lambda* (#:key tests? #:allow-other-keys)
             (when tests?
               (invoke "pytest"))
             #t)))))
    (native-inputs
     `(("python-betamax" ,python-betamax)
       ("python-betamax-matchers" ,python-betamax-matchers)
       ("python-pytest" ,python-pytest)))
    (propagated-inputs
     `(("python-prawcore" ,python-prawcore)
       ("python-websocket-client" ,python-websocket-client)))
    (synopsis "Python Reddit API Wrapper")
    (description "PRAW is a Python package that allows for simple access to
Reddit’s API.  It aims to be easy to use and internally follows all of Reddit’s
API rules.")
    (home-page "https://praw.readthedocs.io/en/latest/")
    (license license:bsd-2)))

(define-public python-aiohttp
  (package
    (name "python-aiohttp")
    (version "3.7.4")
    (source
     (origin
       (method url-fetch)
       (uri (pypi-uri "aiohttp" version))
       (sha256
        (base32 "1pn79h8fng4xi5gl1f6saw31nxgmgyxl41yf3vba1l21673yr12x"))))
    (build-system python-build-system)
    (arguments
     '(#:phases
       (modify-phases %standard-phases
         (add-after 'unpack 'fix-tests
           (lambda _
             ;; disable brotli tests, because we’re not providing that optional library
             (substitute* "tests/test_http_parser.py"
               (("    async def test_feed_eof_no_err_brotli")
                "    @pytest.mark.xfail\n    async def test_feed_eof_no_err_brotli"))
             ;; make sure the timestamp of this file is > 1990, because a few
             ;; tests like test_static_file_if_modified_since_past_date depend on it
             (let ((late-90s (* 60 60 24 365 30)))
               (utime "tests/data.unknown_mime_type" late-90s late-90s))

             ;; Disable test that attempts to access httpbin.org.
             (substitute* "tests/test_formdata.py"
               (("async def test_mark_formdata_as_processed.*" all)
                (string-append "@pytest.mark.xfail\n" all)))

             ;; Don't test the aiohttp pytest plugin to avoid a dependency loop.
             (delete-file "tests/test_pytest_plugin.py")))
         (replace 'check
           (lambda* (#:key tests? #:allow-other-keys)
             (if tests?
                 (invoke "pytest" "-vv"
                         ;; Disable loading the aiohttp coverage plugin
                         ;; to avoid a circular dependency (code coverage
                         ;; is not very interesting to us anyway).
                         "-o" "addopts=''")
                 (format #t "test suite not run~%")))))))
    (propagated-inputs
     `(("python-aiodns" ,python-aiodns)
       ("python-async-timeout" ,python-async-timeout)
       ("python-attrs" ,python-attrs)   ;note: remove for > 3.7
       ("python-chardet" ,python-chardet)
       ("python-idna-ssl" ,python-idna-ssl)
       ("python-multidict" ,python-multidict)
       ("python-typing-extensions" ,python-typing-extensions)
       ("python-yarl" ,python-yarl)))
    (native-inputs
     `(("python-pytest" ,python-pytest)
       ("python-pytest-mock" ,python-pytest-mock)
       ("python-re-assert" ,python-re-assert)
       ("gunicorn" ,gunicorn-bootstrap)
       ("python-freezegun" ,python-freezegun)
       ("python-async-generator" ,python-async-generator)))
    (home-page "https://github.com/aio-libs/aiohttp/")
    (synopsis "Async HTTP client/server framework (asyncio)")
    (description "@code{aiohttp} is an asynchronous HTTP client/server
framework.

Its main features are:
@itemize
@item Supports both client and server side of HTTP protocol.
@item Supports both client and server Web-Sockets out-of-the-box without the
Callback Hell.
@item Web-server has middlewares and pluggable routing.
@end itemize")
    (license license:asl2.0)))

(define-public python-aiohttp-socks
  (package
    (name "python-aiohttp-socks")
    (version "0.5.5")
    (source
     (origin
       (method url-fetch)
       (uri (pypi-uri "aiohttp_socks" version))
       (sha256
        (base32
         "0jmhb0l1w8k1nishij3awd9zv8zbyb5l35a2pdalrqxxasbhbcif"))))
    (build-system python-build-system)
    (propagated-inputs
     `(("python-aiohttp" ,python-aiohttp)
       ("python-attrs" ,python-attrs)
       ("python-socks" ,python-socks)))
    (home-page "https://github.com/romis2012/aiohttp-socks")
    (synopsis "SOCKS proxy connector for aiohttp")
    (description "This package provides a SOCKS proxy connector for
aiohttp.  It supports SOCKS4(a) and SOCKS5.")
    (license license:asl2.0)))

(define-public python-aiodns
  (package
    (name "python-aiodns")
    (version "1.1.1")
    (source
     (origin
       (method url-fetch)
       (uri (pypi-uri "aiodns" version))
       (sha256
        (base32
         "1snr5paql8dgvc676n8xq460wypjsb1xj53cf3px1s4wczf7lryq"))))
    (build-system python-build-system)
    (propagated-inputs
     `(("python-pycares" ,python-pycares)))
    (arguments
     `(#:tests? #f))                    ;tests require internet access
    (home-page "https://github.com/saghul/aiodns")
    (synopsis "Simple DNS resolver for asyncio")
    (description "@code{aiodns} provides a simple way for doing
asynchronous DNS resolutions with a synchronous looking interface by
using @url{https://github.com/saghul/pycares,pycares}.")
    (license license:expat)))

(define-public python-aiorpcx
  (package
    (name "python-aiorpcx")
    (version "0.18.3")
    (source
     (origin
       (method url-fetch)
       (uri (pypi-uri "aiorpcX" version))
       (sha256
        (base32
         "0k545hc7wl6sh1svydzbv6x7sx5pig2pqkl3yxs9riwmvzawx9xp"))))
    (build-system python-build-system)
    (propagated-inputs
     `(("python-attrs" ,python-attrs)))
    (home-page "https://github.com/kyuupichan/aiorpcX")
    (synopsis "Generic asyncio RPC implementation")
    (description
     "The aiorpcX library is a generic asyncio implementation of RPC suitable
for an application that is a client, server or both.

The package includes a module with full coverage of JSON RPC versions 1.0 and
2.0, JSON RPC protocol auto-detection, and arbitrary message framing.  It also
comes with a SOCKS proxy client.")
    (license (list license:expat license:bsd-2))))

(define-public python-asgiref
  (package
    (name "python-asgiref")
    (version "3.3.4")
    (source (origin
              (method url-fetch)
              (uri (pypi-uri "asgiref" version))
              (sha256
               (base32
                "0y0vdzldjkbs4pxf10pi6jpxq9b2sfp1rlwm153jcf5nvzxns8fi"))))
    (build-system python-build-system)
    (arguments
     '(#:phases (modify-phases %standard-phases
                  (replace 'check
                    (lambda _
                      (invoke "pytest" "-vv"))))))
    (native-inputs
     `(("python-pytest" ,python-pytest)
       ("python-pytest-asyncio" ,python-pytest-asyncio)))
    (home-page "https://github.com/django/asgiref/")
    (synopsis "ASGI specs, helper code, and adapters")
    (description
     "ASGI is a standard for Python asynchronous web apps and servers to
communicate with each other, and positioned as an asynchronous successor to
WSGI.  This package includes libraries for implementing ASGI servers.")
    (license license:bsd-3)))

(define-public python-css-html-js-minify
  (package
    (name "python-css-html-js-minify")
    (version "2.5.5")
    (source (origin
              (method url-fetch)
              (uri (pypi-uri "css-html-js-minify" version ".zip"))
              (sha256
               (base32
                "0v3l2dqdk2y4r6ax259gs4ij1zzm9yxg6491s6254vs9w3vi37sa"))))
    (build-system python-build-system)
    ;; XXX: The git repository has no tags, and the PyPI releases do not
    ;; contain tests.
    (arguments '(#:tests? #f))
    (native-inputs `(("unzip" ,unzip)))
    (home-page "https://github.com/juancarlospaco/css-html-js-minify")
    (synopsis "CSS/HTML/JS minifier")
    (description
     "This package provides a single-file minifier for CSS, HTML, and JavaScript.")
    ;; XXX: The README just says "GNU GPL and GNU LGPL and MIT".  From
    ;; <https://github.com/juancarlospaco/css-html-js-minify/issues/9> it
    ;; looks like the user can choose a license.
    (license (list license:gpl3+ license:lgpl3+ license:expat))))

(define-public python-aws-sam-translator
  (package
    (name "python-aws-sam-translator")
    (version "1.36.0")
    (source (origin
              (method url-fetch)
              (uri (pypi-uri "aws-sam-translator" version))
              (sha256
               (base32
                "115mcbb4r205c1hln199llqrvvbijfqz075rwx991l99jc6rj6zs"))))
    (build-system python-build-system)
    (arguments
     `(;; XXX: Tests are not distributed with the PyPI archive, and would
       ;; introduce a circular dependency on python-cfn-lint.
       #:tests? #f
       #:phases (modify-phases %standard-phases
                  (add-after 'unpack 'loosen-requirements
                    (lambda _
                      ;; The package needlessly specifies exact versions
                      ;; of dependencies, when it works fine with others.
                      (substitute* "requirements/base.txt"
                        (("(.*)(~=[0-9\\.]+)" all package version)
                         package))
                      #t)))))
    (propagated-inputs
     `(("python-boto3" ,python-boto3)
       ("python-jsonschema" ,python-jsonschema)
       ("python-six" ,python-six)))
    (home-page "https://github.com/awslabs/serverless-application-model")
    (synopsis "Transform AWS SAM templates into AWS CloudFormation templates")
    (description
     "AWS SAM Translator is a library that transform @dfn{Serverless Application
Model} (SAM) templates into AWS CloudFormation templates.")
    (license license:asl2.0)))

(define-public python-aws-xray-sdk
  (package
    (name "python-aws-xray-sdk")
    (version "2.6.0")
    (home-page "https://github.com/aws/aws-xray-sdk-python")
    (source (origin
              (method git-fetch)
              (uri (git-reference (url home-page) (commit version)))
              (file-name (git-file-name name version))
              (sha256
               (base32
                "12fzr0ylpa1lx3xr1x2f1jx8iiyzcr6g57fb9jign0j0lxdlbzpv"))))
    (build-system python-build-system)
    (arguments
     `(#:phases (modify-phases %standard-phases
                  (add-after 'unpack 'disable-tests
                    (lambda _
                      (for-each delete-file
                                '(;; These tests require packages not yet in Guix.
                                  "tests/ext/aiobotocore/test_aiobotocore.py"
                                  "tests/ext/aiohttp/test_middleware.py"
                                  "tests/ext/pg8000/test_pg8000.py"
                                  "tests/ext/psycopg2/test_psycopg2.py"
                                  "tests/ext/pymysql/test_pymysql.py"
                                  "tests/ext/pynamodb/test_pynamodb.py"
                                  "tests/test_async_recorder.py"

                                  ;; FIXME: Why is this failing?
                                  "tests/test_patcher.py"

                                  ;; TODO: How to configure Django for these tests.
                                  "tests/ext/django/test_db.py"
                                  "tests/ext/django/test_middleware.py"

                                  ;; These tests want to access httpbin.org.
                                  "tests/ext/requests/test_requests.py"
                                  "tests/ext/httplib/test_httplib.py"
                                  "tests/ext/aiohttp/test_client.py"))))
                  (replace 'check
                    (lambda _
                      (invoke "pytest" "-vv" "tests"))))))
    (native-inputs
     `(;; These are required for the test suite.
       ("python-bottle" ,python-bottle)
       ("python-flask" ,python-flask)
       ("python-flask-sqlalchemy" ,python-flask-sqlalchemy)
       ("python-pymysql" ,python-pymysql)
       ("python-pytest" ,python-pytest)
       ("python-pytest-aiohttp" ,python-pytest-aiohttp)
       ("python-requests" ,python-requests)
       ("python-sqlalchemy" ,python-sqlalchemy)
       ("python-webtest" ,python-webtest)))
    (propagated-inputs
     `(("python-aiohttp" ,python-aiohttp)
       ("python-botocore" ,python-botocore)
       ("python-future" ,python-future)
       ("python-jsonpickle" ,python-jsonpickle)
       ("python-urllib3" ,python-urllib3)
       ("python-wrapt" ,python-wrapt)))
    (synopsis "Profile applications on AWS X-Ray")
    (description
     "The AWS X-Ray SDK for Python enables Python developers to record and
emit information from within their applications to the AWS X-Ray service.")
    (license license:asl2.0)))

(define-public python-cfn-lint
  (package
    (name "python-cfn-lint")
    (version "0.51.0")
    (home-page "https://github.com/aws-cloudformation/cfn-python-lint")
    (source (origin
              (method git-fetch)
              (uri (git-reference
                    (url home-page)
                    (commit (string-append "v" version))))
              (file-name (git-file-name name version))
              (sha256
               (base32
                "1027s243sik25c6sqw6gla7k7vl3jdicrik5zdsa8pafxh2baja4"))))
    (build-system python-build-system)
    (arguments
     `(#:phases (modify-phases %standard-phases
                  (replace 'check
                    (lambda* (#:key outputs #:allow-other-keys)
                      (let ((out (assoc-ref outputs "out")))
                        ;; Remove test for the documentation update scripts
                        ;; to avoid a dependency on 'git'.
                        (delete-file
                         "test/unit/module/maintenance/test_update_documentation.py")
<<<<<<< HEAD
=======
                        (delete-file
                         "test/unit/module/maintenance/test_update_resource_specs.py")
                        (setenv "PYTHONPATH"
                                (string-append "./build/lib:"
                                               (getenv "PYTHONPATH")))
                        (setenv "PATH" (string-append out "/bin:"
                                                      (getenv "PATH")))
>>>>>>> 620669fd
                        (invoke "python" "-m" "unittest" "discover"
                                "-s" "test")))))))
    (native-inputs
     `(("python-pydot" ,python-pydot)
       ("python-mock" ,python-mock)))
    (propagated-inputs
     `(("python-aws-sam-translator" ,python-aws-sam-translator)
       ("python-jsonpatch" ,python-jsonpatch)
       ("python-jsonschema" ,python-jsonschema)
       ("python-junit-xml" ,python-junit-xml)
       ("python-networkx" ,python-networkx)
       ("python-pyyaml" ,python-pyyaml)
       ("python-six" ,python-six)))
    (synopsis "Validate CloudFormation templates")
    (description
     "This package lets you validate CloudFormation YAML/JSON templates against
the CloudFormation spec and additional checks.  Includes checking valid values
for resource properties and best practices.")
    (license license:expat)))

(define-public python-falcon
  (package
    (name "python-falcon")
    (version "2.0.0")
    (source
     (origin
       (method url-fetch)
       (uri (pypi-uri "falcon" version))
       (sha256
        (base32
         "1z6mqfv574x6jiawf67ib52g4kk20c2x7xk7wrn1573b8v7r79gf"))
       (modules '((guix build utils)))
       (snippet
        '(begin
           (delete-file-recursively "falcon/vendor")
           (substitute* "setup.py"
             ((".*falcon\\.vendor\\.mimeparse.*") ""))
           (substitute* '("falcon/media/handlers.py"
                          "falcon/request.py")
             (("from falcon\\.vendor ") ""))
           (substitute* "falcon.egg-info/SOURCES.txt"
             (("falcon/vendor.*") ""))
           #t))))
    (build-system python-build-system)
    (arguments
     `(#:phases
       (modify-phases %standard-phases
         (replace 'check
           (lambda* (#:key inputs outputs #:allow-other-keys)
             ;; Skip orjson, which requires rust to build.
             (substitute* "tests/test_media_handlers.py"
               (("== 'CPython") "!= 'CPython"))
             (add-installed-pythonpath inputs outputs)
             (invoke "pytest" "--ignore" "falcon"))))))
    (propagated-inputs
     `(("python-mimeparse" ,python-mimeparse)))
    (native-inputs
     `(("python-cython" ,python-cython) ;for faster binaries
       ("python-mujson" ,python-mujson)
       ("python-msgpack" ,python-msgpack)
       ("python-pytest" ,python-pytest)
       ("python-pytest-runner" ,python-pytest-runner)
       ("python-pyyaml" ,python-pyyaml)
       ("python-rapidjson" ,python-rapidjson)
       ("python-requests" ,python-requests)
       ("python-testtools" ,python-testtools)
       ("python-ujson" ,python-ujson)))
    (home-page "https://falconframework.org")
    (synopsis
     "Web framework for building APIs and application backends")
    (description
     "Falcon is a web API framework for building microservices, application
backends and higher-level frameworks.  Among its features are:
@itemize
@item Optimized and extensible code base
@item Routing via URI templates and REST-inspired resource
classes
@item Access to headers and bodies through request and response
classes
@item Request processing via middleware components and hooks
@item Idiomatic HTTP error responses
@item Straightforward exception handling
@item Unit testing support through WSGI helpers and mocks
@item Compatible with both CPython and PyPy
@item Cython support for better performance when used with CPython
@end itemize")
    (license license:asl2.0)))

(define-public python-falcon-cors
  (package
    (name "python-falcon-cors")
    (version "1.1.7")
    (source
     (origin
       (method url-fetch)
       (uri (pypi-uri "falcon-cors" version))
       (sha256
        (base32
         "12pym7hwsbd8b0c1azn95nas8gm3f1qpr6lpyx0958xm65ffr20p"))))
    (build-system python-build-system)
    (native-inputs
     `(("python-falcon" ,python-falcon)))
    (home-page
     "https://github.com/lwcolton/falcon-cors")
    (synopsis "Falcon @dfn{cross-origin resource sharing} (CORS) library")
    (description "This middleware provides @dfn{cross-origin resource
sharing} (CORS) support for Falcon.  It allows applying a specially crafted
CORS object to the incoming requests, enabling the ability to serve resources
over a different origin than that of the web application.")
    (license license:asl2.0)))

(define-public python-furl
  (package
    (name "python-furl")
    (version "2.0.0")
    (source
      (origin
        (method url-fetch)
        (uri (pypi-uri "furl" version))
        (sha256
          (base32
            "1v2lakx03d5w8954a39ki44xv5mllnq0a0avhxykv9hrzg0yvjpx"))))
    (build-system python-build-system)
    (propagated-inputs
     `(("python-six" ,python-six)
       ("python-orderedmultidict" ,python-orderedmultidict)))
    (native-inputs
     `(("python-flake8" ,python-flake8)))
    (home-page "https://github.com/gruns/furl")
    (synopsis "URL manipulation in Python")
    (description "Furl provides an easy-to-use alternative to the
@code{urllib} and @code{urlparse} modules for manipulating URLs.")
    (license license:unlicense)))

(define-public python-httplib2
  (package
    (name "python-httplib2")
    (version "0.9.2")
    (source
     (origin
       (method url-fetch)
       (uri (pypi-uri "httplib2" version))
       (sha256
        (base32
         "126rsryvw9vhbf3qmsfw9lf4l4xm2srmgs439lgma4cpag4s3ay3"))))
    (build-system python-build-system)
    (home-page "https://github.com/jcgregorio/httplib2")
    (synopsis "Comprehensive HTTP client library")
    (description
     "A comprehensive HTTP client library supporting many features left out of
other HTTP libraries.")
    (license license:expat)))

(define-public python2-httplib2
  (package-with-python2 python-httplib2))

(define-public httpie
  (package
    (name "httpie")
    (version "2.3.0")
    (source
     (origin
       (method url-fetch)
       (uri (pypi-uri "httpie" version))
       (sha256
        (base32
         "15ngl3yc186gkgqdx8iav9bpj8gxjpzz26y32z92jwyhj4cmfh6m"))))
    (build-system python-build-system)
    (arguments
     ;; The tests attempt to access external web servers, so we cannot run them.
     '(#:tests? #f))
    (propagated-inputs
     `(("python-colorama" ,python-colorama)
       ("python-pygments" ,python-pygments)
       ("python-requests" ,python-requests)
       ("python-requests-toolbelt" ,python-requests-toolbelt-0.9.1)))
    (home-page "https://httpie.io")
    (synopsis "cURL-like tool for humans")
    (description
     "A command line HTTP client with an intuitive UI, JSON support,
syntax highlighting, wget-like downloads, plugins, and more.  It consists of
a single http command designed for painless debugging and interaction with
HTTP servers, RESTful APIs, and web services.")
    ;; This was fixed in 1.0.3.
    (properties `((lint-hidden-cve . ("CVE-2019-10751"))))
    (license license:bsd-3)))

(define-public python-html2text
  (package
    (name "python-html2text")
    (version "2020.1.16")
    (source
     (origin
       (method url-fetch)
       (uri (pypi-uri "html2text" version))
       (sha256
        (base32
         "1fvv4z6dblii2wk1x82981ag8yhxbim1v2ksgywxsndh2s7335p2"))))
    (build-system python-build-system)
    (arguments
     '(#:phases
       (modify-phases %standard-phases
         (replace 'check
           (lambda _
             (invoke "pytest" "test/"))))))
    (native-inputs
     `(("python-pytest" ,python-pytest)))
    (home-page "https://github.com/Alir3z4/html2text")
    (synopsis "Convert HTML into plain text")
    (description "html2text takes HTML and converts it into plain ASCII text
which is also valid markdown.  html2text was originally written by Aaron
Swartz.")
    (license license:gpl3+)))

(define-public python2-html2text
  (let ((base (package-with-python2 python-html2text)))
    (package
      (inherit base)
      ;; This is the last version with support for Python 2.
      (version "2019.8.11")
      (source (origin
                (method url-fetch)
                (uri (pypi-uri "html2text" version))
                (sha256
                 (base32
                  "0ppgjplg06kmv9sj0x8p7acczcq2mcfgk1jdjwm4w5w40b0vj5pm")))))))

(define-public python-jose
  (package
    (name "python-jose")
    (version "3.2.0")
    (home-page "https://github.com/mpdavis/python-jose")
    (source (origin
              (method git-fetch)
              (uri (git-reference (url home-page) (commit version)))
              (file-name (git-file-name name version))
              (sha256
               (base32
                "1xmnf8whzv2gnkkdv0fqcn9qwmcc7y647p4kw9fi3lvcp9kch8vi"))))
    (build-system python-build-system)
    (arguments
     `(#:phases
       (modify-phases %standard-phases
         (replace 'check
           (lambda* (#:key tests? #:allow-other-keys)
             (if tests?
                 (invoke "pytest" "-vv")
                 (format #t "test suite not run~%"))
             #t)))))
    (native-inputs
     `(;; All native inputs are for tests.
       ("python-pyasn1" ,python-pyasn1)
       ("python-pytest" ,python-pytest)
       ("python-pytest-cov" ,python-pytest-cov)
       ("python-pytest-runner" ,python-pytest-runner)))
    (propagated-inputs
     `(("python-cryptography" ,python-cryptography)
       ("python-rsa" ,python-rsa)
       ("python-six" ,python-six)))
    (synopsis "JOSE implementation in Python")
    (description
     "The @dfn{JavaScript Object Signing and Encryption} (JOSE) technologies
- JSON Web Signature (JWS), JSON Web Encryption (JWE), JSON Web Key (JWK), and
JSON Web Algorithms (JWA) - collectively can be used to encrypt and/or sign
content using a variety of algorithms.")
    (license license:expat)))

(define-public python-jsonpickle
  (package
    (name "python-jsonpickle")
    (version "1.4.1")
    (source (origin
              (method url-fetch)
              (uri (pypi-uri "jsonpickle" version))
              (sha256
               (base32
                "1fn86z468hamw8njh2grw2xdhsm7g48dyxs3lw0n10nn1g6vgm78"))))
    (build-system python-build-system)
    (arguments
     `(#:phases (modify-phases %standard-phases
                  (replace 'check
                    (lambda _
                      (invoke "pytest" "-vv"
                              ;; Prevent running the flake8 and black
                              ;; pytest plugins, which only tests style
                              ;; and frequently causes harmless failures.
                              "-o" "addopts=''"))))))
    (native-inputs
     `(("python-setuptools-scm" ,python-setuptools-scm)
       ("python-toml" ,python-toml)  ;XXX: for setuptools_scm[toml]
       ;; For tests.
       ("python-numpy" ,python-numpy)
       ("python-pandas" ,python-pandas)
       ("python-pytest" ,python-pytest)))
    (home-page "https://jsonpickle.github.io/")
    (synopsis "Serialize object graphs into JSON")
    (description
     "This package provides a Python library for serializing any arbitrary
object graph to and from JSON.")
    (license license:bsd-3)))

(define-public python-mechanicalsoup
  (package
    (name "python-mechanicalsoup")
    (version "1.0.0")
    (source
     (origin
       (method url-fetch)
       (uri (pypi-uri "MechanicalSoup" version))
       (sha256
        (base32 "01sddjxy3rznh63hnl5lbv1hhk6xyiviwmkiw4x7v4ap35fb3lrp"))))
    (build-system python-build-system)
    (propagated-inputs
     `(("python-beautifulsoup4" ,python-beautifulsoup4)
       ("python-lxml" ,python-lxml)
       ("python-requests" ,python-requests)
       ("python-six" ,python-six)))
    (native-inputs
     `(("python-pytest-cov" ,python-pytest-cov)
       ("python-pytest-flake8" ,python-pytest-flake8)
       ("python-pytest-httpbin" ,python-pytest-httpbin)
       ("python-pytest-mock" ,python-pytest-mock)
       ("python-pytest-runner" ,python-pytest-runner)
       ("python-requests-mock" ,python-requests-mock)))
    (home-page "https://mechanicalsoup.readthedocs.io/")
    (synopsis "Python library for automating website interaction")
    (description
     "MechanicalSoup is a Python library for automating interaction with
websites.  It automatically stores and sends cookies, follows redirects, and can
follow links and submit forms.  It doesn’t do JavaScript.")
    (license license:expat)))

(define-public python-hyperframe
  (package
    (name "python-hyperframe")
    (version "5.2.0")
    (source
     (origin
       (method url-fetch)
       (uri (pypi-uri "hyperframe" version))
       (sha256
        (base32 "07xlf44l1cw0ghxx46sbmkgzil8vqv8kxwy42ywikiy35izw3xd9"))))
    (build-system python-build-system)
    (arguments
     `(#:phases
       (modify-phases %standard-phases
         (replace 'check
           (lambda* (#:key inputs outputs #:allow-other-keys)
             (add-installed-pythonpath inputs outputs)
             (invoke "pytest" "-vv" "test"))))))
    (native-inputs
     `(("python-pytest" ,python-pytest)))
    (home-page "https://github.com/python-hyper/hyperframe")
    (synopsis "HTTP/2 framing layer for Python")
    (description
     "This library contains the HTTP/2 framing code used in the hyper project.
It provides a pure-Python codebase that is capable of decoding a binary stream
into HTTP/2 frames.")
    (license license:expat)))

(define-public python-hpack
  (package
    (name "python-hpack")
    (version "3.0.0")
    (source
     (origin
       ;; PyPI tarball is missing some files necessary for the tests.
       (method git-fetch)
       (uri (git-reference
             (url "https://github.com/python-hyper/hpack")
             (commit (string-append "v" version))))
       (file-name (git-file-name name version))
       (sha256
        (base32 "0w8hkz50a6lzkmgi41ryicm0mh9ca9cx29pm3s0xlpn0vs29xrmd"))))
    (build-system python-build-system)
    (arguments
     `(#:phases
       (modify-phases %standard-phases
         (replace 'check
           (lambda* (#:key inputs outputs #:allow-other-keys)
             (add-installed-pythonpath inputs outputs)
             (invoke "pytest" "-vv" "test" "-k"
                     ;; This test will be fixed in the next version. See:
                     ;; https://github.com/python-hyper/hpack/issues/168.
                     "not test_get_by_index_out_of_range"))))))
    (native-inputs
     `(("python-pytest" ,python-pytest)))
    (home-page "https://hyper.rtfd.org")
    (synopsis "Pure-Python HPACK header compression")
    (description
     "This module contains a pure-Python HTTP/2 header encoding (HPACK) logic
for use in Python programs that implement HTTP/2.")
    (license license:expat)))

(define-public python-h11
  (package
    (name "python-h11")
    (version "0.9.0")
    (source
     (origin
       (method url-fetch)
       (uri (pypi-uri "h11" version))
       (sha256
        (base32 "1qfad70h59hya21vrzz8dqyyaiqhac0anl2dx3s3k80gpskvrm1k"))))
    (build-system python-build-system)
    (arguments
     `(#:phases
       (modify-phases %standard-phases
         (replace 'check
           (lambda _
             (invoke "pytest" "-vv"))))))
    (native-inputs
     `(("python-pytest" ,python-pytest)))
    (home-page "https://github.com/python-hyper/h11")
    (synopsis "Pure-Python, bring-your-own-I/O implementation of HTTP/1.1")
    (description
     "This is a little HTTP/1.1 library written from scratch in Python, heavily
inspired by hyper-h2.  It's a bring-your-own-I/O library; h11 contains no IO
code whatsoever.  This means you can hook h11 up to your favorite network API,
and that could be anything you want.")
    (license license:expat)))

(define-public python-h2
  (package
    (name "python-h2")
    (version "3.2.0")
    (source
     (origin
       (method url-fetch)
       (uri (pypi-uri "h2" version))
       (sha256
        (base32 "051gg30aca26rdxsmr9svwqm06pdz9bv21ch4n0lgi7jsvml2pw7"))))
    (build-system python-build-system)
    (arguments
     `(#:phases
       (modify-phases %standard-phases
         (replace 'check
           (lambda* (#:key inputs outputs #:allow-other-keys)
             (add-installed-pythonpath inputs outputs)
             (invoke "pytest" "-vv" "test"))))))
    (native-inputs
     `(("python-pytest" ,python-pytest)))
    (propagated-inputs
     `(("python-hpack" ,python-hpack)
       ("python-hyperframe" ,python-hyperframe)))
    (home-page "https://github.com/python-hyper/hyper-h2")
    (synopsis "HTTP/2 State-Machine based protocol implementation")
    (description
     "This module contains a pure-Python implementation of a HTTP/2 protocol
stack.  It does not provide a parsing layer, a network layer, or any rules
about concurrency.  Instead, it's a purely in-memory solution, defined in
terms of data actions and HTTP/2 frames.  This is one building block of a full
Python HTTP implementation.")
    (license license:expat)))

(define-public python-sockjs-tornado
  (package
    (name "python-sockjs-tornado")
    (version "1.0.6")
    (source
     (origin
       (method url-fetch)
       (uri (pypi-uri "sockjs-tornado" version))
       (sha256
        (base32
         "15dgv6hw6c7h3m310alw1h6p5443lrm9pyqhcv2smc13fz1v04pc"))))
    (build-system python-build-system)
    (arguments
     `(;; There are no tests, and running the test phase requires missing
       ;; dependencies
       #:tests? #f))
    (propagated-inputs
     `(("python-tornado" ,python-tornado)))
    (home-page "https://github.com/mrjoes/sockjs-tornado/")
    (synopsis
     "SockJS Python server implementation on top of the Tornado framework")
    (description
     "SockJS-tornado provides the server-side counterpart to a SockJS client
library, through the Tornado framework.

SockJS provides a low-latency, full-duplex, cross-domain communication channel
between a web browser and web server.")
    (license license:expat)))

(define-public python2-sockjs-tornado
  (package-with-python2 python-sockjs-tornado))

(define-public python-flask-babel
  (package
    (name "python-flask-babel")
    (version "1.0.0")
    (source
      (origin
        (method url-fetch)
        (uri (pypi-uri "Flask-Babel" version))
        (sha256
          (base32
            "0gmb165vkwv5v7dxsxa2i3zhafns0fh938m2zdcrv4d8z5l099yn"))))
    (build-system python-build-system)
    (arguments
     '(#:phases (modify-phases %standard-phases
                  (replace 'check
                    (lambda _
                      (with-directory-excursion "tests"
                        (invoke "python" "tests.py")))))))
    (propagated-inputs
     `(("python-flask" ,python-flask)
       ("python-babel" ,python-babel)
       ("python-jinja2" ,python-jinja2)
       ("python-pytz" ,python-pytz)))
    (home-page "https://github.com/python-babel/flask-babel")
    (synopsis "Add i18n/l10n support to Flask applications")
    (description "This package implements internationalization and localization
support for Flask.  This is based on the Python babel module as well as pytz -
both of which are installed automatically if you install this library.")
    (license license:bsd-3)))

(define-public python-flask-cors
  (package
    (name "python-flask-cors")
    (version "3.0.9")
    (source (origin
              (method url-fetch)
              (uri (pypi-uri "Flask-Cors" version))
              (sha256
               (base32
                "1f36hkaxc92zn12f88fkzwifdvlvsnmlp1dv3p5inpcc500c3kvb"))))
    (build-system python-build-system)
    (native-inputs
     `(("python-flask" ,python-flask)
       ("python-nose" ,python-nose)
       ("python-packaging" ,python-packaging)))
    (propagated-inputs
     `(("python-six" ,python-six)))
    (home-page "https://flask-cors.readthedocs.io/en/latest/")
    (synopsis "Handle Cross-Origin Resource Sharing with Flask")
    (description
     "This package provides a Flask extension for handling @acronym{CORS,Cross
Origin Resource Sharing}, making cross-origin AJAX possible.")
    (license license:expat)))

(define-public python-flask-markdown
  (package
    (name "python-flask-markdown")
    (version "0.3")
    (source
     (origin
       (method url-fetch)
       (uri (pypi-uri "Flask-Markdown" version))
       (sha256
        (base32
         "0l32ikv4f7va926jlq4f7gx0xid247bhlxl6bd9av5dk8ljz1hyq"))))
    (build-system python-build-system)
    (arguments
     '(#:tests? #f))        ; Tests seem to be incompatible with latest python
    (propagated-inputs
     `(("python-markdown" ,python-markdown)
       ("python-flask" ,python-flask)))
    (native-inputs
     `(("python-nose" ,python-nose)))
    (home-page "https://github.com/dcolish/flask-markdown")
    (synopsis "Small extension to help with using Markdown in Flask")
    (description
     "Flask-Markdown supports several extensions for Markdown and integrates
into Jinja2 by default.")
    (license license:bsd-3)))

(define-public python-flask-session
  (package
    (name "python-flask-session")
    (version "0.3.2")
    (source
     (origin
       (method url-fetch)
       (uri (pypi-uri "Flask-Session" version))
       (sha256
        (base32
         "08s4msg8jzb8vgb9bd491zvrzhrdldxdw6vimb0kx5kgy2xy4s07"))))
    (build-system python-build-system)
    (arguments
     '(#:tests? #f)) ; Tests require the various storage backends to be present
    (propagated-inputs
     `(("python-flask" ,python-flask)))
    (home-page "https://github.com/fengsp/flask-session")
    (synopsis "Adds server-side session support to your Flask application")
    (description
     "Flask-Session is an extension for Flask that adds support for
Server-side sessions, with a variety of different backends for session
storage.")
    (license license:bsd-3)))

(define-public python-html5lib
  (package
    (name "python-html5lib")
    (version "1.1")
    (source
      (origin
        (method url-fetch)
        (uri (pypi-uri "html5lib" version))
        (sha256
          (base32
            "0vqlhk0hgbsfkh7ybmby93xhlx8dq6pr5blf356ka3z2c41b9rdj"))))
    (build-system python-build-system)
    (propagated-inputs
     `(("python-six" ,python-six)
       ("python-webencodings" ,python-webencodings)
       ;; Required by Calibre 5.
       ("python-chardet" ,python-chardet)))
    (arguments
     `(#:test-target "check"))
    (home-page
      "https://github.com/html5lib/html5lib-python")
    (synopsis
      "Python HTML parser based on the WHATWG HTML specification")
    (description
      "Html5lib is an HTML parser based on the WHATWG HTML specification
and written in Python.")
    (license license:expat)))

(define-public python2-html5lib
  (package-with-python2 python-html5lib))

;; Needed for python-bleach, a dependency of python-notebook
(define-public python-html5lib-0.9
  (package
    (inherit python-html5lib)
    (version "0.999")
    (source
     (origin
       (method url-fetch)
       (uri (pypi-uri "html5lib" version))
       (sha256
        (base32
         "17n4zfsj6ynmbwdwviywmj8r6nzr3xvfx2zs0xhndmvm51z7z263"))))))

(define-public python2-html5lib-0.9
  (package-with-python2 python-html5lib-0.9))

(define-public python-html5-parser
  (package
    (name "python-html5-parser")
    (version "0.4.9")
    (source (origin
              (method url-fetch)
              (uri (pypi-uri "html5-parser" version))
              (sha256
               (base32
                "13yl3vnf3sxl05m0nhpngnrz3g1jvyahd33lys3m3hfb91l8zzi5"))))
    (build-system python-build-system)
    (native-inputs
     `(("pkg-config" ,pkg-config)))
    (inputs
     `(("libxml2" ,libxml2)))
    (propagated-inputs
     `(("python-lxml" ,python-lxml)
       ("python-beautifulsoup4" ,python-beautifulsoup4)))
    (home-page "https://html5-parser.readthedocs.io")
    (synopsis "Fast C-based HTML5 parsing for Python")
    (description "This package provides a fast implementation of the HTML5
parsing spec for Python.  Parsing is done in C using a variant of the gumbo
parser.  The gumbo parse tree is then transformed into an lxml tree, also in
C, yielding parse times that can be a thirtieth of the html5lib parse times.")
    ;; src/as-python-tree.[c|h] are licensed GPL3.  The other files
    ;; indicate ASL2.0, including the LICENSE file for the whole project.
    (license (list license:asl2.0 license:gpl3))))

(define-public python2-html5-parser
  (package-with-python2 python-html5-parser))

(define-public python-minio
  (package
    (name "python-minio")
    (version "6.0.0")
    (source (origin
              (method url-fetch)
              (uri (pypi-uri "minio" version))
              (sha256
               (base32
                "1cxpa0m7mdvpdbc1g6wlihq6ja4g4paxkl6f3q84bbnx07zpbllp"))))
    (build-system python-build-system)
    (arguments
     '(#:phases (modify-phases %standard-phases
                  (add-before 'check 'disable-failing-tests
                    (lambda _
                      ;; This test requires network access.
                      (delete-file "tests/unit/credentials_test.py")
                      #t)))))
    (native-inputs
     `(("python-faker" ,python-faker)
       ("python-mock" ,python-mock)
       ("python-nose" ,python-nose)))
    (propagated-inputs
     `(("python-certifi" ,python-certifi)
       ("python-configparser" ,python-configparser)
       ("python-dateutil" ,python-dateutil)
       ("python-pytz" ,python-pytz)
       ("python-urllib3" ,python-urllib3)))
    (home-page "https://github.com/minio/minio-py")
    (synopsis "Programmatically access Amazon S3 from Python")
    (description
     "This package provides a Python library for interacting with any
Amazon S3 compatible object storage server.")
    (license license:asl2.0)))

(define-public python-pycurl
  (package
    (name "python-pycurl")
    (version "7.43.0.5")
    (source
     (origin
       (method url-fetch)
       (uri (pypi-uri "pycurl" version))
       (sha256
        (base32 "1cwlb76vddqp2mxqvjbhf367caddzy82rhangddjjhjqaj8x4zgc"))))
    (build-system python-build-system)
    (arguments
     ;; The tests attempt to access external web servers, so we cannot run
     ;; them.  Furthermore, they are skipped altogether when using Python 2.
     '(#:tests? #f
       #:phases (modify-phases %standard-phases
                    (add-before 'build 'configure-tls-backend
                      (lambda _
                        ;; XXX: PycURL fails to automatically determine which TLS
                        ;; backend to use when cURL is built with --disable-static.
                        ;; See setup.py and <https://github.com/pycurl/pycurl/pull/147>.
                        (setenv "PYCURL_SSL_LIBRARY" "gnutls")
                        #t)))))
    (native-inputs
     `(("python-nose" ,python-nose)
       ("python-bottle" ,python-bottle)))
    (inputs
     `(("curl" ,curl)
       ("gnutls" ,gnutls)))
    (home-page "http://pycurl.io/")
    (synopsis "Lightweight Python wrapper around libcurl")
    (description "Pycurl is a lightweight wrapper around libcurl.  It provides
high-speed transfers via libcurl and frequently outperforms alternatives.")

    ;; Per 'README.rst', this is dual-licensed: users can redistribute pycurl
    ;; under the terms of LGPLv2.1+ or Expat.
    (license (list license:lgpl2.1+ license:expat))))

(define-public python2-pycurl
  (package-with-python2 python-pycurl))

(define-public python-webencodings
  (package
    (name "python-webencodings")
    (version "0.5.1")
    (source (origin
              (method url-fetch)
              (uri (pypi-uri "webencodings" version))
              (sha256
               (base32
                "08qrgrc4hrximb2gqnl69g01s93rhf2842jfxdjljc1dbwj1qsmk"))))
    (build-system python-build-system)
    (arguments
     '(#:phases
       (modify-phases %standard-phases
         (replace 'check
           (lambda _
             (invoke "py.test" "-v" "webencodings/tests.py")
             #t)))))
    (native-inputs
     `(("python-pytest" ,python-pytest)))
    (home-page "https://github.com/SimonSapin/python-webencodings")
    (synopsis "Character encoding aliases for legacy web content")
    (description
     "In order to be compatible with legacy web content when interpreting
something like @code{Content-Type: text/html; charset=latin1}, tools need
to use a particular set of aliases for encoding labels as well as some
overriding rules.  For example, @code{US-ASCII} and @code{iso-8859-1} on
the web are actually aliases for @code{windows-1252}, and a @code{UTF-8}
or @code{UTF-16} BOM takes precedence over any other encoding declaration.
The WHATWG @url{https://encoding.spec.whatwg.org/,Encoding} standard
defines all such details so that implementations do not have to
reverse-engineer each other.

This module implements the Encoding standard and has encoding labels and
BOM detection, but the actual implementation for encoders and decoders
is Python’s.")
    (license license:bsd-3)))

(define-public python2-webencodings
  (package-with-python2 python-webencodings))

(define-public python-openid
  (package
    (name "python-openid")
    (version "3.2.0")
    (source
     (origin
       (method url-fetch)
       (uri (pypi-uri "python3-openid" version))
       (sha256
        (base32
         "1bxf9a3ny1js422j962zfzl4a9dhj192pvai05whn7j0iy9gdyrk"))))
    (build-system python-build-system)
    (arguments
     `(#:phases
       (modify-phases %standard-phases
        (replace 'check
          (lambda _
            (invoke "coverage" "run" "-m"
                    "unittest" "openid.test.test_suite"))))))
    (properties `((python2-variant . ,(delay python2-openid))))
    (propagated-inputs
     `(("python-defusedxml" ,python-defusedxml)))
    (native-inputs
     `(("python-coverage" ,python-coverage)
       ("python-psycopg2" ,python-psycopg2)
       ("python-django" ,python-django)))
    (home-page "https://github.com/necaris/python3-openid")
    (synopsis "OpenID support for servers and consumers")
    (description "This library provides OpenID authentication for Python, both
for clients and servers.")
    (license license:asl2.0)))

(define-public python2-openid
  (package
    (name "python2-openid")
    (version "2.2.5")
    (source
     (origin
       (method url-fetch)
       (uri (pypi-uri "python-openid" version))
       (sha256
        (base32
         "1vvhxlghjan01snfdc4k7ykd80vkyjgizwgg9bncnin8rqz1ricj"))))
    (build-system python-build-system)
    (arguments
     ;; Python 3 support is in `python3-openid`, a separate package.
     `(#:python ,python-2
       ;; Tests aren't initialized correctly.
       #:tests? #f))
    (home-page "https://github.com/openid/python-openid")
    (synopsis "OpenID support for servers and consumers")
    (description "This library provides OpenID authentication for Python, both
for clients and servers.")
    (license license:asl2.0)))

(define-public python-cssutils
  (package
    (name "python-cssutils")
    (version "1.0.2")
    (source
      (origin
        (method url-fetch)
        (uri (pypi-uri "cssutils" version))
        (sha256
         (base32
          "1bxchrbqzapwijap0yhlxdil1w9bmwvgx77aizlkhc2mcxjg1z52"))))
    (build-system python-build-system)
    (native-inputs
     `(("unzip" ,unzip)))               ; for unpacking the source
    (arguments
     `(#:tests? #f))                    ; tests require python-pbr < 1.7.0
    (home-page "http://cthedot.de/cssutils/")
    (synopsis
      "CSS Cascading Style Sheets library for Python")
    (description
      "Cssutils is a Python package for parsing and building CSS
Cascading Style Sheets.  Currently it provides a DOM only and no rendering
options.")
    (license license:lgpl3+)))

(define-public python2-cssutils
  (package-with-python2 python-cssutils))

(define-public python-css-parser
  (package
    (inherit python-cssutils)
    (name "python-css-parser")
    (version "1.0.6")
    (source
     (origin
       (method url-fetch)
       (uri (pypi-uri "css-parser" version ".tar.gz"))
       (sha256
        (base32 "0bmg4kiiir6pj9x3sd12x4dz2c1xpp2bn5nn60fxnbk2lnl4im2f"))))
    (home-page "https://github.com/ebook-utils/css-parser")
    (synopsis "Fork of cssutils modified for parsing ebooks")
    (description
      "Css-parser is a Python package for parsing and building CSS
Cascading Style Sheets.  Currently it provides a DOM only and no rendering
options.

It's a fork of cssutils 1.0.2, updated and modified for parsing ebooks, due to
cssutils not receiving updates as of 1.0.2.")
    (license license:lgpl3+)))

(define-public python2-css-parser
  (package-with-python2 python-css-parser))

(define-public python-cssselect
  (package
    (name "python-cssselect")
    (version "1.1.0")
    (source (origin
              ;; The PyPI release does not contain tests.
              (method git-fetch)
              (uri (git-reference
                    (url "https://github.com/scrapy/cssselect")
                    (commit (string-append "v" version))))
              (file-name (git-file-name name version))
              (sha256
               (base32
                "0xslrnhbrmgakp4xg6k26qffay3kqffp3a2z2sk27c65rwxa79kc"))))
    (build-system python-build-system)
    (arguments
     `(#:phases (modify-phases %standard-phases
                  (replace 'check
                    (lambda _
                      (invoke "pytest" "-vv"))))))
    (native-inputs
     `(("python-lxml" ,python-lxml)
       ("python-pytest" ,python-pytest)))
    (home-page "https://github.com/scrapy/cssselect")
    (synopsis "CSS3 selector parser and translator to XPath 1.0")
    (description
     "Cssselect ia a Python module that parses CSS3 Selectors and translates
them to XPath 1.0 expressions.  Such expressions can be used in lxml or
another XPath engine to find the matching elements in an XML or HTML document.")
    (license license:bsd-3)))

(define-public python2-cssselect
  (package-with-python2 python-cssselect))

(define-public python-databricks-cli
  (package
    (name "python-databricks-cli")
    (version "0.14.1")
    (home-page "https://github.com/databricks/databricks-cli")
    (source (origin
              (method git-fetch)
              (uri (git-reference (url home-page) (commit version)))
              (file-name (git-file-name name version))
              (sha256
               (base32
                "03w19rzh72jll9phai23wp0c2mlv39qsrv50mhckziy39z60yxh8"))))
    (build-system python-build-system)
    (arguments
     `(#:phases (modify-phases %standard-phases
                  (replace 'check
                    (lambda _
                      (invoke "pytest" "tests" "-vv"
                              ;; XXX: This fails with newer Pytest
                              ;; (upstream uses Pytest 3..).
                              "-k" "not test_get_request_with_list"))))))
    (native-inputs
     `(;; For tests.
       ("python-decorator" ,python-decorator)
       ("python-mock" ,python-mock)
       ("python-pytest" ,python-pytest)
       ("python-requests-mock" ,python-requests-mock)))
    (propagated-inputs
     `(("python-click" ,python-click)
       ("python-configparser" ,python-configparser)
       ("python-requests" ,python-requests)
       ("python-six" ,python-six)
       ("python-tabulate" ,python-tabulate)))
    (synopsis "Command line interface for Databricks")
    (description
     "The Databricks Command Line Interface is a tool which provides an easy
to use interface to the Databricks platform.  The CLI is built on top of the
Databricks REST APIs.")
    (license license:asl2.0)))

(define-public python-openid-cla
  (package
    (name "python-openid-cla")
    (version "1.2")
    (source
     (origin
       (method url-fetch)
       (uri (pypi-uri "python-openid-cla" version))
       (sha256
        (base32
         "102hy2qisvjxp5s0v9lvwqi4f2dk0dhns40vjgn008yxc7k0h3cr"))))
    (build-system python-build-system)
    (arguments '(#:tests? #f)) ; No tests.
    (home-page "https://github.com/puiterwijk/python-openid-cla/")
    (synopsis "Implementation of the OpenID CLA extension for python-openid")
    (description "@code{openid-cla} is an implementation of the OpenID
contributor license agreement extension for python-openid.")
    (license license:bsd-3)))

(define-public python2-openid-cla
  (package-with-python2 python-openid-cla))

(define-public python-openid-teams
  (package
    (name "python-openid-teams")
    (version "1.1")
    (source
     (origin
       (method url-fetch)
       (uri (pypi-uri "python-openid-teams" version))
       (sha256
        (base32
         "05zrh78alav24rxkbqlpbad6d3x2nljk6z6j7kflxf3vdqa7w969"))))
    (build-system python-build-system)
    (arguments '(#:tests? #f)) ; No tests.
    (home-page "https://github.com/puiterwijk/python-openid-teams/")
    (synopsis "Implementation of the OpenID teams extension for python-openid")
    (description
     "@code{openid-teams} is an implementation of the OpenID
teams extension for python-openid.")
    (license license:bsd-3)))

(define-public python2-openid-teams
  (package-with-python2 python-openid-teams))

(define-public python-priority
  (package
    (name "python-priority")
    (version "1.3.0")
    (source
     (origin
       (method url-fetch)
       (uri (pypi-uri "priority" version))
       (sha256
        (base32 "1gpzn9k9zgks0iw5wdmad9b4dry8haiz2sbp6gycpjkzdld9dhbb"))))
    (build-system python-build-system)
    (arguments
     `(#:phases
       (modify-phases %standard-phases
         (replace 'check
           (lambda* (#:key inputs outputs #:allow-other-keys)
             (add-installed-pythonpath inputs outputs)
             (invoke "pytest" "-vv" "test" "-k"
                     ;; This test exceeded the Hypothesis deadline.
                     "not test_period_of_repetition"))))))
    (native-inputs
     `(("python-hypothesis" ,python-hypothesis)
       ("python-pytest" ,python-pytest)
       ("python-pytest-cov" ,python-pytest-cov)
       ("python-pytest-xdist" ,python-pytest-xdist)))
    (home-page "https://python-hyper.org/projects/priority/en/latest/")
    (synopsis "Pure-Python implementation of the HTTP/2 priority tree")
    (description
     "Priority is a pure-Python implementation of the priority logic for HTTP/2,
set out in RFC 7540 Section 5.3 (Stream Priority).")
    (license license:expat)))

(define-public python-wsproto
  (package
    (name "python-wsproto")
    (version "0.15.0")
    (source
     (origin
       (method url-fetch)
       (uri (pypi-uri "wsproto" version))
       (sha256
        (base32 "17gsxlli4w8am1wwwl3k90hpdfa213ax40ycbbvb7hjx1v1rhiv1"))))
    (build-system python-build-system)
    (arguments
     `(#:phases
       (modify-phases %standard-phases
         (replace 'check
           (lambda* (#:key inputs outputs #:allow-other-keys)
             (add-installed-pythonpath inputs outputs)
             (invoke "pytest" "-vv" "test"))))))
    (native-inputs
     `(("python-pytest" ,python-pytest)))
    (propagated-inputs
     `(("python-h11" ,python-h11)))
    (home-page "https://github.com/python-hyper/wsproto/")
    (synopsis "WebSockets state-machine based protocol implementation")
    (description
     "@code{wsproto} is a pure-Python implementation of a WebSocket protocol
stack.  It's written from the ground up to be embeddable in whatever program you
choose to use, ensuring that you can communicate via WebSockets, as defined in
RFC6455, regardless of your programming paradigm.")
    (license license:expat)))

(define-public python-hypercorn
  (package
    (name "python-hypercorn")
    (version "0.10.2")
    (source
     (origin
       (method url-fetch)
       (uri (pypi-uri "Hypercorn" version))
       (sha256
        (base32 "15dgy47a18w2ls3hwykra1cyf7yzxmfjqnsqml482p12cxr2xwqr"))))
    (build-system python-build-system)
    (arguments
     `(#:phases
       (modify-phases %standard-phases
         (replace 'check
           (lambda* (#:key inputs outputs #:allow-other-keys)
             (add-installed-pythonpath inputs outputs)
             (invoke "pytest" "-vv"))))))
    (propagated-inputs
     `(("python-h11" ,python-h11)
       ("python-h2" ,python-h2)
       ("python-priority" ,python-priority)
       ("python-toml" ,python-toml)
       ("python-typing-extensions" ,python-typing-extensions)
       ("python-wsproto" ,python-wsproto)))
    (native-inputs
     `(("python-hypothesis" ,python-hypothesis)
       ("python-mock" ,python-mock)
       ("python-pytest" ,python-pytest)
       ("python-pytest-asyncio" ,python-pytest-asyncio)
       ("python-pytest-cov" ,python-pytest-cov)
       ("python-pytest-trio" ,python-pytest-trio)
       ("python-trio" ,python-trio)))
    (home-page "https://gitlab.com/pgjones/hypercorn/")
    (synopsis "ASGI Server based on Hyper libraries")
    (description
     "Hypercorn is an ASGI web server based on the sans-io hyper, h11, h2, and
wsproto libraries and inspired by Gunicorn.  It supports HTTP/1, HTTP/2,
WebSockets (over HTTP/1 and HTTP/2), ASGI/2, and ASGI/3 specifications.  It can
utilise asyncio, uvloop, or trio worker types.")
    (license license:expat)))

(define-public python-querystring-parser
  (package
    (name "python-querystring-parser")
    (version "1.2.4")
    (source (origin
              (method url-fetch)
              (uri (pypi-uri "querystring_parser" version))
              (sha256
               (base32
                "0qlar8a0wa003hm2z6wcpb625r6vjj0a70rsni9h8lz0zwfcwkv4"))))
    (build-system python-build-system)
    (arguments
     `(#:phases (modify-phases %standard-phases
                  (replace 'check
                    (lambda _
                      ;; XXX FIXME: This test is broken with Python 3.7:
                      ;; https://github.com/bernii/querystring-parser/issues/35
                      (substitute* "querystring_parser/tests.py"
                        (("self\\.assertEqual\\(self\\.knownValuesNormalized, result\\)")
                         "True"))
                      (invoke "python" "querystring_parser/tests.py"))))))
    (propagated-inputs
     `(("python-six" ,python-six)))
    (home-page "https://github.com/bernii/querystring-parser")
    (synopsis "QueryString parser that correctly handles nested dictionaries")
    (description
     "This package provides a query string parser for Python and Django
projects that correctly creates nested dictionaries from sent form/querystring
data.")
    (license license:expat)))

(define-public python-tornado
  (package
    (name "python-tornado")
    (version "5.1.1")
    (source
     (origin
       (method url-fetch)
       (uri (pypi-uri "tornado" version))
       (sha256
        (base32
         "02clqk2116jbnq8lnaqmdw3p52nqrd9ib59r4xz2ll43fpcmhlaf"))))
    (build-system python-build-system)
    (arguments
     '(;; FIXME: Two tests error out with:
       ;; AssertionError: b'Error in atexit._run_exitfuncs:\nFileNotF[44 chars]ry\n' != b''
       ;; #:phases
       ;; (modify-phases %standard-phases
       ;;   (replace 'check
       ;;     (lambda _
       ;;       ;; 'setup.py test' hits an AssertionError on BSD-specific
       ;;       ;; "tornado/platform/kqueue.py". This is the supported method:
       ;;       (invoke "python" "-m" "tornado.test.runtests")
       ;;       #t)))
       #:tests? #f))
    (native-inputs
     `(("python-certifi" ,python-certifi)))
    (home-page "https://www.tornadoweb.org/")
    (synopsis "Python web framework and asynchronous networking library")
    (description
     "Tornado is a Python web framework and asynchronous networking library,
originally developed at FriendFeed.  By using non-blocking network I/O,
Tornado can scale to tens of thousands of open connections, making it ideal
for long polling, WebSockets, and other applications that require a long-lived
connection to each user.")
    (license license:asl2.0)
    (properties `((python2-variant . ,(delay python2-tornado))))))

(define-public python-tornado-6
  (package
    (name "python-tornado")
    (version "6.1")
    (source
     (origin
       (method url-fetch)
       (uri (pypi-uri "tornado" version))
       (sha256
        (base32
         "14cpzdv6p6qvk6vn02krdh5rcfdi174ifdbr5s6lcnymgcfyiiik"))))
    (build-system python-build-system)
    (arguments
     '(#:phases
       (modify-phases %standard-phases
         (replace 'check
           (lambda _
             (invoke "python" "-m" "tornado.test.runtests")
             #t)))))
    (native-inputs
     `(("python-certifi" ,python-certifi)))
    (home-page "https://www.tornadoweb.org/")
    (synopsis "Python web framework and asynchronous networking library")
    (description
     "Tornado is a Python web framework and asynchronous networking library,
originally developed at FriendFeed.  By using non-blocking network I/O,
Tornado can scale to tens of thousands of open connections, making it ideal
for long polling, WebSockets, and other applications that require a long-lived
connection to each user.")
    (license license:asl2.0)))

(define-public python2-tornado
  (let ((tornado (package-with-python2 (strip-python2-variant python-tornado))))
    (package/inherit tornado
      (propagated-inputs
       `(("python2-backport-ssl-match-hostname"
          ,python2-backport-ssl-match-hostname)
         ("python2-backports-abc" ,python2-backports-abc)
         ("python2-singledispatch" ,python2-singledispatch)
          ,@(package-propagated-inputs tornado))))))

(define-public python-tornado-http-auth
  (package
    (name "python-tornado-http-auth")
    (version "1.1.1")
    (source
     (origin
       (method url-fetch)
       (uri (pypi-uri "tornado-http-auth" version))
       (sha256
        (base32 "0hyc5f0a09i5yb99pk4bxpg6w9ichbrb5cv7hc9hff7rxd8w0v0x"))))
    (build-system python-build-system)
    (propagated-inputs
     `(("python-tornado" ,python-tornado)))
    (home-page "https://github.com/gvalkov/tornado-http-auth")
    (synopsis "Digest and basic authentication module for Tornado")
    (description
     "Provides support for adding authentication to services using the Tornado
web framework, either via the basic or digest authentication schemes.")
    (license license:asl2.0)))

(define-public python-terminado
  (package
    (name "python-terminado")
    (version "0.10.0")
    (source
     (origin
       (method url-fetch)
       (uri (pypi-uri "terminado" version))
       (sha256
        (base32
         "1smvra3sc9sg64w49kfn5yhagshq3x55839748ck5dvxvk4hgza6"))))
    (build-system python-build-system)
    (propagated-inputs
     `(("python-tornado" ,python-tornado-6)
       ("python-ptyprocess" ,python-ptyprocess)))
    (native-inputs
     `(("python-pytest" ,python-pytest)))
    (arguments
     `(#:phases
       (modify-phases %standard-phases
         (replace 'check
           (lambda _ (invoke "pytest" "-vv"))))))
    (home-page "https://github.com/jupyter/terminado")
    (synopsis "Terminals served to term.js using Tornado websockets")
    (description "This package provides a Tornado websocket backend for the
term.js Javascript terminal emulator library.")
    (license license:bsd-2)
    (properties `((python2-variant . ,(delay python2-terminado))))))

(define-public python2-terminado
  (let ((terminado (package-with-python2 (strip-python2-variant python-terminado))))
    (package/inherit terminado
      (propagated-inputs
       `(("python2-backport-ssl-match-hostname"
          ,python2-backport-ssl-match-hostname)
         ("python2-futures" ,python2-futures)
          ,@(package-propagated-inputs terminado))))))

(define-public python-wsgi-intercept
  (package
    (name "python-wsgi-intercept")
    (version "1.2.2")
    (source (origin
             (method url-fetch)
             (uri (pypi-uri "wsgi_intercept" version))
             (sha256
              (base32
               "0kjj2v2dvmnpdd5h5gk9rzz0f54rhjb0yiz3zg65bmp65slfw65d"))))
    (build-system python-build-system)
    (propagated-inputs
     `(("python-six" ,python-six)))
    (native-inputs
     `(("python-pytest" ,python-pytest)
       ("python-httplib2" ,python-httplib2)
       ("python-requests" ,python-requests)
       ("python-urllib3" ,python-urllib3)))
    (synopsis "Puts a WSGI application in place of a real URI for testing")
    (description "Wsgi_intercept installs a WSGI application in place of a real
URI for testing.  Testing a WSGI application normally involves starting a
server at a local host and port, then pointing your test code to that address.
Instead, this library lets you intercept calls to any specific host/port
combination and redirect them into a WSGI application importable by your test
program.  Thus, you can avoid spawning multiple processes or threads to test
your Web app.")
    (home-page "https://github.com/cdent/wsgi-intercept")
    (license license:expat)))

(define-public python-webob
  (package
    (name "python-webob")
    (version "1.8.6")
    (source
     (origin
       (method url-fetch)
       (uri (pypi-uri "WebOb" version))
       (sha256
        (base32
          "026i3z99nr3px75isa9mbnky5i7rffiv4d124h5kxfjjsxz92fma"))))
    (build-system python-build-system)
    (native-inputs
      `(("python-nose" ,python-nose)))
    (home-page "https://webob.org/")
    (synopsis "WSGI request and response object")
    (description
      "WebOb provides wrappers around the WSGI request environment, and an
object to help create WSGI responses.")
    (license license:expat)))

(define-public python2-webob
  (package-with-python2 python-webob))

(define-public python-zope-event
  (package
    (name "python-zope-event")
    (version "4.4")
    (source
     (origin
       (method url-fetch)
       (uri (pypi-uri "zope.event" version))
       (sha256
        (base32
         "1ksbc726av9xacml6jhcfyn828hlhb9xlddpx6fcvnlvmpmpvhk9"))))
    (build-system python-build-system)
    (home-page "https://pypi.org/project/zope.event/")
    (synopsis "Event publishing system for Python")
    (description "Zope.event provides an event publishing API, intended for
use by applications which are unaware of any subscribers to their events.  It
is a simple event-dispatching system on which more sophisticated event
dispatching systems can be built.")
    (license license:zpl2.1)))

(define-public python2-zope-event
  (package-with-python2 python-zope-event))

(define-public python-zope-interface
  (package
    (name "python-zope-interface")
    (version "5.1.0")
    (source
     (origin
       (method url-fetch)
       (uri (pypi-uri "zope.interface" version))
       (sha256
        (base32
         "03nrl6b8cb600dnnh46y149awvrm0gxyqgwq5hdw3lvys8mw9r20"))))
    (build-system python-build-system)
    (arguments '(#:tests? #f))  ; test suite can't find python-zope-testing
    (native-inputs
     `(("python-coverage" ,python-coverage)
       ("python-nose" ,python-nose)
       ("python-zope-event" ,python-zope-event)
       ("python-zope-testing" ,python-zope-testing)))
    (home-page "https://github.com/zopefoundation/zope.interface")
    (synopsis "Python implementation of the \"design by contract\"
methodology")
    (description "Zope.interface provides an implementation of \"object
interfaces\" for Python.  Interfaces are a mechanism for labeling objects as
conforming to a given API or contract.")
    (license license:zpl2.1)))

(define-public python2-zope-interface
  (package-with-python2 python-zope-interface))

(define-public python-zope-exceptions
  (package
    (name "python-zope-exceptions")
    (version "4.4")
    (source
     (origin
       (method url-fetch)
       (uri (pypi-uri "zope.exceptions" version))
       (sha256
        (base32
         "1nkgfwawswmyc6i0b8g3ymvja4mb507m8yhid8s4rbxq3dmqhwhd"))))
    (build-system python-build-system)
    (arguments
     '(#:phases
       (modify-phases %standard-phases
         (replace 'check
           (lambda _
             (invoke "zope-testrunner" "--test-path=src"))))))
    (native-inputs
     `(("python-zope-testrunner" ,python-zope-testrunner-bootstrap)))
    (propagated-inputs
     `(("python-zope-interface" ,python-zope-interface)))
    (home-page "https://pypi.org/project/zope.exceptions/")
    (synopsis "Zope exceptions")
    (description "Zope.exceptions provides general-purpose exception types
that have uses outside of the Zope framework.")
    (license license:zpl2.1)))

(define-public python-zope-exceptions-bootstrap
  (package
    (inherit python-zope-exceptions)
    (arguments `(#:tests? #f))
    (propagated-inputs `())
    (native-inputs `())
    (properties `((hidden? . #t)))))

(define-public python2-zope-exceptions
  (package-with-python2 python-zope-exceptions))

(define-public python-zope-testing
  (package
    (name "python-zope-testing")
    (version "4.7")
    (source
     (origin
       (method url-fetch)
       (uri (pypi-uri "zope.testing" version))
       (sha256
        (base32
         "1sh3c3i0m8n8fnhqiry0bk3rr356i56ry7calmn57s1pvv8yhsyn"))))
    (build-system python-build-system)
    (home-page "https://pypi.org/project/zope.testing/")
    (synopsis "Zope testing helpers")
    (description "Zope.testing provides a number of testing utilities for HTML
forms, HTTP servers, regular expressions, and more.")
    (license license:zpl2.1)))

(define-public python2-zope-testing
  (package-with-python2 python-zope-testing))

(define-public python-zope-testrunner
  (package
    (name "python-zope-testrunner")
    (version "5.2")
    (source
     (origin
       (method url-fetch)
       (uri (pypi-uri "zope.testrunner" version))
       (sha256
        (base32
         "0jyyf1dcz156q95x2y7yw2v420q2xn3cff0c5aci7hmdmcbn0gc7"))))
    (build-system python-build-system)
    (arguments
     '(#:tests? #f)) ; FIXME: Tests can't find zope.interface.
    (native-inputs
     `(("python-zope-testing" ,python-zope-testing)))
    (propagated-inputs
     `(("python-six" ,python-six)
       ("python-zope-exceptions" ,python-zope-exceptions)
       ("python-zope-interface" ,python-zope-interface)))
    (home-page "https://pypi.org/project/zope.testrunner/")
    (synopsis "Zope testrunner script")
    (description "Zope.testrunner provides a script for running Python
tests.")
    (license license:zpl2.1)))

(define-public python-zope-testrunner-bootstrap
  (package
    (inherit python-zope-testrunner)
    (arguments `(#:tests? #f))
    (propagated-inputs
     `(("python-six" ,python-six)
       ("python-zope-exceptions" ,python-zope-exceptions-bootstrap)))
    (properties `((hidden? . #t)))))

(define-public python2-zope-testrunner
  (package-with-python2 python-zope-testrunner))

(define-public python-zope-i18nmessageid
  (package
    (name "python-zope-i18nmessageid")
    (version "5.0.1")
    (source
     (origin
       (method url-fetch)
       (uri (pypi-uri "zope.i18nmessageid" version))
       (sha256
        (base32
         "0ndhn4w1qgwkfbwf9vm2bgq418z5g0wmfsgl0d9nz62cd0mi8d4m"))))
    (build-system python-build-system)
    (native-inputs
     `(("python-coverage" ,python-coverage)
       ("python-zope-testrunner" ,python-zope-testrunner)))
    (propagated-inputs
     `(("python-six" ,python-six)))
    (home-page "https://pypi.org/project/zope.i18nmessageid/")
    (synopsis "Message identifiers for internationalization")
    (description "Zope.i18nmessageid provides facilities for declaring
internationalized messages within program source text.")
    (license license:zpl2.1)))

(define-public python2-zope-i18nmessageid
  (package-with-python2 python-zope-i18nmessageid))

(define-public python-zope-schema
  (package
    (name "python-zope-schema")
    (version "6.0.0")
    (source
     (origin
       (method url-fetch)
       (uri (pypi-uri "zope.schema" version))
       (sha256
        (base32
          "09jg47bxhfg1ahr1jxb5y0cbiszyk1j6fn1r1r7s6svjl3lbryr0"))))
    (build-system python-build-system)
    (arguments
     `(#:phases
       (modify-phases %standard-phases
         (replace 'check
           (lambda* (#:key inputs outputs tests? #:allow-other-keys)
             (add-installed-pythonpath inputs outputs)
             (if tests?
               (invoke "zope-testrunner" "--test-path=src")
               #t))))))
    (propagated-inputs
     `(("python-zope-event" ,python-zope-event)
       ("python-zope-interface" ,python-zope-interface)))
    (native-inputs
     `(("python-zope-i18nmessageid" ,python-zope-i18nmessageid)
       ("python-zope-testing" ,python-zope-testing)
       ("python-zope-testrunner" ,python-zope-testrunner)))
    (home-page "https://pypi.org/project/zope.schema/")
    (synopsis "Zope data schemas")
    (description "Zope.scheme provides extensions to zope.interface for
defining data schemas.")
    (license license:zpl2.1)))

(define-public python2-zope-schema
  (package-with-python2 python-zope-schema))

(define-public python-zope-configuration
  (package
    (name "python-zope-configuration")
    (version "4.4.0")
    (source (origin
              (method url-fetch)
              (uri (pypi-uri "zope.configuration" version))
              (sha256
               (base32
                "0g6vrl7y27z9cj5xyrww9xlzk4npj55mgmlrcd9d2nj08jn2pw79"))))
    (build-system python-build-system)
    (native-inputs
     `(("python-manuel" ,python-manuel)
       ("python-zope-testing" ,python-zope-testing)
       ("python-zope-testrunner" ,python-zope-testrunner)))
    (propagated-inputs
     `(("python-zope-i18nmessageid" ,python-zope-i18nmessageid)
       ("python-zope-interface" ,python-zope-interface)
       ("python-zope-schema" ,python-zope-schema)))
    (home-page "https://pypi.org/project/zope.configuration/")
    (synopsis "Zope Configuration Markup Language")
    (description "Zope.configuration implements ZCML, the Zope Configuration
Markup Language.")
    (license license:zpl2.1)))

(define-public python-zope-configuration-bootstrap
  (package
    (inherit python-zope-configuration)
    (arguments `(#:tests? #f))
    (native-inputs `())
    (properties `((hidden? . #t)))))

(define-public python2-zope-configuration
  (package-with-python2 python-zope-configuration))

(define-public python-zope-copy
  (package
    (name "python-zope-copy")
    (version "4.2")
    (source
      (origin
        (method url-fetch)
        (uri (pypi-uri "zope.copy" version))
        (sha256
         (base32
          "06m75434krl57n6p73c2qj55k5i3fixg887j8ss01ih6zw4rvfs7"))))
    (build-system python-build-system)
    (arguments
     '(#:phases
       (modify-phases %standard-phases
         (replace 'check
           (lambda _
             (invoke "zope-testrunner" "--test-path=src" "\\[]"))))))
    (propagated-inputs
     `(("python-zope-interface" ,python-zope-interface)))
    (native-inputs
     `(("python-zope-component" ,python-zope-component-bootstrap)
       ("python-zope-location" ,python-zope-location-bootstrap)
       ("python-zope-testing" ,python-zope-testing)
       ("python-zope-testrunner" ,python-zope-testrunner)))
    (home-page "https://github.com/zopefoundation/zope.copy")
    (synopsis "Pluggable object copying mechanism")
    (description
     "This package provides a pluggable mechanism for copying persistent objects.")
    (license license:zpl2.1)))

(define-public python-zope-proxy
  (package
    (name "python-zope-proxy")
    (version "4.3.5")
    (source
     (origin
       (method url-fetch)
       (uri (pypi-uri "zope.proxy" version))
       (sha256
        (base32
         "14h7nyfbl5vpfk0rbviy4ygdfx0yx5kncvg6jpbdb0dhwna0ssm6"))))
    (build-system python-build-system)
    (native-inputs
     `(("python-zope-security" ,python-zope-security-bootstrap)
       ("python-zope-testrunner" ,python-zope-testrunner)))
    (propagated-inputs
     `(("python-zope-interface" ,python-zope-interface)))
    (home-page "https://pypi.org/project/zope.proxy/")
    (synopsis "Generic, transparent proxies")
    (description "Zope.proxy provides generic, transparent proxies for Python.
Proxies are special objects which serve as mostly-transparent wrappers around
another object, intervening in the apparent behavior of the wrapped object
only when necessary to apply the policy (e.g., access checking, location
brokering, etc.) for which the proxy is responsible.")
    (license license:zpl2.1)))

(define-public python-zope-proxy-bootstrap
  (package
    (inherit python-zope-proxy)
    (arguments `(#:tests? #f))
    (native-inputs `())
    (properties `((hidden? . #t)))))

(define-public python2-zope-proxy
  (package-with-python2 python-zope-proxy))

(define-public python-zope-hookable
  (package
    (name "python-zope-hookable")
    (version "5.0.1")
    (source
      (origin
        (method url-fetch)
        (uri (pypi-uri "zope.hookable" version))
        (sha256
         (base32
          "0hc82lfr7bk53nvbxvjkibkarngyrzgfk2i6bg8wshl0ly0pdl19"))))
    (build-system python-build-system)
    (native-inputs
     `(("python-coverage" ,python-coverage)
       ("python-zope-testing" ,python-zope-testing)))
    (home-page "https://github.com/zopefoundation/zope.hookable")
    (synopsis "Zope hookable")
    (description "This package supports the efficient creation of hookable
objects, which are callable objects that are meant to be optionally replaced.
The idea is that you create a function that does some default thing and make i
hookable.  Later, someone can modify what it does by calling its sethook method
and changing its implementation.  All users of the function, including those
that imported it, will see the change.")
    (license license:zpl2.1)))

(define-public python-zope-location
  (package
    (name "python-zope-location")
    (version "4.2")
    (source
     (origin
       (method url-fetch)
       (uri (pypi-uri "zope.location" version))
       (sha256
        (base32
         "1b40pzl8v00d583d3gsxv1qjdw2dhghlgkbgxl3m07d5r3izj857"))))
    (build-system python-build-system)
    (arguments
     '(#:tests? #f)) ; FIXME: Tests can't find zope.interface.
    (native-inputs
     `(("python-zope-testrunner" ,python-zope-testrunner)))
    (propagated-inputs
     `(("python-zope-interface" ,python-zope-interface)
       ("python-zope-proxy" ,python-zope-proxy)
       ("python-zope-schema" ,python-zope-schema)))
    (home-page "https://pypi.org/project/zope.location/")
    (synopsis "Zope location library")
    (description "Zope.location implements the concept of \"locations\" in
Zope3, which are are special objects that have a structural location.")
    (license license:zpl2.1)))

(define-public python-zope-location-bootstrap
  (package
    (inherit python-zope-location)
    (arguments `(#:tests? #f))
    (native-inputs `())
    (properties `((hidden? . #t)))))

(define-public python2-zope-location
  (package-with-python2 python-zope-location))

(define-public python-zope-security
  (package
    (name "python-zope-security")
    (version "5.1.1")
    (source
     (origin
       (method url-fetch)
       (uri (pypi-uri "zope.security" version))
       (sha256
        (base32
         "11lfw67cigscfax9c5j63xcvz2qcj724zx5fcdqyc94am2glim0h"))))
    (build-system python-build-system)
    (propagated-inputs
     `(("python-zope-component" ,python-zope-component)
       ("python-zope-i18nmessageid" ,python-zope-i18nmessageid)
       ("python-zope-interface" ,python-zope-interface)
       ("python-zope-location" ,python-zope-location)
       ("python-zope-proxy" ,python-zope-proxy)
       ("python-zope-schema" ,python-zope-schema)))
    (native-inputs
     `(("python-btrees" ,python-btrees)
       ("python-zope-component" ,python-zope-component-bootstrap)
       ("python-zope-configuration" ,python-zope-configuration-bootstrap)
       ("python-zope-location" ,python-zope-location-bootstrap)
       ("python-zope-testing" ,python-zope-testing)
       ("python-zope-testrunner" ,python-zope-testrunner)))
    (home-page "https://pypi.org/project/zope.security/")
    (synopsis "Zope security framework")
    (description "Zope.security provides a generic mechanism to implement
security policies on Python objects.")
    (license license:zpl2.1)))

(define-public python-zope-security-bootstrap
  (package
    (inherit python-zope-security)
    (arguments `(#:tests? #f))
    (propagated-inputs
     `(("python-zope-i18nmessageid" ,python-zope-i18nmessageid)
       ("python-zope-interface" ,python-zope-interface)
       ("python-zope-proxy" ,python-zope-proxy-bootstrap)
       ("python-zope-schema" ,python-zope-schema)))
    (native-inputs `())
    (properties `((hidden? . #t)))))

(define-public python2-zope-security
  (package-with-python2 python-zope-security))

(define-public python-zope-component
  (package
    (name "python-zope-component")
    (version "4.6.2")
    (source
     (origin
       (method url-fetch)
       (uri (pypi-uri "zope.component" version))
       (sha256
        (base32
         "14iwp95hh6q5dj4k9h1iw75cbp89bs27nany4dinyglb44c8jqli"))))
    (build-system python-build-system)
    (arguments
     '(#:phases
       (modify-phases %standard-phases
         (replace 'check
           (lambda* (#:key inputs outputs #:allow-other-keys)
             (add-installed-pythonpath inputs outputs)
             (invoke "python" "setup.py" "test"))))))
    (native-inputs
     `(("python-persistent" ,python-persistent)
       ("python-zope-configuration" ,python-zope-configuration-bootstrap)
       ("python-zope-i18nmessageid" ,python-zope-i18nmessageid)
       ("python-zope-location" ,python-zope-location-bootstrap)
       ("python-zope-proxy" ,python-zope-proxy-bootstrap)
       ("python-zope-security" ,python-zope-security-bootstrap)
       ("python-zope-testing" ,python-zope-testing)
       ("python-zope-testrunner" ,python-zope-testrunner)))
    (propagated-inputs
     `(("python-zope-deferredimport" ,python-zope-deferredimport)
       ("python-zope-deprecation" ,python-zope-deprecation)
       ("python-zope-event" ,python-zope-event)
       ("python-zope-hookable" ,python-zope-hookable)
       ("python-zope-interface" ,python-zope-interface)))
    (home-page "https://github.com/zopefoundation/zope.component")
    (synopsis "Zope Component Architecture")
    (description "Zope.component represents the core of the Zope Component
Architecture.  Together with the zope.interface package, it provides
facilities for defining, registering and looking up components.")
    (license license:zpl2.1)))

(define-public python-zope-component-bootstrap
  (package
    (inherit python-zope-component)
    (arguments `(#:tests? #f))
    (native-inputs `())
    (properties `((hidden? . #t)))))

(define-public python2-zope-component
  (package-with-python2 python-zope-component))

(define-public python-zope-deferredimport
  (package
    (name "python-zope-deferredimport")
    (version "4.3.1")
    (source
      (origin
        (method url-fetch)
        (uri (pypi-uri "zope.deferredimport" version))
        (sha256
         (base32
          "1q89v54dwniiqypjbwywwdfjdr4kdkqlyqsgrpplgvsygdg39cjp"))))
    (build-system python-build-system)
    (propagated-inputs
     `(("python-zope-proxy" ,python-zope-proxy)))
    (native-inputs
     `(("python-zope-testrunner" ,python-zope-testrunner)))
    (home-page "https://github.com/zopefoundation/zope.deferredimport")
    (synopsis "Defer imports until used by code")
    (description
     "Often, especially for package modules, you want to import names for
convenience, but not actually perform the imports until necessary.  The
@code{zope.deferredimport} package provided facilities for defining names in
modules that will be imported from somewhere else when used.  You can also cause
deprecation warnings to be issued when a variable is used.")
    (license license:zpl2.1)))

(define-public python-ndg-httpsclient
  (package
    (name "python-ndg-httpsclient")
    (version "0.5.1")
    (source (origin
              (method url-fetch)
              (uri (pypi-uri "ndg_httpsclient" version))
              (sha256
                (base32
                  "0412b7i1s4vj7lz9r72nmb28h9syd4q2x89bdirkkc3a6z8awbyp"))))
    (build-system python-build-system)
    (arguments
     '(;; The tests appear to require networking.
       #:tests? #f))
    (propagated-inputs
     `(("python-pyopenssl" ,python-pyopenssl)))
    (synopsis "HTTPS support for Python's httplib and urllib2")
    (description "This is a HTTPS client implementation for httplib and urllib2
based on PyOpenSSL.  PyOpenSSL provides a more fully-featured SSL implementation
over the default provided with Python and, importantly, enables full
verification of the SSL peer.")
    (home-page "https://github.com/cedadev/ndg_httpsclient/")
    (license license:bsd-3)))

;; python2-openssl requires special care, so package-with-python2 is
;; insufficient.
(define-public python2-ndg-httpsclient
  (package/inherit python-ndg-httpsclient
    (name "python2-ndg-httpsclient")
    (arguments
     (substitute-keyword-arguments (package-arguments python-ndg-httpsclient)
       ((#:python _) python-2)))
    (propagated-inputs
     `(("python2-pyopenssl" ,python2-pyopenssl)))))

(define-public python-websocket-client
  (package
    (name "python-websocket-client")
    (version "0.54.0")
    (source
     (origin
       (method url-fetch)
       (uri (pypi-uri "websocket_client" version))
       (sha256
        (base32
         "0j88zmikaypf38lvpkf4aaxrjp9j07dmy5ghj7kli0fv3p4n45g5"))))
    (build-system python-build-system)
    (propagated-inputs
     `(("python-six" ,python-six)))
    (home-page "https://github.com/liris/websocket-client")
    (synopsis "WebSocket client for Python")
    (description "The Websocket-client module provides the low level APIs for
WebSocket usage in Python programs.")
    (properties `((python2-variant . ,(delay python2-websocket-client))))
    (license license:lgpl2.1+)))

(define-public python2-websocket-client
  (let ((base (package-with-python2
                (strip-python2-variant python-websocket-client))))
    (package/inherit base
      (native-inputs
       `(("python2-backport-ssl-match-hostname"
          ,python2-backport-ssl-match-hostname)
         ,@(package-native-inputs base))))))

(define-public python-purl
  (package
    (name "python-purl")
    (version "1.5")
    (source
      (origin
        (method url-fetch)
        (uri (pypi-uri "purl" version))
        (sha256
          (base32
            "15ibnz1xrh5msmn04j0nr00sz4n7jwx6cwd6zlx99kkz3vpin53m"))))
    (build-system python-build-system)
    (propagated-inputs `(("python-six" ,python-six)))
    (home-page
      "https://github.com/codeinthehole/purl")
    (synopsis
      "Python package for URL manipulation")
    (description
      "Purl is a Python package for handling URLs.")
    (license license:expat)))

(define-public python-apiron
  (package
    (name "python-apiron")
    (version "5.1.0")
    (source
     (origin
       (method url-fetch)
       (uri (pypi-uri "apiron" version))
       (sha256
        (base32 "1qwbqn47sf0aqznj1snbv37v8ijx476qqkjf5l9pac7xjkxsr8qk"))))
    (build-system python-build-system)
    (arguments
     `(#:phases
       (modify-phases %standard-phases
         (replace 'check
           (lambda* (#:key inputs outputs #:allow-other-keys)
             (add-installed-pythonpath inputs outputs)
             (invoke "pytest" "-vv" "--cov" "-k"
                     ;; This test tries to connect to the internet.
                     "not test_call"))))))
    (propagated-inputs
     `(("python-requests" ,python-requests)))
    (native-inputs
     `(("python-pytest" ,python-pytest)
       ("python-pytest-cov" ,python-pytest-cov)))
    (home-page "https://github.com/ithaka/apiron")
    (synopsis "Python wrapper for interacting with RESTful APIs")
    (description
     "@code{apiron} provides a declarative, structured configuration of
services and endpoints with a unified interface for interacting with RESTful
APIs.")
    (license license:expat)))

(define-public python-beren
  (package
    (name "python-beren")
    (version "0.7.0")
    (source
     (origin
       (method url-fetch)
       (uri (pypi-uri "beren" version))
       (sha256
        (base32 "1v3mdwfqsyza892zvs124ym9w1bkng1j56b7l4dwfjir3723xcgf"))))
    (build-system python-build-system)
    (arguments
     ;; The test tries to open a connection to a remote server.
     `(#:tests? #f))
    (propagated-inputs
     `(("python-apiron" ,python-apiron)))
    (home-page "https://github.com/teffalump/beren")
    (synopsis "REST client for Orthanc DICOM servers")
    (description
     "@code{beren} provides a REST client for Orthanc, a DICOM server.")
    (license license:gpl3+)))

(define-public python-requests
  (package
    (name "python-requests")
    (version "2.25.0")
    (source (origin
             (method url-fetch)
             (uri (pypi-uri "requests" version))
             (sha256
              (base32
               "1y6mb8c0ipd64d5axq2p368yxndp3f966hmabjka2q2a5y9hn6kz"))))
    (build-system python-build-system)
    (propagated-inputs
     `(("python-certifi" ,python-certifi)
       ("python-chardet" ,python-chardet)
       ("python-idna" ,python-idna)
       ("python-urllib3" ,python-urllib3)))
    (arguments
     ;; FIXME: Some tests require network access.
     '(#:tests? #f))
    (home-page "http://python-requests.org/")
    (synopsis "Python HTTP library")
    (description
     "Requests is a Python HTTP client library.  It aims to be easier to use
than Python’s urllib2 library.")
    (license license:asl2.0)))

;; Some software requires an older version of Requests, notably Docker/Docker
;; Compose.
(define-public python-requests-2.20
  (package (inherit python-requests)
           (version "2.20.1")
           (source (origin
                     (method url-fetch)
                     (uri (pypi-uri "requests" version))
                     (sha256
                      (base32
                       "0qzj6cgv3k9wyj7wlxgz7xq0cfg4jbbkfm24pp8dnhczwl31527a"))))
           (propagated-inputs
            `(("python-urllib3" ,python-urllib3-1.24)
              ("python-idna" ,python-idna-2.7)
              ,@(package-propagated-inputs python-requests)))))

(define-public python2-requests
  (package-with-python2 python-requests))

(define-public python-requests-unixsocket
  (package
    (name "python-requests-unixsocket")
    (version "0.2.0")
    (source
     (origin
       (method url-fetch)
       (uri (pypi-uri "requests-unixsocket" version))
       (sha256
        (base32
         "1sn12y4fw1qki5gxy9wg45gmdrxhrndwfndfjxhpiky3mwh1lp4y"))))
    (build-system python-build-system)
    (arguments
     '(#:phases
       (modify-phases %standard-phases
         (add-after 'unpack 'relax-requirements
           (lambda _
             (substitute* "test-requirements.txt"
               (("(.*)==(.*)" _ name) (string-append name "\n")))))
         (replace 'check
           (lambda* (#:key inputs outputs #:allow-other-keys)
             (add-installed-pythonpath inputs outputs)
             (invoke "pytest" "-vv"))))))
    (propagated-inputs
     `(("python-pbr" ,python-pbr)
       ("python-requests" ,python-requests)
       ("python-urllib3" ,python-urllib3)))
    (native-inputs
     `(("python-apipkg" ,python-apipkg)
       ("python-appdirs" ,python-appdirs)
       ("python-execnet" ,python-execnet)
       ("python-packaging" ,python-packaging)
       ("python-pep8" ,python-pep8)
       ("python-py" ,python-py)
       ("python-pyparsing" ,python-pyparsing)
       ("python-pytest" ,python-pytest)
       ("python-pytest-cache" ,python-pytest-cache)
       ("python-pytest-pep8" ,python-pytest-pep8)
       ("python-six" ,python-six)
       ("python-waitress" ,python-waitress)))
    (home-page "https://github.com/msabramo/requests-unixsocket")
    (synopsis "Talk HTTP via a UNIX domain socket")
    (description
     "This Python package lets you use the @code{requests} library to talk
HTTP via a UNIX domain socket.")
    (license license:asl2.0)))

(define-public python-requests_ntlm
  (package
    (name "python-requests_ntlm")
    (version "1.1.0")
    (source
     (origin
       (method url-fetch)
       (uri (pypi-uri "requests_ntlm" version))
       (sha256
        (base32
         "0wgbqzaq9w7bas16b7brdb75f91bh3275fb459093bk1ihpck2ci"))))
    (build-system python-build-system)
    (propagated-inputs
     `(("python-cryptography" ,python-cryptography)
       ("python-ntlm-auth" ,python-ntlm-auth)
       ("python-requests" ,python-requests)))
    (home-page "https://github.com/requests/requests-ntlm")
    (synopsis
     "NTLM authentication support for Requests")
    (description
     "This package allows for HTTP NTLM authentication using the requests
library.")
    (license license:isc)))

(define-public python-requests-mock
  (package
    (name "python-requests-mock")
    (version "1.8.0")
    (source
     (origin
       (method url-fetch)
       (uri (pypi-uri "requests-mock" version))
       (sha256
        (base32
         "09nj8fmyj7xz2mgwyvbw0fl9zybmx2d3qd2hf529vvjc9s24d3z6"))))
    (build-system python-build-system)
    (propagated-inputs
     `(("python-requests" ,python-requests)
       ("python-six" ,python-six)))
    (native-inputs
     `(("python-pbr" ,python-pbr)
       ("python-discover" ,python-discover)
       ("python-docutils" ,python-docutils)
       ("python-fixtures" ,python-fixtures)
       ("python-mock" ,python-mock)
       ("python-purl" ,python-purl)
       ("python-pytest" ,python-pytest)
       ("python-sphinx" ,python-sphinx)
       ("python-testrepository" ,python-testrepository)))
    (home-page "https://requests-mock.readthedocs.org/")
    (synopsis "Mock out responses from the requests package")
    (description
      "This module provides a building block to stub out the HTTP requests
portions of your testing code.")
    (license license:asl2.0)))

(define-public python-requests-toolbelt
  (package
    (name "python-requests-toolbelt")
    (version "0.8.0")
    (source (origin
             (method url-fetch)
             (uri (pypi-uri "requests-toolbelt" version))
             (sha256
              (base32
               "1dc7l42i4080r8i4m9fj51jx367lqkai170vrv7wd93gdj9k39gn"))))
    (build-system python-build-system)
    (native-inputs
     `(("python-betamax" ,python-betamax)
       ("python-mock" ,python-mock)
       ("python-pytest" ,python-pytest)))
    (propagated-inputs
     `(("python-requests" ,python-requests)))
    (synopsis "Extensions to python-requests")
    (description "This is a toolbelt of useful classes and functions to be used
with python-requests.")
    (home-page "https://github.com/sigmavirus24/requests-toolbelt")
    (license license:asl2.0)))

(define-public python2-requests-toolbelt
  (package-with-python2 python-requests-toolbelt))

(define-public python-requests-toolbelt-0.9.1
  (package
    (inherit python-requests-toolbelt)
    (version "0.9.1")
    (source (origin
             (method url-fetch)
             (uri (pypi-uri "requests-toolbelt" version))
             (sha256
              (base32
               "1h3gm88dcjbd7gm229a7x5qkkhnsqsjz0m0l2xyavm2ab3a8k04n"))))
    (arguments
     `(;; FIXME: Some tests require network access.
       #:tests? #f))))

(define-public python-requests-ftp
  (package
    (name "python-requests-ftp")
    (version "0.3.1")
    (source
     (origin
       (method url-fetch)
       (uri (pypi-uri "requests-ftp" version))
       (sha256
        (base32
         "0yh5v21v36dsjsgv4y9dx4mmz35741l5jf6pbq9w19d8rfsww13m"))))
    (build-system python-build-system)
    (propagated-inputs
     `(("python-requests" ,python-requests)))
    (home-page
     "https://github.com/Lukasa/requests-ftp")
    (synopsis "FTP Transport Adapter for Requests")
    (description
     "Requests-FTP is an implementation of a simple FTP transport
adapter for use with the Requests library.")
    (license license:asl2.0)))

(define-public python-oauthlib
  (package
    (name "python-oauthlib")
    (version "3.1.0")
    (source (origin
              (method url-fetch)
              (uri (pypi-uri "oauthlib" version))
              (sha256
               (base32
                "12gqnabwck30gdlpwm6af3s28qm9p2yc7b1w8s4fk9ncbz1irr5y"))))
    (build-system python-build-system)
    (arguments
     `(#:phases (modify-phases %standard-phases
                  (replace 'check
                    (lambda _
                      (invoke "pytest" "-vv"))))))
    (native-inputs
     `(("python-pytest" ,python-pytest)
       ("python-pytest-cov" ,python-pytest-cov)
       ("python-mock" ,python-mock)))
    (propagated-inputs
     `(("python-cryptography" ,python-cryptography)
       ("python-pyjwt" ,python-pyjwt)
       ("python-blinker" ,python-blinker)))
    (home-page "https://github.com/oauthlib/oauthlib")
    (synopsis "OAuth implementation for Python")
    (description
     "Oauthlib is a generic, spec-compliant, thorough implementation of the
OAuth request-signing logic.")
    (license license:bsd-3)))

(define-public python2-oauthlib
  (package-with-python2 python-oauthlib))

(define-public python-rauth
  (package
    (name "python-rauth")
    (version "0.7.3")
    (source
      (origin
        (method url-fetch)
        (uri (pypi-uri "rauth" version))
        (sha256
         (base32
          "02kv8w8l98ky223avyq7vw7x1f2ya9chrm59r77ylq45qb0xnk2j"))))
    (build-system python-build-system)
    (arguments
     `(#:test-target "check"))
    (propagated-inputs
     `(("python-requests" ,python-requests)))
    (home-page "https://github.com/litl/rauth")
    (synopsis "Python library for OAuth 1.0/a, 2.0, and Ofly")
    (description
     "Rauth is a Python library for OAuth 1.0/a, 2.0, and Ofly.  It also
provides service wrappers for convenient connection initialization and
authenticated session objects providing things like keep-alive.")
    (license license:expat)
    (properties `((python2-variant . ,(delay python2-rauth))))))

(define-public python2-rauth
  (let ((base (package-with-python2 (strip-python2-variant python-rauth))))
    (package/inherit base
      (native-inputs `(("python2-unittest2" ,python2-unittest2)
                       ,@(package-native-inputs base))))))

(define-public python-urllib3
  (package
    (name "python-urllib3")
    (version "1.26.4")
    (source
      (origin
        (method url-fetch)
        (uri (pypi-uri "urllib3" version))
        (sha256
         (base32
          "0dw9w9bs3hmr5dp3r3h43jyzzb1g1046ag7lj8pqf58i4kvj3c77"))))
    (build-system python-build-system)
    (arguments `(#:tests? #f))
    (propagated-inputs
     `(;; These 5 inputs are used to build urrlib3[secure]
       ("python-certifi" ,python-certifi)
       ("python-cryptography" ,python-cryptography)
       ("python-idna" ,python-idna)
       ("python-pyopenssl" ,python-pyopenssl)
       ("python-pysocks" ,python-pysocks)))
    (home-page "https://urllib3.readthedocs.io/")
    (synopsis "HTTP library with thread-safe connection pooling")
    (description
     "Urllib3 supports features left out of urllib and urllib2 libraries.  It
can reuse the same socket connection for multiple requests, it can POST files,
supports url redirection and retries, and also gzip and deflate decoding.")
    (properties `((python2-variant . ,(delay python2-urllib3))))
    (license license:expat)))

;; Some software requires an older version of urllib3, notably Docker.
(define-public python-urllib3-1.24
  (package (inherit python-urllib3)
           (version "1.24.3")
           (source (origin
                     (method url-fetch)
                     (uri (pypi-uri "urllib3" version))
                     (sha256
                      (base32
                       "1x0slqrv6kixkbcdnxbglvjliwhc1payavxjvk8fvbqjrnasd4r3"))))))


(define-public python2-urllib3
  (let ((base (package-with-python2 (strip-python2-variant python-urllib3))))
    (package/inherit
     base
     (propagated-inputs
      `(("python-ipaddress" ,python2-ipaddress)
        ,@(package-propagated-inputs base))))))

(define-public awscli
  (package
    ;; Note: updating awscli typically requires updating botocore as well.
    (name "awscli")
    (version "1.18.203")
    (source
     (origin
       (method url-fetch)
       (uri (pypi-uri name version))
       (sha256
        (base32
         "128zg24961j8nmnq2dxqg6a7zwh3qgv87cmvclsdqwwih9nigxv9"))))
    (build-system python-build-system)
    (arguments
     ;; FIXME: The 'pypi' release does not contain tests.
     '(#:tests? #f
       #:phases
       (modify-phases %standard-phases
         (add-after 'unpack 'fix-reference-to-groff
           (lambda _
             (substitute* "awscli/help.py"
               (("if not self._exists_on_path\\('groff'\\):") "")
               (("raise ExecutableNotFoundError\\('groff'\\)") "")
               (("cmdline = \\['groff'")
                (string-append "cmdline = ['" (which "groff") "'")))
             #t)))))
    (propagated-inputs
     `(("python-colorama" ,python-colorama)
       ("python-botocore" ,python-botocore)
       ("python-s3transfer" ,python-s3transfer)
       ("python-docutils" ,python-docutils)
       ("python-pyyaml" ,python-pyyaml)
       ("python-rsa" ,python-rsa)))
    (native-inputs
     `(("groff" ,groff)))
    (home-page "https://aws.amazon.com/cli/")
    (synopsis "Command line client for AWS")
    (description "AWS CLI provides a unified command line interface to the
Amazon Web Services (AWS) API.")
    (license license:asl2.0)))

(define-public python-wsgiproxy2
  (package
    (name "python-wsgiproxy2")
    (version "0.4.6")
    (source
     (origin
       (method url-fetch)
       (uri (pypi-uri "WSGIProxy2" version ".tar.gz"))
       (sha256
        (base32 "16jch5nic0hia28lps3c678s9s9mjdq8n87igxncjg0rpi5adqnf"))))
    (build-system python-build-system)
    (native-inputs
     `(("python-webtest" ,python-webtest)))
    (propagated-inputs
     `(("python-requests" ,python-requests)
       ("python-six" ,python-six)
       ("python-urllib3" ,python-urllib3)
       ("python-webob" ,python-webob)))
    (home-page "https://github.com/gawel/WSGIProxy2/")
    (synopsis "WSGI Proxy with various http client backends")
    (description "WSGI turns HTTP requests into WSGI function calls.
WSGIProxy turns WSGI function calls into HTTP requests.
It also includes code to sign requests and pass private data,
and to spawn subprocesses to handle requests.")
    (license license:expat)))

(define-public python2-wsgiproxy2
 (package-with-python2 python-wsgiproxy2))

(define-public python-pastedeploy
  (package
    (name "python-pastedeploy")
    (version "2.1.1")
    (source
     (origin
       (method url-fetch)
       (uri (pypi-uri "PasteDeploy" version))
       (sha256
        (base32 "05s88qdjdwd9d9qs13fap7nqgxs7qs5qfzzjbrc5va13k2mxdskd"))))
    (build-system python-build-system)
    (arguments
     '(#:test-target "pytest"))
    (native-inputs
     `(("python-pytest" ,python-pytest)
       ("python-pytest-runner" ,python-pytest-runner)))
    (home-page "https://pylonsproject.org/")
    (synopsis
     "Load, configure, and compose WSGI applications and servers")
    (description
     "This tool provides code to load WSGI applications and servers from URIs;
these URIs can refer to Python Eggs for INI-style configuration files.  Paste
Script provides commands to serve applications based on this configuration
file.")
    (license license:expat)))

(define-public python2-pastedeploy
  (package-with-python2 python-pastedeploy))

(define-public python-webtest
  (package
    (name "python-webtest")
    (version "2.0.35")
    (source
     (origin
       (method url-fetch)
       (uri (pypi-uri "WebTest" version))
       (sha256
        (base32 "11xhgdj251zkvz5w30fvspii08ki2vrpr1im9sph1wmlnasnihda"))))
    (build-system python-build-system)
    (arguments
     ;; Tests require python-pyquery, which creates a circular dependency.
     `(#:tests? #f))
    (propagated-inputs
     `(("python-waitress" ,python-waitress)
       ("python-webob" ,python-webob)
       ("python-six" ,python-six)
       ("python-beautifulsoup4" ,python-beautifulsoup4)))
    (home-page "https://docs.pylonsproject.org/projects/webtest/")
    (synopsis "Helper to test WSGI applications")
    (description "Webtest allows you to test your Python web applications
without starting an HTTP server.  It supports anything that supports the
minimum of WSGI.")
    (license license:expat)))

(define-public python2-webtest
  (package-with-python2 python-webtest))

(define-public python-flask
  (package
    (name "python-flask")
    (version "1.1.2")
    (source (origin
              (method url-fetch)
              (uri (pypi-uri "Flask" version))
              (sha256
               (base32
                "0q3h295izcil7lswkzfnyg3k5gq4hpmqmpl6i7s5m1n9szi1myjf"))))
    (build-system python-build-system)
    (arguments
     '(#:phases
       (modify-phases %standard-phases
         (replace 'check
           (lambda _
             (invoke "pytest" "-vv" "tests"))))))
    (native-inputs
     `(("python-pytest" ,python-pytest)))
    (propagated-inputs
     `(("python-itsdangerous" ,python-itsdangerous)
       ("python-jinja2" ,python-jinja2)
       ("python-click" ,python-click)
       ("python-werkzeug" ,python-werkzeug)))
    (home-page "https://www.palletsprojects.com/p/flask/")
    (synopsis "Microframework based on Werkzeug, Jinja2 and good intentions")
    (description "Flask is a micro web framework based on the Werkzeug toolkit
and Jinja2 template engine.  It is called a micro framework because it does not
presume or force a developer to use a particular tool or library.")
    (license license:bsd-3)))

(define-public python-flask-wtf
  (package
    (name "python-flask-wtf")
    (version "0.14.3")
    (source
     (origin
       (method url-fetch)
       (uri (pypi-uri "Flask-WTF" version))
       (sha256
        (base32
         "086pvg2x69n0nczcq7frknfjd8am1zdy8qqpva1sanwb02hf65yl"))))
    (build-system python-build-system)
    (arguments
     '(#:phases
       (modify-phases %standard-phases
         (replace 'check
           (lambda _
             (invoke "pytest" "-vv"))))))
    (propagated-inputs
     `(("python-flask-babel" ,python-flask-babel)
       ("python-babel" ,python-babel)
       ("python-wtforms" ,python-wtforms)))
    (native-inputs
     `(("python-pytest" ,python-pytest)))
    (home-page "https://github.com/lepture/flask-wtf")
    (synopsis "Simple integration of Flask and WTForms")
    (description "Flask-WTF integrates Flask and WTForms, including CSRF, file
upload, and reCAPTCHA.")
    (license license:bsd-3)))

(define-public python-flask-multistatic
  (package
    (name "python-flask-multistatic")
    (version "1.0")
    (source
     (origin
       (method url-fetch)
       (uri (pypi-uri "flask-multistatic" version))
       (sha256
        (base32
         "0p4v50rwv64wcd0zlq7rzl4waprwr4hj19s3cgf1isywa7jcisgm"))))
    (build-system python-build-system)
    (propagated-inputs
     `(("python-flask" ,python-flask)))
    (home-page "https://pagure.io/flask-multistatic")
    (synopsis "Flask plugin to allow overriding static files")
    (description "@code{flask-multistatic} is a flask plugin that adds support
for overriding static files.")
    (license license:gpl3+)))

(define-public python-cookies
  (package
    (name "python-cookies")
    (version "2.2.1")
    (source (origin
              (method url-fetch)
              (uri (pypi-uri "cookies" version))
              (sha256
               (base32
                "13pfndz8vbk4p2a44cfbjsypjarkrall71pgc97glk5fiiw9idnn"))))
    (build-system python-build-system)
    (arguments
     `(;; test are broken: https://gitlab.com/sashahart/cookies/issues/3
       #:tests? #f))
    (native-inputs
     `(("python-pytest" ,python-pytest)))
    (synopsis "HTTP cookie parser and renderer")
    (description "A RFC 6265-compliant HTTP cookie parser and renderer in
Python.")
    (home-page "https://gitlab.com/sashahart/cookies")
    (license license:expat)))

(define-public python2-cookies
  (package-with-python2 python-cookies))

(define-public python-responses
  (package
    (name "python-responses")
    (version "0.10.6")
    (source (origin
              (method url-fetch)
              (uri (pypi-uri "responses" version))
              (sha256
               (base32
                "147pacwkkqy3qf3hr33fnl1xbzgw0zsm3qppvvy9qhq8h069qbah"))))
    (build-system python-build-system)
    (arguments
     `(;; Test suite is not distributed:
       ;; https://github.com/getsentry/responses/issues/38
       #:tests? #f))
    (native-inputs
     `(("python-mock" ,python-mock)))
    (propagated-inputs
     `(("python-requests" ,python-requests)
       ("python-cookies" ,python-cookies)
       ("python-six" ,python-six)))
    (home-page "https://github.com/getsentry/responses")
    (synopsis "Utility for mocking out the `requests` Python library")
    (description "A utility library for mocking out the `requests` Python
library.")
    (license license:asl2.0)))

(define-public python2-responses
  (package-with-python2 python-responses))

(define-public python-grequests
  (package
    (name "python-grequests")
    (version "0.3.0")
    (source
     (origin
       (method url-fetch)
       (uri (pypi-uri "grequests" version))
       (sha256
        (base32
         "1j9icncllbkv7x5719b20mx670c6q1jrdx1sakskkarvx3pc8h8g"))))
    (build-system python-build-system)
    (propagated-inputs
     `(("python-gevent" ,python-gevent)
       ("python-requests" ,python-requests)))
    (native-inputs
     `(("python-nose" ,python-nose)
       ("python-zope.interface" ,python-zope-interface)
       ("python-zope.event" ,python-zope-event)))
    (home-page "https://github.com/kennethreitz/grequests")
    (synopsis "Python library for asynchronous HTTP requests")
    (description "GRequests is a Python library that allows you to use
@code{Requests} with @code{Gevent} to make asynchronous HTTP Requests easily")
    (license license:bsd-2)))

(define-public python-dpkt
  (package
    (name "python-dpkt")
    (version "1.9.4")
    (source
     (origin
       (method url-fetch)
       (uri (pypi-uri "dpkt" version))
       (sha256
        (base32
         "1d28r8pmhzjjd6hrn1xcddinfhwv8lcl1s59ygmqa8kfmz5pkrgl"))))
    (build-system python-build-system)
    (home-page "https://github.com/kbandla/dpkt")
    (synopsis "Packet generator and parser for TCP/IP protocols")
    (description "The dpkt module is a fast, simple packet generator and parser
for the basic TCP/IP protocols.")
    (license license:bsd-3)))

(define-public python-geventhttpclient
  (package
    (name "python-geventhttpclient")
    (version "1.4.4")
    (source (origin
              (method url-fetch)
              (uri (pypi-uri "geventhttpclient" version))
              (sha256
               (base32
                "1hy4qm9d3r69n5199i7qjji1v7718n7cxbj8ggi0njify99m37pm"))
              (modules '((guix build utils)))
              (snippet
               '(begin
                  ;; Delete pre-compiled files.
                  (for-each delete-file (find-files "src/geventhttpclient"
                                                    ".*\\.pyc"))))))
    (build-system python-build-system)
    (arguments
     '(#:phases
       (modify-phases %standard-phases
         (add-after 'unpack 'delete-network-tests
           (lambda _
             (delete-file "src/geventhttpclient/tests/test_client.py")))
         (add-after 'unpack 'fix-compatibility-issue
           ;; See: https://github.com/gwik/geventhttpclient/issues/137.
           (lambda _
             (substitute* "src/geventhttpclient/tests/test_ssl.py"
               ((".*sock.last_seen_sni = None.*")
                ""))))
         (replace 'check
           (lambda* (#:key inputs outputs #:allow-other-keys)
             (add-installed-pythonpath inputs outputs)
             (invoke "py.test"  "src/geventhttpclient/tests" "-v"
                     ;; Append the test modules to sys.path to avoid
                     ;; namespace conflict which breaks SSL tests.
                     "--import-mode=append"
                     ;; XXX: This test fails with Python 3.8:
                     ;; https://github.com/gwik/geventhttpclient/issues/119
                     "-k" "not test_cookielib_compatibility"))))))
    (native-inputs
     `(("python-dpkt" ,python-dpkt)
       ("python-pytest" ,python-pytest)))
    (propagated-inputs
     `(("python-certifi" ,python-certifi)
       ("python-gevent" ,python-gevent)
       ("python-six" ,python-six)))
    (home-page "https://github.com/gwik/geventhttpclient")
    (synopsis "HTTP client library for gevent")
    (description "@code{python-geventhttpclient} is a high performance,
concurrent HTTP client library for python using @code{gevent}.")
    (license license:expat)))

(define-public python-requests-oauthlib
  (package
    (name "python-requests-oauthlib")
    (version "1.2.0")
    (source
     (origin
       (method url-fetch)
       (uri (pypi-uri "requests-oauthlib" version))
       (sha256
        (base32
         "0mrglgcvq7k48pf27s4gifdk0za8xmgpf55jy15yjj471qrk6rdx"))))
    (build-system python-build-system)
    (arguments
     `(#:phases
       (modify-phases %standard-phases
         ;; removes tests that require network access
         (add-before 'check 'pre-check
           (lambda _
             (delete-file "tests/test_core.py")
             #t)))))
    (native-inputs
     `(("python-pyjwt" ,python-pyjwt)
       ("python-requests-mock" ,python-requests-mock)
       ("python-mock" ,python-mock)))
    (propagated-inputs
     `(("python-oauthlib" ,python-oauthlib)
       ("python-requests" ,python-requests)))
    (home-page
     "https://github.com/requests/requests-oauthlib")
    (synopsis
     "OAuthlib authentication support for Requests")
    (description
     "Requests-OAuthlib uses the Python Requests and OAuthlib libraries to
provide an easy-to-use Python interface for building OAuth1 and OAuth2 clients.")
    (license license:isc)))

(define-public python-url
  (package
    (name "python-url")
    (version "0.2.0")
    (source (origin
              (method url-fetch)
              (uri (pypi-uri "url" version))
              (sha256
               (base32
                "0v879yadcz9qxfl41ak6wkga1kimp9cflla9ddz03hjjvgkqy5ki"))))
    (build-system python-build-system)
    (propagated-inputs
     `(("python-publicsuffix" ,python-publicsuffix)))
    (native-inputs
     `(("python-coverage" ,python-coverage)
       ("python-nose" ,python-nose)))
    (arguments
     `(#:tests? #f)) ; FIXME: tests fail with "ImportError: No module named 'tests'"
    (home-page "https://github.com/seomoz/url-py")
    (synopsis "URL Parsing")
    (description "Library for parsing urls.")
    (license license:expat)
    (properties `((python2-variant . ,(delay python2-url))))))

(define-public python2-url
  (let ((base (package-with-python2 (strip-python2-variant python-url))))
    (package/inherit base
      (propagated-inputs
       `(("python2-publicsuffix" ,python2-publicsuffix))))))

(define-public python-cachecontrol
  (package
    (name "python-cachecontrol")
    (version "0.12.5")
    (source
     (origin
       (method git-fetch)
       ;; Pypi does not have tests.
       (uri (git-reference
             (url "https://github.com/ionrock/cachecontrol")
             (commit (string-append "v" version))))
       (file-name (git-file-name name version))
       (sha256
        (base32
         "03lgc65sl04n0cgzmmgg99bk83f9i6k8yrmcd4hpl46q1pymn0kz"))))
    (build-system python-build-system)
    (arguments
     ;; Versions > 0.11.6 depend on CherryPy for testing.
     ;; It's too much work to package CherryPy for now.
     `(#:tests? #f))
    (propagated-inputs
     `(("python-requests" ,python-requests)
       ("python-msgpack" ,python-msgpack)
       ("python-lockfile" ,python-lockfile)))
    (home-page "https://github.com/ionrock/cachecontrol")
    (synopsis "The httplib2 caching algorithms for use with requests")
    (description "CacheControl is a port of the caching algorithms in
@code{httplib2} for use with @code{requests} session objects.")
    (license license:asl2.0)))

(define-public python-cachecontrol-0.11
  (package
    (inherit python-cachecontrol)
    (name "python-cachecontrol")
    (version "0.11.7")
    (source
      (origin
        (method url-fetch)
        (uri (pypi-uri "CacheControl" version))
        (sha256
         (base32
          "07jsfhlbcwgqg6ayz8nznzaqg5rmxqblbzxz1qvg5wc44pcjjy4g"))))))

(define-public python-betamax
  (package
    (name "python-betamax")
    (version "0.8.1")
    (source
      (origin
        (method url-fetch)
        (uri (pypi-uri "betamax" version))
        (sha256
         (base32
          "1hki1c2vs7adq7zr56wi6i5bhrkia4s2ywpv2c98ibnczz709w2v"))))
    (build-system python-build-system)
    (arguments
     '(;; Many tests fail because they require networking.
       #:tests? #f))
    (propagated-inputs
     `(("python-requests" ,python-requests)))
    (home-page "https://github.com/sigmavirus24/betamax")
    (synopsis "Record HTTP interactions with python-requests")
    (description "Betamax will record your test suite's HTTP interactions and
replay them during future tests.  It is designed to work with python-requests.")
    (license license:expat)))

(define-public python2-betamax
  (package-with-python2 python-betamax))

(define-public python-betamax-matchers
  (package
    (name "python-betamax-matchers")
    (version "0.4.0")
    (source
     (origin
       (method url-fetch)
       (uri (pypi-uri "betamax-matchers" version))
       (sha256
        (base32
         "07qpwjyq2i2aqhz5iwghnj4pqr2ys5n45v1vmpcfx9r5mhwrsq43"))))
    (build-system python-build-system)
    (propagated-inputs
     `(("python-betamax" ,python-betamax)
       ("python-requests-toolbelt" ,python-requests-toolbelt)))
    (home-page "https://github.com/sigmavirus24/betamax_matchers")
    (synopsis "VCR imitation for python-requests")
    (description "@code{betamax-matchers} provides a set of Matchers for
Betamax.")
    (license license:asl2.0)))

(define-public python2-betamax-matchers
  (package-with-python2 python-betamax-matchers))

(define-public python-betamax-serializers
  (package
    (name "python-betamax-serializers")
    (version "0.2.1")
    (source
     (origin
       (method url-fetch)
       (uri (pypi-uri "betamax-serializers" version))
       (sha256
        (base32 "0ja9isbjmzzhxdj69s0kdsvw8nkp073w6an6a4liy5vk3fdl2p1l"))))
    (build-system python-build-system)
    (propagated-inputs
     `(("python-betamax" ,python-betamax)
       ("python-pyyaml" ,python-pyyaml)))
    (synopsis "Set of third-party serializers for Betamax")
    (description "Betamax-Serializers are an experimental set of Serializers for
Betamax that may possibly end up in the main package.")
    (home-page "https://gitlab.com/betamax/serializers")
    (license license:asl2.0)))

(define-public python-s3transfer
  (package
    (name "python-s3transfer")
    (version "0.3.3")
    (source (origin
              (method url-fetch)
              (uri (pypi-uri "s3transfer" version))
              (sha256
               (base32
                "1nzp5kwmy9669334shcz9ipg89jgpdqhrmbkgdg18r7wmvi3f6lj"))))
    (build-system python-build-system)
    (arguments
     `(#:phases
       (modify-phases %standard-phases
         (add-after 'unpack 'patch
           (lambda _
             ;; There's a small issue with one test with Python 3.8, this
             ;; change has been suggested upstream:
             ;; https://github.com/boto/s3transfer/pull/164
             (substitute* "tests/unit/test_s3transfer.py"
               (("super\\(FailedDownloadParts, self\\)\\.submit\\(function\\)")
                "futures.Future()"))
             #t))
         (replace 'check
           (lambda _
             ;; Some of the 'integration' tests require network access or
             ;; login credentials.
             (invoke "nosetests" "--exclude=integration")
             #t)))))
    (native-inputs
     `(("python-docutils" ,python-docutils)
       ("python-mock" ,python-mock)
       ("python-nose" ,python-nose)))
    (propagated-inputs
     `(("python-botocore" ,python-botocore)
       ("python-urllib3" ,python-urllib3)))
    (synopsis "Amazon S3 Transfer Manager")
    (description "S3transfer is a Python library for managing Amazon S3
transfers.")
    (home-page "https://github.com/boto/s3transfer")
    (license license:asl2.0)
    (properties `((python2-variant . ,(delay python2-s3transfer))))))

(define-public python2-s3transfer
  (let ((base (package-with-python2 (strip-python2-variant python-s3transfer))))
    (package/inherit base
      (native-inputs
       `(("python2-futures" ,python2-futures)
         ,@(package-native-inputs base))))))

(define-public python-slimit
  (package
    (name "python-slimit")
    (version "0.8.1")
    (source
     (origin
       (method url-fetch)
       (uri (pypi-uri "slimit" version ".zip"))
       (sha256
        (base32
         "02vj2x728rs1127q2nc27frrqra4fczivnb7gch6n5lzi7pxqczl"))))
    (build-system python-build-system)
    (native-inputs
     `(("unzip" ,unzip)))
    (propagated-inputs
     `(("python-ply" ,python-ply)))
    (home-page "https://slimit.readthedocs.io/")
    (synopsis "JavaScript minifier, parser and lexer written in Python")
    (description
     "SlimIt is a JavaScript minifier written in Python.  It compiles
JavaScript into more compact code so that it downloads and runs faster.
SlimIt also provides a library that includes a JavaScript parser, lexer,
pretty printer and a tree visitor.")
    (license license:expat)))

(define-public python-flask-restful
  (package
    (name "python-flask-restful")
    (version "0.3.8")
    (source
      (origin
        (method url-fetch)
        (uri (pypi-uri "Flask-RESTful" version))
        (patches (search-patches "python-flask-restful-werkzeug-compat.patch"))
        (sha256
         (base32
          "05b9lzx5yc3wgml2bcq50lq35h66m8zpj6dc9advcb5z3acsbaay"))))
    (build-system python-build-system)
    (propagated-inputs
      `(("python-aniso8601" ,python-aniso8601)
        ("python-flask" ,python-flask)
        ("python-pycrypto" ,python-pycrypto)
        ("python-pytz" ,python-pytz)))
    (native-inputs
      `(;; Optional dependency of Flask. Tests need it.
        ("python-blinker" ,python-blinker)
        ("python-mock" ,python-mock) ; For tests
        ("python-nose" ,python-nose)))  ;for tests
    (home-page
      "https://www.github.com/flask-restful/flask-restful/")
    (synopsis
      "Flask module for creating REST APIs")
    (description
      "This package contains a Flask module for creating REST APIs.")
    (license license:bsd-3)))

(define-public python-flask-basicauth
  (package
    (name "python-flask-basicauth")
    (version "0.2.0")
    (source
     (origin
       (method url-fetch)
       (uri (pypi-uri "Flask-BasicAuth" version))
       (sha256
        (base32
         "1zq1spkjr4sjdnalpp8wl242kdqyk6fhbnhr8hi4r4f0km4bspnz"))))
    (build-system python-build-system)
    (arguments
     `(#:phases (modify-phases %standard-phases
                  (add-after 'unpack 'fix-imports
                    (lambda _
                      (substitute* '("docs/index.rst"
                                     "docs/conf.py"
                                     "flask_basicauth.py"
                                     "test_basicauth.py")
                        (("flask\\.ext\\.basicauth")
                         "flask_basicauth"))
                      #t)))))
    (propagated-inputs
     `(("python-flask" ,python-flask)))
    (home-page "https://github.com/jpvanhal/flask-basicauth")
    (synopsis "HTTP basic access authentication for Flask")
    (description
     "This package provides HTTP basic access authentication for Flask.")
    (license license:bsd-3)))

(define-public python-flask-htpasswd
  (package
    (name "python-flask-htpasswd")
    (version "0.3.1")
    (source
      (origin
        (method url-fetch)
        (uri (pypi-uri "flask-htpasswd" version))
        (sha256
          (base32
            "14q1y1y9i9bhabdnwd25jqzc4ljli23smxfyyh8abxz1vq93pxra"))))
    (build-system python-build-system)
    (propagated-inputs
     `(("python-flask" ,python-flask)
       ("python-itsdangerous" ,python-itsdangerous)
       ("python-passlib" ,python-passlib)
       ("python-tox" ,python-tox)))
    (home-page "https://github.com/carsongee/flask-htpasswd")
    (synopsis "Basic authentication via htpasswd files in Flask applications")
    (description "This package provides Basic authentication via
@file{htpasswd} files and access_token authentication in Flask
applications.")
    (license license:bsd-3)))

(define-public python-flask-sqlalchemy
  (package
    (name "python-flask-sqlalchemy")
    (version "2.4.4")
    (source (origin
              (method url-fetch)
              (uri (pypi-uri "Flask-SQLAlchemy" version))
              (sha256
               (base32
                "1rgsj49gnx361hnb3vn6c1h17497qh22yc3r70l1r6w0mw71bixz"))))
    (build-system python-build-system)
    (propagated-inputs
     `(("python-flask" ,python-flask)
       ("python-sqlalchemy" ,python-sqlalchemy)))
    (home-page "https://github.com/mitsuhiko/flask-sqlalchemy")
    (synopsis "Module adding SQLAlchemy support to your Flask application")
    (description
     "This package adds SQLAlchemy support to your Flask application.")
    (license license:bsd-3)))

(define-public python-flask-restplus
  (package
    (name "python-flask-restplus")
    (version "0.9.2")
    (source
      (origin
        (method url-fetch)
        (uri (pypi-uri "flask-restplus" version))
        (sha256
          (base32
            "11his6ii5brpkhld0d5bwzjjw4q3vmplpd6fmgzjrvvklsbk0cf4"))))
    (build-system python-build-system)
    (arguments
     '(#:tests? #f)) ; FIXME: 35/882 tests failing.
       ;; #:phases
       ;; (modify-phases %standard-phases
       ;;   (replace 'check
       ;;     (lambda _
       ;;       (invoke "nosetests")
       ;;       #t)))))
    (propagated-inputs
      `(("python-aniso8601" ,python-aniso8601)
        ("python-flask" ,python-flask)
        ("python-jsonschema" ,python-jsonschema)
        ("python-pytz" ,python-pytz)
        ("python-six" ,python-six)))
    (native-inputs
     `(("python-tzlocal" ,python-tzlocal)
       ("python-blinker" ,python-blinker)
       ("python-nose" ,python-nose)
       ("python-rednose" ,python-rednose)))
    (home-page "https://github.com/noirbizarre/flask-restplus")
    (synopsis "Framework for documented API development with Flask")
    (description "This package provides a framework for API development with
the Flask web framework in Python.  It is similar to package
@code{python-flask-restful} but supports the @code{python-swagger}
documentation builder.")
    (license license:expat)))

(define-public python-flask-restful-swagger
  (package
    (name "python-flask-restful-swagger")
    (version "0.20.1")
    (source
     (origin
       (method url-fetch)
       (uri (pypi-uri "flask-restful-swagger" version))
       (sha256
        (base32
         "1p66f98b5zpypnnz56pxpbirchqj6aniw6qyrp8h572l0dn9xlvq"))))
    (build-system python-build-system)
    (arguments '(#:tests? #f))          ;no tests
    (propagated-inputs
     `(("python-flask-restful" ,python-flask-restful)))
    (home-page "https://github.com/rantav/flask-restful-swagger")
    (synopsis "Extract Swagger specs from Flask-Restful projects")
    (description "This package lets you extract Swagger API documentation
specs from your Flask-Restful projects.")
    (license license:expat)))

(define-public python-htmlmin
  (package
    (name "python-htmlmin")
    (version "0.1.12")
    (source
     (origin
       (method url-fetch)
       (uri (pypi-uri "htmlmin" version))
       (sha256
        (base32
         "0y51xhabw6x8jk8k93xl8vznshpz3jb6l28075r5sjip613fzhah"))))
    (arguments
     `(#:tests? #f))                    ; no tests
    (build-system python-build-system)
    (home-page "https://htmlmin.readthedocs.org/en/latest/")
    (synopsis "HTML minifier")
    (description "@code{htmlmin} is an HTML minifier that just works.
It comes with safe defaults and easily configurable options.")
    (license license:bsd-3)))

(define-public python2-htmlmin
  (package-with-python2 python-htmlmin))

(define-public python-flask-htmlmin
  (package
    (name "python-flask-htmlmin")
    (version "1.2")
    (source
    (origin
      (method url-fetch)
      (uri (pypi-uri "Flask-HTMLmin" version))
      (sha256
       (base32
        "1n6zlq72kakkw0z2jpq6nh74lfsmxybm4g053pwhc14fbr809348"))))
    (propagated-inputs
     `(("python-flask" ,python-flask)
       ("python-htmlmin" ,python-htmlmin)))
    (build-system python-build-system)
    (home-page "https://github.com/hamidfzm/Flask-HTMLmin")
    (synopsis "HTML response minifier for Flask")
    (description
     "Minify @code{text/html} MIME type responses when using @code{Flask}.")
    (license license:bsd-3)))

(define-public python-jsmin
  (package
    (name "python-jsmin")
    (version "2.2.2")
    (source
     (origin
       (method url-fetch)
       (uri (pypi-uri "jsmin" version))
       (sha256
        (base32
         "0fsmqbjvpxvff0984x7c0y8xmf49ax9mncz48b9xjx8wrnr9kpxn"))))
    (build-system python-build-system)
    (home-page "https://github.com/tikitu/jsmin/")
    (synopsis "Python JavaScript minifier")
    (description
     "@code{jsmin} is a JavaScript minifier, usable from both Python code and
on the command line.")
    (license license:expat)))

(define-public python-flask-login
  (package
    (name "python-flask-login")
    (version "0.5.0")
    (source
     (origin
       (method git-fetch)
       (uri (git-reference
             (url "https://github.com/maxcountryman/flask-login")
             (commit version)))
       (file-name (git-file-name name version))
       (sha256
        (base32 "11ac924w0y4m0kf3mxnxdlidy88jfa7njw5yyrq16dvnx4iwd8gg"))))
    (build-system python-build-system)
    (propagated-inputs
     `(("python-flask" ,python-flask)))
    (native-inputs
     ;; For tests.
     `(("python-blinker" ,python-blinker)
       ("python-coverage" ,python-coverage)
       ("python-mock" ,python-mock)
       ("python-pycodestyle" ,python-pycodestyle)
       ("python-pyflakes" ,python-pyflakes)
       ("python-pytest" ,python-pytest)
       ("python-semantic-version" ,python-semantic-version)
       ("python-werkzeug" ,python-werkzeug)))
    (home-page "https://github.com/maxcountryman/flask-login")
    (synopsis "User session management for Flask")
    (description
     "@code{Flask-Login} provides user session management for Flask.  It
handles the common tasks of logging in, logging out, and remembering your
users' sessions over extended periods of time.")
    (license license:expat)))

(define-public python-oauth2client
  (package
    (name "python-oauth2client")
    (version "4.0.0")
    (source
     (origin
       (method url-fetch)
       (uri (pypi-uri "oauth2client" version))
       (sha256
        (base32
         "1irqqap2zibysf8dba8sklfqikia579srd0phm5n754ni0h59gl0"))))
    (build-system python-build-system)
    (arguments
     `(#:tests? #f))
    (propagated-inputs
     `(("python-httplib2" ,python-httplib2)
       ("python-pyasn1" ,python-pyasn1)
       ("python-pyasn1-modules" ,python-pyasn1-modules)
       ("python-rsa" ,python-rsa)
       ("python-six" ,python-six)))
    (home-page "https://github.com/google/oauth2client/")
    (synopsis "OAuth 2.0 client library")
    (description "@code{python-oauth2client} provides an OAuth 2.0 client
library for Python")
    (license license:asl2.0)))

(define-public python2-oauth2client
  (package-with-python2 python-oauth2client))

(define-public python-flask-oidc
  (package
    (name "python-flask-oidc")
    (version "1.1.1")
    (source
     (origin
       (method url-fetch)
       (uri (pypi-uri "flask-oidc" version))
       (sha256
        (base32
         "1ay5j0mf174bix7i67hclr95gv16z81fpx0dijvi0gydvdj3ddy2"))))
    (build-system python-build-system)
    (propagated-inputs
     `(("python-flask" ,python-flask)
       ("python-itsdangerous" ,python-itsdangerous)
       ("python-oauth2client" ,python-oauth2client)
       ("python-six" ,python-six)))
    (native-inputs
     `(("python-nose" ,python-nose)
       ("python-mock" ,python-mock)))
    (home-page "https://github.com/puiterwijk/flask-oidc")
    (synopsis "OpenID Connect extension for Flask")
    (description "@code{python-flask-oidc} provides an OpenID Connect extension
for Flask.")
    (license license:bsd-2)))

(define-public python-webassets
  (package
    (name "python-webassets")
    (version "2.0")
    (source
     (origin
       (method url-fetch)
       (uri (pypi-uri "webassets" version))
       (sha256
        (base32
         "1kc1042jydgk54xpgcp0r1ib4gys91nhy285jzfcxj3pfqrk4w8n"))))
    (build-system python-build-system)
    (arguments
     '(#:phases (modify-phases %standard-phases
                  (add-before 'check 'disable-some-tests
                    (lambda _
                      ;; This test requires 'postcss' and 'babel' which are
                      ;; not yet available in Guix.
                      (delete-file "tests/test_filters.py")))
                  (replace 'check
                    (lambda _
                      (invoke "pytest" "-vv"))))))
    (native-inputs
     `(("python-jinja2" ,python-jinja2)
       ("python-mock" ,python-mock)
       ("python-nose" ,python-nose)
       ("python-pytest" ,python-pytest)))
    (home-page "https://github.com/miracle2k/webassets")
    (synopsis "Media asset management")
    (description "Merges, minifies and compresses Javascript and CSS files,
supporting a variety of different filters, including YUI, jsmin, jspacker or
CSS tidy.  Also supports URL rewriting in CSS files.")
    (license license:bsd-2)))

(define-public python-cssmin
  (package
    (name "python-cssmin")
    (version "0.2.0")
    (source
      (origin
        (method url-fetch)
        (uri (pypi-uri "cssmin" version))
        (sha256
         (base32
          "1dk723nfm2yf8cp4pj785giqlwv42l0kj8rk40kczvq1hk6g04p0"))))
    (build-system python-build-system)
    (home-page "https://github.com/zacharyvoase/cssmin")
    (synopsis "Python port of the YUI CSS Compressor")
    (description "Python port of the YUI CSS Compressor.")
    (license (list license:expat license:bsd-3))))

(define-public python2-cssmin
  (package-with-python2 python-cssmin))

(define-public python-elasticsearch
  (package
    (name "python-elasticsearch")
    (version "7.1.0")
    (source
      (origin
        (method url-fetch)
        (uri (pypi-uri "elasticsearch" version))
        (sha256
         (base32
          "0rnjvlhw4v3vg14l519qliy1s1zpmx3827q0xfviwvk42rr7hh01"))))
    (build-system python-build-system)
    (native-inputs
     `(("python-mock" ,python-mock)
       ("python-nosexcover" ,python-nosexcover)
       ("python-pyaml" ,python-pyaml)
       ("python-requests" ,python-requests)))
    (propagated-inputs
     `(("urllib3" ,python-urllib3)))
    (arguments
     ;; tests require the test_elasticsearch module but it is not distributed.
     `(#:tests? #f))
    (home-page "https://github.com/elastic/elasticsearch-py")
    (synopsis "Low-level client for Elasticsearch")
    (description "Official low-level client for Elasticsearch.  Its goal is to
provide common ground for all Elasticsearch-related code in Python; because of
this it tries to be opinion-free and very extendable.")
    (license license:expat)))

(define-public python2-elasticsearch
  (package-with-python2 python-elasticsearch))

(define-public python-engineio
  (package
    (name "python-engineio")
    (version "4.0.1")
    (source
     (origin
       (method url-fetch)
       (uri (pypi-uri "python-engineio" version))
       (sha256
        (base32
         "0xqkjjxbxakz9fd7v94rkr2r5r9nrkap2c3gf3abbd0j6ld5qmxv"))))
    (build-system python-build-system)
    (propagated-inputs
     `(("python-aiohttp" ,python-aiohttp)
       ("python-requests" ,python-requests)
       ("python-websocket-client" ,python-websocket-client)))
    (arguments '(#:tests? #f))        ; Tests not included in release tarball.
    (home-page "https://github.com/miguelgrinberg/python-engineio/")
    (synopsis "Engine.IO server")
    (description "Python implementation of the Engine.IO realtime client and
server.")
    (license license:expat)))

(define-public python-flask-script
  (package
  (name "python-flask-script")
  (version "2.0.6")
  (source
    (origin
      (method url-fetch)
      (uri (pypi-uri "Flask-Script" version))
      (sha256
        (base32
          "0r8w2v89nj6b9p91p495cga5m72a673l2wc0hp0zqk05j4yrc9b4"))))
  (build-system python-build-system)
  (arguments
   `(#:phases
     (modify-phases %standard-phases
       (add-after 'unpack 'patch-tests
         (lambda _
           (substitute* "tests.py"
            (("flask\\.ext\\.script") "flask_script"))
           #t)))))
  (propagated-inputs
   `(("python-flask" ,python-flask)
     ("python-argcomplete" ,python-argcomplete)
     ("python-werkzeug" ,python-werkzeug)))
  (native-inputs
   `(("python-pytest" ,python-pytest)))
  (home-page
    "https://github.com/smurfix/flask-script")
  (synopsis "Scripting support for Flask")
  (description "The Flask-Script extension provides support for writing
external scripts in Flask.  This includes running a development server,
a customised Python shell, scripts to set up your database, cronjobs,
and other command-line tasks that belong outside the web application
itself.")
  (license license:bsd-3)))

(define-public python-flask-migrate
  (package
  (name "python-flask-migrate")
  (version "2.5.3")
  (source
    (origin
      (method url-fetch)
      (uri (pypi-uri "Flask-Migrate" version))
      (sha256
        (base32
          "1vip9ww6l18dxffjsggm83k71zkvihxpnhaswpv8klh95s6517d6"))))
  (build-system python-build-system)
  (propagated-inputs
   `(("python-flask" ,python-flask)
     ("python-alembic" ,python-alembic)
     ("python-sqlalchemy" ,python-sqlalchemy)
     ("python-flask-script" ,python-flask-script)
     ("python-flask-sqlalchemy" ,python-flask-sqlalchemy)))
  (home-page "https://github.com/miguelgrinberg/flask-migrate/")
  (synopsis "SQLAlchemy database migrations for Flask programs using
Alembic")
  (description "This package contains SQLAlchemy database migration tools
for Flask programs that are using @code{python-alembic}.")
  (license license:expat)))

(define-public python-genshi
  (package
    (name "python-genshi")
    (version "0.7.5")
    (source
     (origin
       (method git-fetch)
       (uri (git-reference
             (url "https://github.com/edgewall/genshi")
             (commit version)))
       (file-name (git-file-name name version))
       (sha256
        (base32 "04i0caywiwrgw09grz988n15qr9lr31d9n6a529p8v80cy1fv23c"))))
    (propagated-inputs
     `(("python-six" ,python-six)))
    (build-system python-build-system)
    (home-page "https://genshi.edgewall.org/")
    (synopsis "Toolkit for generation of output for the web")
    (description "Genshi is a Python library that provides an integrated set
of components for parsing, generating, and processing HTML, XML or other
textual content for output generation on the web.")
    (license license:bsd-3)))

(define-public python2-genshi
  (package-with-python2 python-genshi))

(define-public python-flask-principal
  (package
    (name "python-flask-principal")
    (version "0.4.0")
    (source
      (origin
        (method url-fetch)
        (uri (pypi-uri "Flask-Principal" version))
        (sha256
          (base32
           "0lwlr5smz8vfm5h9a9i7da3q1c24xqc6vm9jdywdpgxfbi5i7mpm"))))
    (build-system python-build-system)
    (propagated-inputs
     `(("python-blinker" ,python-blinker)))
    (native-inputs
     `(("python-flask" ,python-flask)
       ("python-nose" ,python-nose)))
    (home-page "https://pythonhosted.org/Flask-Principal/")
    (synopsis "Identity management for Flask")
    (description "@code{flask_principal} is a identity management library for
Flask.  It supports managing both authentication and authorization data in a
thread-local variable.")
    (license license:expat)))

(define-public python-flask-httpauth
  (package
    (name "python-flask-httpauth")
    (version "3.2.3")
    (source
     (origin
       (method url-fetch)
       (uri (pypi-uri "Flask-HTTPAuth" version))
       (sha256
        (base32
         "13gff5w1mqpzm5nccyg02v3ifb9ifqh5k866cssjhghhg6msfjsz"))))
    (build-system python-build-system)
    (native-inputs
     `(("python-flask" ,python-flask)))
    (home-page "https://github.com/miguelgrinberg/flask-httpauth/")
    (synopsis "Basic and Digest HTTP authentication for Flask routes")
    (description "@code{flask_httpauth} provides Basic and Digest HTTP
authentication for Flask routes.")
    (license license:expat)))

(define-public python-uritemplate
  (package
    (name "python-uritemplate")
    (version "3.0.1")
    (source
     (origin
       (method url-fetch)
       (uri (pypi-uri "uritemplate" version))
       (sha256
        (base32
         "1bkwmgr0ia9gcn4bszs2xlvml79f0bi2s4a87xg22ky9rq8avy2s"))))
    (build-system python-build-system)
    (home-page "https://uritemplate.readthedocs.org")
    (synopsis "Library to deal with URI Templates")
    (description "@code{uritemplate} provides Python library to deal with URI
Templates.")
    (license license:bsd-2)))

(define-public python2-uritemplate
  (package-with-python2 python-uritemplate))

(define-public python-publicsuffix
  (package
    (name "python-publicsuffix")
    (version "1.1.0")
    (source (origin
              (method url-fetch)
              (uri (pypi-uri "publicsuffix" version))
              (sha256
               (base32
                "1adx520249z2cy7ykwjr1k190mn2888wqn9jf8qm27ly4qymjxxf"))))
    (build-system python-build-system)
    (arguments
     `(#:tests? #f)) ; tests use the internet
    (home-page "https://www.tablix.org/~avian/git/publicsuffix.git")
    (synopsis "Get suffix for a domain name")
    (description "Get a public suffix for a domain name using the Public Suffix
List.")
    (license license:expat)))

(define-public python2-publicsuffix
  (package-with-python2 python-publicsuffix))

(define-public python-publicsuffix2
  (package
    (name "python-publicsuffix2")
    (version "2.20191221")
    (source
     (origin
       (method url-fetch)
       (uri (pypi-uri "publicsuffix2" version))
       (sha256
        (base32 "0yzysvfj1najr1mb4pcqrbmjir3xpb69rlffln95a3cdm8qwry00"))))
    (build-system python-build-system)
    (arguments
     '(#:phases
       (modify-phases %standard-phases
         (add-after 'unpack 'ignore-maintainer-inputs
           (lambda _
             ;; Comment out a demand for python-requests, which is used only by
             ;; the unused ‘update_psl’ helper command.
             (substitute* "setup.py"
               (("'requests " match)
                (format #f "# ~a" match)))
             #t)))
       #:tests? #f))                  ; the test suite requires network access
    (home-page "https://github.com/pombredanne/python-publicsuffix2")
    (synopsis "Get a public suffix for a domain name using the Public Suffix List")
    (description "Get a public suffix for a domain name using the Public Suffix
List.  Forked from and using the same API as the publicsuffix package.")
    (license (list license:expat license:mpl2.0))))

(define-public python2-publicsuffix2
  (package-with-python2 python-publicsuffix2))

(define-public python-werkzeug
  (package
    (name "python-werkzeug")
    (version "1.0.1")
    (source
     (origin
       (method url-fetch)
       (uri (pypi-uri "Werkzeug" version))
       (sha256
        (base32
         "0z74sa1xw5h20yin9faj0vvdbq713cgbj84klc72jr9nmpjv303c"))))
    (build-system python-build-system)
    (arguments
     '(#:phases
       (modify-phases %standard-phases
         (delete 'check)
         (add-after 'install 'check
           (lambda* (#:key inputs outputs #:allow-other-keys)
             (add-installed-pythonpath inputs outputs)
             (invoke "python" "-m" "pytest"))))))
    (propagated-inputs
     `(("python-requests" ,python-requests)))
    (native-inputs
     `(("python-pytest" ,python-pytest)
       ("python-pytest-timeout" ,python-pytest-timeout)))
    (home-page "https://palletsprojects.com/p/werkzeug/")
    (synopsis "Utilities for WSGI applications")
    (description "One of the most advanced WSGI utility modules.  It includes a
powerful debugger, full-featured request and response objects, HTTP utilities to
handle entity tags, cache control headers, HTTP dates, cookie handling, file
uploads, a powerful URL routing system and a bunch of community-contributed
addon modules.")
    (license license:x11)))

(define-public python-bottle
  (package
    (name "python-bottle")
    (version "0.12.19")
    (source
     (origin
      (method url-fetch)
      (uri (pypi-uri "bottle" version))
      (sha256
        (base32 "0b6s50vc4iad97b6bb3xnyrgajb3nj6n6jbr5p54a4vapky3zmx9"))))
    (build-system python-build-system)
    (home-page "https://bottlepy.org/")
    (synopsis "WSGI framework for small web-applications.")
    (description "@code{python-bottle} is a WSGI framework for small web-applications.")
    (license license:expat)))

(define-public python2-bottle
  (package-with-python2 python-bottle))

(define-public python-wtforms
  (package
    (name "python-wtforms")
    (version "2.1")
    (source
     (origin
       (method url-fetch)
       (uri (pypi-uri "WTForms" version ".zip"))
       (sha256
        (base32
         "0vyl26y9cg409cfyj8rhqxazsdnd0jipgjw06civhrd53yyi1pzz"))))
    (build-system python-build-system)
    (arguments
     '(#:phases
       (modify-phases %standard-phases
         (add-after 'unpack 'remove-django-test
           ;; Don't fail the tests when the inputs for the optional tests cannot be found.
           (lambda _
             (substitute*
               "tests/runtests.py"
               (("'ext_django.tests', 'ext_sqlalchemy', 'ext_dateutil', 'locale_babel'") "")
               (("sys.stderr.write(\"### Disabled test '%s', dependency not found\n\" % name)") ""))
             #t)))))
    (native-inputs
     `(("unzip" ,unzip)))
    (home-page "http://wtforms.simplecodes.com/")
    (synopsis
     "Form validation and rendering library for Python web development")
    (description
     "WTForms is a flexible forms validation and rendering library
for Python web development.  It is very similar to the web form API
available in Django, but is a standalone package.")
    (license license:bsd-3)))

(define-public python2-wtforms
  (package-with-python2 python-wtforms))

(define-public python-paste
  (package
    (name "python-paste")
    (version "3.0.6")
    (source
     (origin
       (method url-fetch)
       (uri (pypi-uri "Paste" version))
       (sha256
        (base32
         "14lbi9asn5agsdf7r97prkjpz7amgmp529lbvfhf0nv881xczah6"))
       (patches (search-patches "python-paste-remove-timing-test.patch"))
       (modules '((guix build utils)))
       (snippet
        '(begin
           ;; This test calls out to the internet.
           (delete-file "tests/test_proxy.py") #t))))
    (build-system python-build-system)
    (native-inputs
     `(("python-pytest" ,python-pytest)
       ("python-pytest-runner" ,python-pytest-runner)
       ("python-nose" ,python-nose)))
    (propagated-inputs
     `(("python-six" ,python-six)))
    (home-page "https://pythonpaste.readthedocs.io/")
    (synopsis
     "Python web development tools, focusing on WSGI")
    (description
     "Paste provides a variety of web development tools and middleware which
can be nested together to build web applications.  Paste's design closely
follows ideas flowing from WSGI (Web Standard Gateway Interface).")
    (license license:expat)))

(define-public python2-paste
  (package-with-python2 python-paste))

(define-public python-pastescript
  (package
    (name "python-pastescript")
    (version "2.0.2")
    (source
     (origin
       (method url-fetch)
       (uri (pypi-uri "PasteScript" version))
       (sha256
        (base32
         "1h3nnhn45kf4pbcv669ik4faw04j58k8vbj1hwrc532k0nc28gy0"))))
    (build-system python-build-system)
    (native-inputs
     `(("python-nose" ,python-nose)))
    (propagated-inputs
     `(("python-paste" ,python-paste)
       ("python-pastedeploy" ,python-pastedeploy)))
    (home-page (string-append "https://web.archive.org/web/20161025192515/"
                              "http://pythonpaste.org/script/"))
    (arguments
     '(;; Unfortunately, this requires the latest unittest2,
       ;; but that requires traceback2 which requires linecache2 which requires
       ;; unittest2.  So we're skipping tests for now.
       ;; (Note: Apparently linetest2 only needs unittest2 for its tests,
       ;; so in theory we could get around this situation somehow.)
       #:tests? #f))
    (synopsis
     "Pluggable command line tool for serving web applications and more")
    (description
     "PasteScript is a plugin-friendly command line tool which provides a
variety of features, from launching web applications to bootstrapping project
layouts.")
    (license license:expat)))

(define-public python2-pastescript
  (package-with-python2 python-pastescript))

(define-public python2-urlgrabber
  (package
    (name "python2-urlgrabber")
    (version "3.10.2")
    (source
     (origin
       (method url-fetch)
       (uri (pypi-uri "urlgrabber" version))
       (sha256
        (base32 "0w1h7hlsq406bxfy2pn4i9bd003bwl0q9b7p03z3g6yl0d21ddq5"))))
    (build-system python-build-system)
    (arguments `(#:python ,python-2)) ; urlgrabber supports python2 only
    (home-page "http://urlgrabber.baseurl.org")
    (synopsis "High-level cross protocol url-grabber")
    (description "@code{urlgrabber} is Python2 library that unifies access to
files available on web, FTP or locally.  It supports HTTP, FTP and file://
protocols, it supports features like HTTP keep-alive, reget, throttling and
more.")
    (license license:lgpl2.1+)))

(define-public python-pycares
  (package
    (name "python-pycares")
    (version "2.3.0")
    (source
     (origin
       (method url-fetch)
       (uri (pypi-uri "pycares" version))
       (sha256
        (base32
         "0h4fxw5drrhfyslzmfpljk0qnnpbhhb20hnnndzahhbwylyw1x1n"))))
    (build-system python-build-system)
    (arguments
     `(#:tests? #f))                    ;tests require internet access
    (home-page "https://github.com/saghul/pycares")
    (synopsis "Python interface for @code{c-ares}")
    (description "@code{pycares} is a Python module which provides an
interface to @code{c-ares}, a C library that performs DNS requests and
name resolutions asynchronously.")
    (license license:expat)))

(define-public python-yarl
  (package
    (name "python-yarl")
    (version "1.1.1")
    (source
     (origin
       (method url-fetch)
       (uri (pypi-uri "yarl" version))
       (sha256
        (base32
         "1s6z13g8vgxfkkqwhn6imnm7pl7ky9arv4jygnn6bcndcbidg7d6"))))
    (build-system python-build-system)
    (native-inputs
     `(("python-pytest" ,python-pytest)
       ("python-pytest-runner" ,python-pytest-runner)))
    (propagated-inputs
     `(("python-idna" ,python-idna)
       ("python-multidict" ,python-multidict)))
    (home-page "https://github.com/aio-libs/yarl/")
    (synopsis "Yet another URL library")
    (description "@code{yarl} module provides handy @code{URL} class
for URL parsing and changing.")
    (license license:asl2.0)))

(define-public python-google
  (package
    (name "python-google")
    (version "3.0.0")
    (source (origin
              (method url-fetch)
              (uri (pypi-uri "google" version))
              (sha256
               (base32
                "1gncv3l11za0mpxvmpaf5n5j3jzp282rz62yml4ha4z55q930d8l"))))
    (build-system python-build-system)
    (arguments
     `(#:tests? #f)) ; There are no tests.
    (home-page "https://breakingcode.wordpress.com/")
    (synopsis "Python bindings to the Google search engine")
    (description "This package provides Python bindings for using the
Google search engine.  Its module is called @code{googlesearch}.")
    (license license:bsd-3)))

(define-public python-google-api-client
  (package
    (name "python-google-api-client")
    (version "1.6.7")
    (source
     (origin
       (method url-fetch)
       (uri (pypi-uri "google-api-python-client" version))
       (sha256
        (base32
         "1wpbbbxfpy9mwxdy3kn352cb590ladv574j1aa2l4grjdqw3ln05"))))
    (build-system python-build-system)
    (arguments
     '(#:tests? #f)) ; tests require internet access
    (native-inputs
     `(("python-httplib2" ,python-httplib2)
       ("python-six" ,python-six)
       ("python-oauth2client" ,python-oauth2client)
       ("python-uritemplate" ,python-uritemplate)))
    (home-page "https://github.com/google/google-api-python-client")
    (synopsis "Core Python library for accessing Google APIs")
    (description "Python client library for Google's discovery based APIs")
    (license license:asl2.0)))

(define-public python2-google-api-client
  (package-with-python2 python-google-api-client))

(define-public python-hawkauthlib
  (package
    (name "python-hawkauthlib")
    (version "2.0.0")
    (source
     (origin
       (method url-fetch)
       (uri (pypi-uri "hawkauthlib" version))
       (sha256
        (base32
         "03ai47s4h8nfnrf25shbfvkm1b9n1ccd4nmmj280sg1fayi69zgg"))))
    (build-system python-build-system)
    (propagated-inputs
     `(("python-requests" ,python-requests)
       ("python-webob" ,python-webob)))
    (home-page "https://github.com/mozilla-services/hawkauthlib")
    (synopsis "Hawk Access Authentication protocol")
    (description
     "This is a low-level Python library for implementing Hawk Access Authentication,
a simple HTTP request-signing scheme.")
    (license license:mpl2.0)))

(define-public python-pybrowserid
  (package
    (name "python-pybrowserid")
    (version "0.14.0")
    (source
     (origin
       (method url-fetch)
       (uri (pypi-uri "PyBrowserID" version))
       (sha256
        (base32
         "1qvi79kfb8x9kxkm5lw2mp42hm82cpps1xknmsb5ghkwx1lpc8kc"))))
    (build-system python-build-system)
    (propagated-inputs
     `(("python-requests" ,python-requests)))
    (native-inputs
     `(("python-mock" ,python-mock)))
    (home-page "https://github.com/mozilla/PyBrowserID")
    (synopsis "Python library for the BrowserID protocol")
    (description
     "This is a Python client library for the BrowserID protocol that
underlies Mozilla Persona.")
    (license license:mpl2.0)))

(define-public python-pyfxa
  (package
    (name "python-pyfxa")
    (version "0.6.0")
    (source
     (origin
       (method url-fetch)
       (uri (pypi-uri "PyFxA" version))
       (sha256
        (base32
         "0axl16fyrz2r88gnw4b12mk7dpkqscv8c4wsc1y5hicl7bsbc4fm"))))
    (build-system python-build-system)
    (arguments '(#:tests? #f)) ; 17 tests require network access
    (propagated-inputs
     `(("python-cryptography" ,python-cryptography)
       ("python-hawkauthlib" ,python-hawkauthlib)
       ("python-pybrowserid" ,python-pybrowserid)
       ("python-requests" ,python-requests)
       ("python-six" ,python-six)))
    (native-inputs
     `(("python-grequests" ,python-grequests)
       ("python-mock" ,python-mock)
       ("python-responses" ,python-responses)
       ("python-unittest2" ,python-unittest2)))
    (home-page "https://github.com/mozilla/PyFxA")
    (synopsis "Firefox Accounts client library for Python")
    (description
     "This is a Python library for interacting with the Firefox Accounts
ecosystem.")
    (license license:mpl2.0)))

(define-public python-hyperlink
  (package
    (name "python-hyperlink")
    (version "19.0.0")
    (source
      (origin
        (method url-fetch)
        (uri (pypi-uri "hyperlink" version))
        (sha256
         (base32
          "0m2nhi0j8wmgfscf974wd5v1xfq8mah286hil6npy1ys0m3y7222"))))
    (build-system python-build-system)
    (propagated-inputs
     `(("python-idna" ,python-idna)))
    (home-page "https://github.com/python-hyper/hyperlink")
    (synopsis "Python module to create immutable URLs according to spec")
    (description "This package provides a Python module to create immutable, and
correct URLs for Python according to RFCs 3986 and 3987.")
    (license license:expat)))

(define-public python-treq
  (package
    (name "python-treq")
    (version "18.6.0")
    (source
      (origin
        (method url-fetch)
        (uri (pypi-uri "treq" version))
        (sha256
         (base32
          "0j4zwq9p1c9piv1vc66nxcv9s6hdinf90jwkbsm91k14npv9zq4i"))))
    (build-system python-build-system)
    (propagated-inputs
     `(("python-attrs" ,python-attrs)
       ("python-idna" ,python-idna)
       ("python-incremental" ,python-incremental)
       ("python-requests" ,python-requests)
       ("python-service-identity" ,python-service-identity)
       ("python-twisted" ,python-twisted)))
    (home-page "https://github.com/twisted/treq")
    (synopsis "Requests-like API built on top of twisted.web's Agent")
    (description "This package provides an HTTP library inspired by
@code{requests}} but written on top of Twisted's @code{Agents}.  It offers a
high level API for making HTTP requests when using Twisted.")
    (license license:expat)))

(define-public python-autobahn
  (package
    (name "python-autobahn")
    (version "19.2.1")
    (source
      (origin
        (method url-fetch)
        (uri (pypi-uri "autobahn" version))
        (sha256
         (base32
          "1mm7j24ls01c7jb1ad5p5cpyxvzgydiyf8b04ihykh2v8g98j0x7"))))
    (build-system python-build-system)
    (arguments
      ;; The tests fail to run:
      ;; https://github.com/crossbario/autobahn-python/issues/1117
     `(#:tests? #f))
    (propagated-inputs
     `(("python-cffi" ,python-cffi)
       ("python-twisted" ,python-twisted)
       ("python-txaio" ,python-txaio)))
    (home-page "https://crossbar.io/autobahn/")
    (synopsis "Web Application Messaging Protocol implementation")
    (description "This package provides an implementation of the @dfn{Web Application
Messaging Protocol} (WAMP).  WAMP connects components in distributed
applications using Publish and Subscribe (PubSub) and routed Remote Procedure
Calls (rRPC).  It is ideal for distributed, multi-client and server applications
such as IoT applications or multi-user database-driven business applications.")
    (license license:expat)))

(define-public python-ws4py
  (package
    (name "python-ws4py")
    (version "0.5.1")
    (source
     (origin
       (method url-fetch)
       (uri (pypi-uri "ws4py" version))
       (sha256
        (base32
         "10slbbf2jm4hpr92jx7kh7mhf48sjl01v2w4d8z3f1p0ybbp7l19"))))
    (build-system python-build-system)
    (arguments
     `(#:phases
       (modify-phases %standard-phases
         (add-after 'unpack 'python3.7-compatibility
           (lambda _
             (substitute* '("ws4py/server/tulipserver.py"
                            "ws4py/async_websocket.py")
               (("asyncio.async")
                "asyncio.ensure_future"))
             #t))
         ;; We don't have a package for cherrypy.
         (add-after 'unpack 'remove-cherrypy-support
           (lambda _
             (delete-file "ws4py/server/cherrypyserver.py")
             #t)))))
    (propagated-inputs
     `(("python-gevent" ,python-gevent)
       ("python-tornado" ,python-tornado)))
    (home-page "https://github.com/Lawouach/WebSocket-for-Python")
    (synopsis "WebSocket client and server library")
    (description
     "This package provides a WebSocket client and server library for
Python.")
    (license license:bsd-3)))

(define-public python-slugify
  (package
    (name "python-slugify")
    (version "4.0.1")
    (source
     (origin
       (method url-fetch)
       (uri (pypi-uri "python-slugify" version))
       (sha256
        (base32 "0w22fapghmzk3xdasc4dn7h8sl58l08d1h5zbf72dh80drv1g9b9"))))
    (propagated-inputs
     `(("python-unidecode" ,python-unidecode)
       ("python-text-unidecode" ,python-text-unidecode)))
    (arguments
     `(#:phases
       (modify-phases %standard-phases
         (replace 'check
           (lambda _
             (invoke "python" "test.py"))))))
    (build-system python-build-system)
    (home-page "https://github.com/un33k/python-slugify")
    (synopsis "Python Slugify application that handles Unicode")
    (description "This package provides a @command{slufigy} command and
library to create slugs from unicode strings while keeping it DRY.")
    (license license:expat)))

(define-public python-branca
  (package
    (name "python-branca")
    (version "0.3.1")
    (source
     (origin
       (method url-fetch)
       (uri (pypi-uri "branca" version))
       (sha256
        (base32
         "0pmigd521j2228xf8x34vbx0niwvms7xl7za0lymywj0vydjqxiy"))))
    (build-system python-build-system)
    (propagated-inputs
     `(("python-jinja2" ,python-jinja2)
       ("python-six" ,python-six)))
    (native-inputs
     `(("python-pytest" ,python-pytest)))
    (home-page "https://github.com/python-visualization/branca")
    (synopsis "Generate complex HTML+JS pages with Python")
    (description "Generate complex HTML+JS pages with Python")
    (license license:expat)))

(define-public python-tinycss
  (package
    (name "python-tinycss")
    (version "0.4")
    (source
     (origin
       (method url-fetch)
       (uri (pypi-uri "tinycss" version))
       (sha256
        (base32 "0vkifr595h28ymkjhrswwf0bm23lhznh5f44xyp7x7jy1ssnyc0j"))))
    (build-system python-build-system)
    (arguments
     `(#:phases
       (modify-phases %standard-phases
         (add-after 'unpack 'disable-flake8-isort
           ;; Flake8 and isort tests fail.
           (lambda _
             (substitute* "setup.cfg" ((" --flake8 --isort") ""))
             #t))
         (replace 'check
           (lambda _
             ;; Disable failing test.
             (invoke "python" "-m" "pytest" "-k"
                     "not test_speedups"))))))
    (native-inputs
     `(("python-pytest-cov" ,python-pytest-cov)
       ("python-pytest-flake8" ,python-pytest-flake8)
       ("python-pytest-isort" ,python-pytest-isort)
       ("python-pytest-runner" ,python-pytest-runner)))
    (home-page "https://tinycss.readthedocs.io/")
    (synopsis "Complete yet simple CSS parser for Python")
    (description
     "@code{tinycss} is a complete yet simple CSS parser for Python.  It
supports the full syntax and error handling for CSS 2.1 as well as some CSS 3
modules:

@itemize
@item CSS Color 3
@item CSS Fonts 3
@item CSS Paged Media 3
@end itemize")
    (license license:bsd-3)))

(define-public python-tinycss2
  (package
    (name "python-tinycss2")
    (version "1.1.0")
    (source
     (origin
       (method git-fetch)
       (uri (git-reference
             (url "https://github.com/Kozea/tinycss2")
             (commit (string-append "v" version))
             (recursive? #true)))
       (file-name (git-file-name name version))
       (sha256
        (base32 "0zyc48vbmczpqj7f3f0d7zb3bz29fyj50dg0m6bbwbr5i88kq3sq"))))
    (build-system python-build-system)
    (arguments
     `(#:phases
       (modify-phases %standard-phases
         (replace 'build
           (lambda _
             ;; A ZIP archive should be generated, but it fails with "ZIP does
             ;; not support timestamps before 1980".  Luckily,
             ;; SOURCE_DATE_EPOCH is respected, which we set to some time in
             ;; 1980.
             (setenv "SOURCE_DATE_EPOCH" "315532800")
             (invoke "flit" "build")))
         (replace 'install
           (lambda* (#:key inputs outputs #:allow-other-keys)
             (add-installed-pythonpath inputs outputs)
             (let ((out (assoc-ref outputs "out")))
               (for-each (lambda (wheel)
                           (format #true wheel)
                           (invoke "python" "-m" "pip" "install"
                                   wheel (string-append "--prefix=" out)))
                         (find-files "dist" "\\.whl$")))))
         (replace 'check
           (lambda* (#:key inputs outputs tests? #:allow-other-keys)
             (add-installed-pythonpath inputs outputs)
             (invoke "pytest" "-vv"))))))
    (propagated-inputs
     `(("python-webencodings" ,python-webencodings)))
    (native-inputs
     `(("python-flit" ,python-flit)
       ("python-pytest" ,python-pytest)
       ("python-pytest-cov" ,python-pytest-cov)
       ("python-pytest-flake8" ,python-pytest-flake8)
       ("python-pytest-isort" ,python-pytest-isort)))
    (home-page "https://tinycss2.readthedocs.io/")
    (synopsis "Low-level CSS parser for Python")
    (description "@code{tinycss2} can parse strings, return Python objects
representing tokens and blocks, and generate CSS strings corresponding to
these objects.

Based on the CSS Syntax Level 3 specification, @code{tinycss2} knows the
grammar of CSS but doesn’t know specific rules, properties or values supported
in various CSS modules.")
    (license license:bsd-3)))

(define-public python-cssselect2
  (package
    (name "python-cssselect2")
    (version "0.4.1")
    (source
     (origin
       (method url-fetch)
       (uri (pypi-uri "cssselect2" version))
       (sha256
        (base32 "1j2fcr217rsvkipsg6zjq03rl64rxnvb5hqqpx0dv58fhspvkywk"))))
    (build-system python-build-system)
    (arguments
     `(#:phases
       (modify-phases %standard-phases
         (replace 'check
           (lambda _ (invoke "pytest"))))))
    (propagated-inputs
     `(("python-tinycss2" ,python-tinycss2)))
    (native-inputs
     `(("python-pytest-cov" ,python-pytest-cov)
       ("python-pytest-flake8" ,python-pytest-flake8)
       ("python-pytest-isort" ,python-pytest-isort)
       ("python-pytest-runner" ,python-pytest-runner)))
    (home-page "https://cssselect2.readthedocs.io/")
    (synopsis "CSS selectors for Python ElementTree")
    (description "@code{cssselect2} is a straightforward implementation of
CSS3 Selectors for markup documents (HTML, XML, etc.) that can be read by
ElementTree-like parsers (including cElementTree, lxml, html5lib, etc.).

Unlike the Python package @code{cssselect}, it does not translate selectors to
XPath and therefore does not have all the correctness corner cases that are
hard or impossible to fix in cssselect.")
    (license license:bsd-3)))

(define-public python-uvloop
  (package
    (name "python-uvloop")
    (version "0.14.0")
    (source
     (origin
       (method url-fetch)
       (uri (pypi-uri "uvloop" version))
       (sha256
        (base32 "07j678z9gf41j98w72ysrnb5sa41pl5yxd7ib17lcwfxqz0cjfhj"))))
    (build-system python-build-system)
    (arguments
     '(#:tests? #f ;FIXME: tests hang and with some errors in the way
       #:phases
       (modify-phases %standard-phases
         (add-after 'unpack 'preparations
           (lambda _
             ;; Use packaged libuv.
             (substitute* "setup.py" (("self.use_system_libuv = False")
                                      "self.use_system_libuv = True"))
             #t)))))
    (native-inputs
     `(("python-aiohttp" ,python-aiohttp)
       ("python-cython" ,python-cython)
       ("python-flake8" ,python-flake8)
       ("python-psutil" ,python-psutil)
       ("python-pyopenssl" ,python-pyopenssl)
       ("python-twine" ,python-twine)))
    (inputs
     `(("libuv" ,libuv)))
    (home-page "https://github.com/MagicStack/uvloop")
    (synopsis "Fast implementation of asyncio event loop on top of libuv")
    (description
     "@code{uvloop} is a fast, drop-in replacement of the built-in asyncio
event loop.  It is implemented in Cython and uses libuv under the hood.")
    (license license:expat)))

(define-public gunicorn
  (package
    (name "gunicorn")
    (version "20.1.0")
    (source
     (origin
       (method url-fetch)
       (uri (pypi-uri "gunicorn" version))
       (sha256
        (base32
         "1s7670qw36x90bgmazmgib170i5gnpyb2ypxzlla7y0mpasniag0"))))
    (outputs '("out" "doc"))
    (build-system python-build-system)
    (arguments
     `(#:phases
       (modify-phases %standard-phases
         (add-after 'build 'build-doc
           (lambda _
             (invoke "make" "-C" "docs" "PAPER=a4" "html" "info")
             (delete-file "docs/build/texinfo/Makefile")
             (delete-file "docs/build/texinfo/Gunicorn.texi")))
         (replace 'check
           (lambda* (#:key tests? #:allow-other-keys)
             (if tests?
                 (begin
                   (invoke "pytest" "-vv"
                           ;; Disable the geventlet tests because eventlet uses
                           ;; dnspython, which does not work in the build
                           ;; container due to lack of /etc/resolv.conf, etc.
                           "--ignore=tests/workers/test_geventlet.py"))
                 (format #t "test suite not run~%"))))
         (add-after 'install 'install-doc
           (lambda* (#:key outputs #:allow-other-keys)
             (let* ((doc (string-append (assoc-ref outputs "doc")
                                        "/share/doc/" ,name "-" ,version))
                    (html (string-append doc "/html"))
                    (info (string-append doc "/info"))
                    (examples (string-append doc "/examples")))
               (mkdir-p html)
               (mkdir-p info)
               (mkdir-p examples)
               (copy-recursively "docs/build/html" html)
               (copy-recursively "docs/build/texinfo" info)
               (copy-recursively "examples" examples)
               (for-each (lambda (file)
                           (copy-file file (string-append doc "/" file)))
                         '("README.rst" "NOTICE" "LICENSE" "THANKS")))))
         ;; XXX: The wrap phase includes native inputs on PYTHONPATH, (see
         ;; <https://bugs.gnu.org/25235>), leading to an inflated closure
         ;; size.  Override it to only add the essential entries.
         (replace 'wrap
           (lambda* (#:key native-inputs inputs outputs #:allow-other-keys)
             (let* ((out (assoc-ref outputs "out"))
                    (python (assoc-ref (or native-inputs inputs) "python"))
                    (sitedir (string-append "/lib/python"
                                            (python-version python)
                                            "/site-packages")))
               (wrap-program (string-append out "/bin/gunicorn")
                 `("PYTHONPATH" ":" prefix
                   ,(map (lambda (output)
                           (string-append output sitedir))
                         (list python out))))))))))
    (native-inputs
     `(("binutils" ,binutils)  ;; for ctypes.util.find_library()
       ("python-aiohttp" ,python-aiohttp)
       ("python-gevent" ,python-gevent)
       ("python-pytest" ,python-pytest)
       ("python-pytest-cov" ,python-pytest-cov)
       ("python-sphinx" ,python-sphinx)
       ("texinfo" ,texinfo)))
    (home-page "https://gunicorn.org/")
    (synopsis "Python WSGI HTTP Server for UNIX")
    (description "Gunicorn ‘Green Unicorn’ is a Python WSGI HTTP
Server for UNIX.  It’s a pre-fork worker model ported from Ruby’s
Unicorn project.  The Gunicorn server is broadly compatible with
various web frameworks, simply implemented, light on server resources,
and fairly speedy.")
  (license license:expat)))

;; break cyclic dependency for python-aiohttp, which depends on gunicorn for
;; its tests
(define-public gunicorn-bootstrap
  (package
    (inherit gunicorn)
    (name "gunicorn")
    (arguments `(#:tests? #f))
    (properties '((hidden? . #t)))
    (native-inputs `())))

(define-public python-httptools
  (package
    (name "python-httptools")
    (version "0.1.1")
    (source
     (origin
       ;; PyPI tarball comes with a vendored http-parser and no tests.
       (method git-fetch)
       (uri (git-reference
             (url "https://github.com/MagicStack/httptools")
             (commit (string-append "v" version))))
       (file-name (git-file-name name version))
       (sha256
        (base32 "0g08128x2ixsiwrzskxc6c8ymgzs39wbzr5mhy0mjk30q9pqqv77"))))
    (build-system python-build-system)
    (arguments
     '(#:phases
       (modify-phases %standard-phases
         (add-after 'unpack 'preparations
           (lambda _
             ;; Skip a failing test (AssertionError).  Bug report:
             ;; https://github.com/MagicStack/httptools/issues/10.
             (substitute* "tests/test_parser.py"
               (("    def test_parser_response_1")
                (string-append
                 "    @unittest.skip(\"Disabled.\")\n"
                 "    def test_parser_response_1")))
             ;; Use packaged http-parser.
             (substitute* "setup.py" (("self.use_system_http_parser = False")
                                      "self.use_system_http_parser = True"))
             ;; This path is hardcoded.  Hardcode our own.
             (substitute* "httptools/parser/cparser.pxd"
               (("../../vendor/http-parser")
                (string-append (assoc-ref %build-inputs "http-parser")
                               "/include")))
             ;; Don't force Cython version.
             (substitute* "setup.py" (("Cython==") "Cython>="))
             #t)))))
    (native-inputs
     `(("python-cython" ,python-cython)
       ("python-pytest" ,python-pytest)))
    (inputs
     `(("http-parser" ,http-parser)))
    (home-page "https://github.com/MagicStack/httptools")
    (synopsis "Collection of framework independent HTTP protocol utils")
    (description
     "@code{httptools} is a Python binding for the nodejs HTTP parser.")
    (license license:expat)))

(define-public python-uvicorn
  (package
    (name "python-uvicorn")
    (version "0.11.8")
    (source
     (origin
       ;; PyPI tarball has no tests.
       (method git-fetch)
       (uri (git-reference
             (url "https://github.com/encode/uvicorn")
             (commit version)))
       (file-name (git-file-name name version))
       (sha256
        (base32 "00iidg5ysp7k00bw3kmkvr8mghnh4jdi0p2ryiarhryf8wz2r3fy"))))
    (build-system python-build-system)
    (arguments
     `(#:phases
       (modify-phases %standard-phases
         (replace 'check
           (lambda* (#:key inputs outputs tests? #:allow-other-keys)
             (add-installed-pythonpath inputs outputs)
             (invoke "pytest" "-vv"))))))
    (native-inputs
     `(("python-black" ,python-black)
       ("python-codecov" ,python-codecov)
       ("python-flake8" ,python-flake8)
       ("python-isort" ,python-isort)
       ("python-mypy" ,python-mypy)
       ("python-pytest" ,python-pytest)
       ("python-pytest-cov" ,python-pytest-cov)
       ("python-pytest-mock" ,python-pytest-mock)
       ("python-requests" ,python-requests)))
    (propagated-inputs
     `(("python-click" ,python-click)
       ("python-h11" ,python-h11)
       ("python-httptools" ,python-httptools)
       ("python-pyyaml" ,python-pyyaml)
       ("python-uvloop" ,python-uvloop)
       ("python-watchgod" ,python-watchgod)
       ("python-websockets" ,python-websockets)
       ("python-wsproto" ,python-wsproto)))
    (home-page "https://github.com/encode/uvicorn")
    (synopsis "Fast ASGI server implementation")
    (description
     "@code{uvicorn} is a fast ASGI server implementation, using @code{uvloop}
and @code{httptools}.  It currently supports HTTP/1.1 and WebSockets.  Support
for HTTP/2 is planned.")
    (license license:bsd-3)))

(define-public python-translation-finder
  (package
    (name "python-translation-finder")
    (version "1.7")
    (source
      (origin
        (method url-fetch)
        (uri (pypi-uri "translation-finder" version))
        (sha256
         (base32
          "1pcy9z8gmb8x41gjhw9x0lkr0d2mv5mdxcs2hwg6q8mxs857j589"))))
    (build-system python-build-system)
    (arguments
     `(#:phases
       (modify-phases %standard-phases
         (add-before 'build 'remove-failing-test
           (lambda _
             (delete-file "translation_finder/test_api.py")
             #t)))))
    (propagated-inputs
     `(("python-chardet" ,python-chardet)
       ("python-pathlib2" ,python-pathlib2)
       ("python-ruamel.yaml" ,python-ruamel.yaml)
       ("python-six" ,python-six)))
    (native-inputs
     `(("python-codecov" ,python-codecov)
       ("python-codacy-coverage" ,python-codacy-coverage)
       ("python-pytest-cov" ,python-pytest-cov)
       ("python-pytest-runner" ,python-pytest-runner)
       ("python-twine" ,python-twine)))
    (home-page "https://weblate.org/")
    (synopsis "Translation file finder for Weblate")
    (description "This package provides a function to find translation file in
the source code of a project.  It supports many translation file formats and
is part of the Weblate translation platform.")
    (license license:gpl3+)))

(define-public python-gitlab
  (package
    (name "python-gitlab")
    (version "1.15.0")
    (source
      (origin
        (method url-fetch)
        (uri (pypi-uri "python-gitlab" version))
        (sha256
         (base32
          "0zl6kz8v8cg1bcy2r78b2snb0lpw0b573gdx2x1ps0nhsh75l4j5"))))
    (build-system python-build-system)
    (propagated-inputs
     `(("python-requests" ,python-requests)
       ("python-six" ,python-six)))
    (native-inputs
     `(("python-httmock" ,python-httmock)
       ("python-mock" ,python-mock)))
    (home-page
      "https://github.com/python-gitlab/python-gitlab")
    (synopsis "Interact with GitLab API")
    (description "This package provides an extended library for interacting
with GitLab instances through their API.")
    (license license:lgpl3+)))

(define-public python-path-and-address
  (package
    (name "python-path-and-address")
    (version "2.0.1")
    (source
     (origin
       ;; The source distributed on PyPI doesn't include tests.
       (method git-fetch)
       (uri (git-reference
             (url "https://github.com/joeyespo/path-and-address")
             (commit (string-append "v" version))))
       (file-name (git-file-name name version))
       (sha256
        (base32
         "0b0afpsaim06mv3lhbpm8fmawcraggc11jhzr6h72kdj1cqjk5h6"))))
    (build-system python-build-system)
    (arguments
     `(#:phases
       (modify-phases %standard-phases
         (replace 'check
           (lambda* (#:key inputs outputs #:allow-other-keys)
             (add-installed-pythonpath inputs outputs)
             (invoke "py.test"))))))
    (native-inputs
     `(("python-pytest" ,python-pytest)))
    (home-page "https://github.com/joeyespo/path-and-address")
    (synopsis "Functions for command-line server tools used by humans")
    (description "Path-and-address resolves ambiguities of command-line
interfaces, inferring which argument is the path, and which is the address.")
    (license license:expat)))

(define-public grip
  ;; No release by upstream for quite some time, some bugs fixed since. See:
  ;; https://github.com/joeyespo/grip/issues/304
  (let ((commit "27a4d6d87ea1d0ea7f7f120de55baabee3de73e3"))
    (package
      (name "grip")
      (version (git-version "4.5.2" "1" commit))
      (source
       (origin
         (method git-fetch)
         (uri (git-reference
               (url "https://github.com/joeyespo/grip")
               (commit commit)))
         (file-name (git-file-name name version))
         (sha256
          (base32
           "0kx5hgb3q19i4l18a4vqdq9af390xgpk88lp2ay75qi96k0dc68w"))))
      (build-system python-build-system)
      (propagated-inputs
       `(("python-docopt" ,python-docopt)
         ("python-flask" ,python-flask)
         ("python-markdown" ,python-markdown)
         ("python-path-and-address" ,python-path-and-address)
         ("python-pygments" ,python-pygments)
         ("python-requests" ,python-requests)))
      (native-inputs
       `(("python-pytest" ,python-pytest)
         ("python-responses" ,python-responses)))
      (arguments
       `(#:phases
         (modify-phases %standard-phases
           (replace 'check
             (lambda* (#:key inputs outputs #:allow-other-keys)
               (add-installed-pythonpath inputs outputs)
               (setenv "PATH" (string-append
                                (getenv "PATH") ":"
                                (assoc-ref %outputs "out") "/bin"))
               (invoke "py.test" "-m" "not assumption"))))))
      (home-page "https://github.com/joeyespo/grip")
      (synopsis "Preview Markdown files using the GitHub API")
      (description "Grip is a command-line server application written in Python
that uses the GitHub Markdown API to render a local Markdown file.  The styles
and rendering come directly from GitHub, so you'll know exactly how it will
appear.  Changes you make to the file will be instantly reflected in the browser
without requiring a page refresh.")
      (license license:expat))))

(define-public python-port-for
  (package
    (name "python-port-for")
    (version "0.4")
    (source
     (origin
       (method url-fetch)
       (uri (pypi-uri "port-for" version))
       (sha256
        (base32
         "1pncxlj25ggw99r0ijfbkq70gd7cbhqdx5ivsxy4jdp0z14cpda7"))))
    (build-system python-build-system)
    (arguments
     `(#:phases
       (modify-phases %standard-phases
         (add-after 'unpack 'use-urllib3
           (lambda _
             (substitute* "port_for/_download_ranges.py"
               (("urllib2") "urllib3"))
             #t)))))
    (propagated-inputs
     `(("python-urllib3" ,python-urllib3)))
    (native-inputs
     `(("python-mock" ,python-mock)))
    (home-page "https://github.com/kmike/port-for/")
    (synopsis "TCP localhost port finder and association manager")
    (description
     "This package provides a utility that helps with local TCP ports
management.  It can find an unused TCP localhost port and remember the
association.")
    (license license:expat)))

(define-public python-livereload
  (package
    (name "python-livereload")
    (version "2.6.1")
    (source
     (origin
       (method url-fetch)
       (uri (pypi-uri "livereload" version))
       (sha256
        (base32
         "0rhggz185bxc3zjnfpmhcvibyzi86i624za1lfh7x7ajsxw4y9c9"))))
    (build-system python-build-system)
    (propagated-inputs
     `(("python-six" ,python-six)
       ("python-tornado" ,python-tornado)))
    (home-page "https://github.com/lepture/python-livereload")
    (synopsis "Python LiveReload")
    (description
     "Python LiveReload provides a command line utility, @command{livereload},
for starting a web server in a directory.  It can trigger arbitrary commands
and serve updated contents upon changes to the directory.")
    (license license:bsd-3)))

(define-public python-vf-1
  (package
    (name "python-vf-1")
    (version "0.0.11")
    (source
     (origin
       (method url-fetch)
       (uri (pypi-uri "VF-1" version))
       (sha256
        (base32
         "0xlqsaxsiayk1sd07kpz8abbcnab582y29a1y4882fq6j4gma5xi"))))
    (build-system python-build-system)
    (home-page "https://github.com/solderpunk/VF-1")
    (synopsis "Command line gopher client")
    (description "@code{VF-1} is a command line gopher client with
@acronym{TLS, Transport Layer Security} support.")
    (license license:bsd-2)))

(define-public python-httpcore
  (package
    (name "python-httpcore")
    (version "0.12.2")
    (source
     (origin
       ;; PyPI tarball does not contain tests.
       (method git-fetch)
       (uri (git-reference
             (url "https://github.com/encode/httpcore")
             (commit  version)))
       (file-name (git-file-name name version))
       (sha256
        (base32 "1nrwwfdqjfc2a1k3j41cdwkprwvplf95fwmypdl2aq2qgp3209q0"))))
    (build-system python-build-system)
    (arguments
     `(#:tests? #f ; Tests hang at 98%
       #:phases
       (modify-phases %standard-phases
         (replace 'check
           (lambda* (#:key inputs outputs tests? #:allow-other-keys)
             (when tests?
               (add-installed-pythonpath inputs outputs)
               (invoke "pytest" "-vv" "--cov=httpcore"
                       "--cov=tests" "tests"))
             #t)))))
    (native-inputs
     `(("python-autoflake" ,python-autoflake)
       ("python-flake8" ,python-flake8)
       ("python-flake8-bugbear" ,python-flake8-bugbear)
       ("python-flake8-pie" ,python-flake8-pie)
       ("python-isort" ,python-isort)
       ("python-mypy" ,python-mypy)
       ("python-pytest" ,python-pytest)
       ("python-pytest-asyncio" ,python-pytest-asyncio)
       ("python-pytest-cov" ,python-pytest-cov)
       ("python-pytest-trio" ,python-pytest-trio)
       ("python-uvicorn" ,python-uvicorn)
       ("python-trustme" ,python-trustme)))
    (propagated-inputs
     `(("python-h11" ,python-h11)
       ("python-h2" ,python-h2)
       ("python-sniffio" ,python-sniffio)
       ("python-trio" ,python-trio)
       ("python-trio-typing" ,python-trio-typing)))
    (home-page "https://github.com/encode/httpcore")
    (synopsis "Minimal, low-level HTTP client")
    (description
     "HTTP Core provides a minimal and low-level HTTP client, which does one
thing only: send HTTP requests.

Some things HTTP Core does do:

@itemize
@item Sending HTTP requests.
@item Provides both sync and async interfaces.
@item Supports HTTP/1.1 and HTTP/2.
@item Async backend support for asyncio and trio.
@item Automatic connection pooling.
@item HTTP(S) proxy support.
@end itemize")
    (license license:bsd-3)))

(define-public python-httpx
  (package
    (name "python-httpx")
    (version "0.16.1")
    (source
     (origin
       ;; PyPI tarball does not contain tests.
       (method git-fetch)
       (uri (git-reference
             (url "https://github.com/encode/httpx")
             (commit version)))
       (file-name (git-file-name name version))
       (sha256
        (base32 "00gmq45fckcqkj910bvd7pyqz1mvgsdvz4s0k7dzbnc5czzq1f4a"))))
    (build-system python-build-system)
    (arguments
     `(#:phases
       (modify-phases %standard-phases
         (replace 'check
           (lambda _
             (invoke "pytest" "-vv" "-k"
                     ;; These tests try to open an outgoing connection.
                     (string-append
                      "not test_connect_timeout"
                      " and not test_that_send_cause_async_client_to_be_not_"
                      "closed"
                      " and not test_that_async_client_caused_warning_when_"
                      "being_deleted"
                      " and not test_that_send_cause_client_to_be_not_closed"
                      " and not test_async_proxy_close"
                      " and not test_sync_proxy_close")))))))
    (native-inputs
     `(("python-autoflake" ,python-autoflake)
       ("python-black" ,python-black)
       ("python-cryptography" ,python-cryptography)
       ("python-flake8" ,python-flake8)
       ("python-flake8-bugbear" ,python-flake8-bugbear)
       ("python-flake8-pie" ,python-flake8-pie)
       ("python-isort" ,python-isort)
       ("python-mypy" ,python-mypy)
       ("python-pytest" ,python-pytest)
       ("python-pytest-asyncio" ,python-pytest-asyncio)
       ("python-pytest-trio" ,python-pytest-trio)
       ("python-pytest-cov" ,python-pytest-cov)
       ("python-trio" ,python-trio)
       ("python-trio-typing" ,python-trio-typing)
       ("python-trustme" ,python-trustme)
       ("python-uvicorn" ,python-uvicorn)))
    (propagated-inputs
     `(("python-brotli" ,python-brotli)
       ("python-certifi" ,python-certifi)
       ("python-chardet" ,python-chardet)
       ("python-httpcore" ,python-httpcore)
       ("python-idna" ,python-idna)
       ("python-rfc3986" ,python-rfc3986)
       ("python-sniffio" ,python-sniffio)))
    (home-page "https://www.python-httpx.org/")
    (synopsis "HTTP client for Python")
    (description
     "HTTPX is a fully featured HTTP client for Python 3, which provides sync
and async APIs, and support for both HTTP/1.1 and HTTP/2.

HTTPX builds on the well-established usability of requests, and gives you:

@itemize
@item A broadly requests-compatible API.
@item Standard synchronous interface, but with async support if you need it.
@item HTTP/1.1 and HTTP/2 support.
@item Ability to make requests directly to WSGI applications or ASGI applications.
@item Strict timeouts everywhere.
@item Fully type annotated.
@item 99% test coverage.
@end itemize

Plus all the standard features of requests:

@itemize
@item International Domains and URLs
@item Keep-Alive & Connection Pooling
@item Sessions with Cookie Persistence
@item Browser-style SSL Verification
@item Basic/Digest Authentication
@item Elegant Key/Value Cookies
@item Automatic Decompression
@item Automatic Content Decoding
@item Unicode Response Bodies
@item Multipart File Uploads
@item HTTP(S) Proxy Support
@item Connection Timeouts
@item Streaming Downloads
@item .netrc Support
@item Chunked Requests
@end itemize")
    (license license:bsd-3)))

(define-public python-websockets
  (package
    (name "python-websockets")
    (version "8.1")
    (source
      (origin
        (method url-fetch)
        (uri (pypi-uri "websockets" version))
        (sha256
         (base32
          "03s3ml6sbki24aajllf8aily0xzrn929zxi84p50zkkbikdd4raw"))))
    (build-system python-build-system)
    (arguments
     '(#:tests? #f  ; Tests not included in release tarball.
       #:phases
       (modify-phases %standard-phases
         (add-after 'unpack 'fix-websockets-package-name-requirement
           (lambda* (#:key inputs #:allow-other-keys)
             ;; Python package names use dot as separator.
             (substitute* "setup.py"
               (("websockets/extensions") "websockets.extensions")))))))
    (home-page "https://github.com/aaugustin/websockets")
    (synopsis
     "Python implementation of the WebSocket Protocol (RFC 6455 & 7692)")
    (description
     "@code{websockets} is a library for building WebSocket servers and clients
in Python with a focus on correctness and simplicity.

Built on top of @code{asyncio}, Python's standard asynchronous I/O framework,
it provides an elegant coroutine-based API.")
    (license license:bsd-3)))

(define-public python-selenium
  (package
    (name "python-selenium")
    (version "3.141.0")
    (source
     (origin
       (method url-fetch)
       (uri (pypi-uri "selenium" version))
       (sha256
        (base32
         "039hf9knvl4s3hp21bzwsp1g5ri9gxsh504dp48lc6nr1av35byy"))))
    (build-system python-build-system)
    (propagated-inputs
     `(("python-urllib3" ,python-urllib3)))
    (home-page
     "https://github.com/SeleniumHQ/selenium/")
    (synopsis "Python bindings for Selenium")
    (description "Selenium enables web browser automation.
Selenium specifically provides infrastructure for the W3C WebDriver specification
— a platform and language-neutral coding interface compatible with all
major web browsers.")
    (license license:asl2.0)))

(define-public python-rapidjson
  (package
    (name "python-rapidjson")
    (version "0.9.1")
    (source
      (origin
        (method url-fetch)
        (uri (pypi-uri "python-rapidjson" version))
        (sha256
         (base32
          "18cl2dhx3gds5vg52jxmh9wjlbiy8dx06c3n482rfpdi9dzbv05d"))
        (modules '((guix build utils)))
        (snippet
         '(begin (delete-file-recursively "rapidjson") #t))))
    (build-system python-build-system)
    (arguments
     `(#:configure-flags
       (list (string-append "--rj-include-dir="
                            (assoc-ref %build-inputs "rapidjson")
                            "/include/rapidjson"))
       #:phases
       (modify-phases %standard-phases
         (replace 'build
           (lambda* (#:key inputs #:allow-other-keys)
             (invoke "python" "setup.py" "build"
                     (string-append "--rj-include-dir="
                                    (assoc-ref %build-inputs "rapidjson")
                                    "/include/rapidjson"))))
         (replace 'check
           (lambda* (#:key inputs outputs #:allow-other-keys)
             (add-installed-pythonpath inputs outputs)
             ;; Some tests are broken.
             (delete-file "tests/test_base_types.py")
             (delete-file "tests/test_validator.py")
             (invoke "python" "-m" "pytest" "tests"))))))
    (native-inputs
     `(("rapidjson" ,rapidjson)
       ("python-pytest" ,python-pytest)
       ("python-pytz" ,python-pytz)))
    (home-page "https://github.com/python-rapidjson/python-rapidjson")
    (synopsis "Python wrapper around rapidjson")
    (description "This package provides a python wrapper around rapidjson.")
    (license license:expat)))

(define-public python-venusian
  (package
    (name "python-venusian")
    (version "3.0.0")
    (source
     (origin
       (method url-fetch)
       (uri (pypi-uri "venusian" version))
       (sha256
        (base32 "0f7f67dkgxxcjfhpdd5frb9pszkf04lyzzpn5069q0xi89r2p17n"))))
    (build-system python-build-system)
    (native-inputs
     `(("python-pytest" ,python-pytest)
       ("python-runner" ,python-pytest-runner)
       ("python-pytest-cov" ,python-pytest-cov)))
    (arguments '(#:test-target "pytest"))
    (home-page "https://docs.pylonsproject.org/projects/venusian")
    (synopsis "Library for deferring decorator actions")
    (description
     "Venusian is a library which allows framework authors to defer decorator
actions.  Instead of taking actions when a function (or class) decorator is
executed at import time, you can defer the action usually taken by the
decorator until a separate scan phase.")
    (license license:repoze)))

(define-public python-zope-deprecation
  (package
    (name "python-zope-deprecation")
    (version "4.4.0")
    (source (origin
              (method url-fetch)
              (uri (pypi-uri "zope.deprecation" version))
              (sha256
               (base32
                "1pz2cv7gv9y1r3m0bdv7ks1alagmrn5msm5spwdzkb2by0w36i8d"))))
    (build-system python-build-system)
    (native-inputs `())
    (propagated-inputs `())
    (home-page "https://zopedeprecation.readthedocs.io/")
    (synopsis "Function for marking deprecations")
    (description "The @code{zope.deprecation} module provides a function for
marking modules, classes, functions, methods and properties as deprecated,
displaying warnings when usaged in application code.")
    (license license:zpl2.1)))

(define-public python-translationstring
  (package
    (name "python-translationstring")
    (version "1.3")
    (source (origin
              (method url-fetch)
              (uri (pypi-uri "translationstring" version))
              (sha256
               (base32
                "0bdpcnd9pv0131dl08h4zbcwmgc45lyvq3pa224xwan5b3x4rr2f"))))
    (build-system python-build-system)
    (home-page "http://docs.pylonsproject.org/projects/translationstring")
    (synopsis "Internationalization tooling for the Pylons project")
    (description "This package provides a library used by various Pylons
project packages for internationalization (i18n) duties related to
translation.")
    (license license:repoze)))

(define-public python-plaster
  (package
    (name "python-plaster")
    (version "1.0")
    (source (origin
              (method url-fetch)
              (uri (pypi-uri "plaster" version))
              (sha256
               (base32
                "1hy8k0nv2mxq94y5aysk6hjk9ryb4bsd13g83m60hcyzxz3wflc3"))))
    (build-system python-build-system)
    (native-inputs
     `(("python-pytest" ,python-pytest)))
    (home-page "https://docs.pylonsproject.org/projects/plaster/en/latest/")
    (synopsis "Configuration loader for multiple config file formats")
    (description
     "Plaster is a loader interface around multiple config file formats.  It
exists to define a common API for applications to use when they wish to load
configuration.  The library itself does not aim to handle anything except a
basic API that applications may use to find and load configuration settings.
Any specific constraints should be implemented in a pluggable loader which can
be registered via an entrypoint.")
    (license license:repoze)))

(define-public python-plaster-pastedeploy
  (package
    (name "python-plaster-pastedeploy")
    (version "0.7")
    (source (origin
              (method url-fetch)
              (uri (pypi-uri "plaster_pastedeploy" version))
              (sha256
               (base32
                "1zg7gcsvc1kzay1ry5p699rg2qavfsxqwl17mqxzr0gzw6j9679r"))))
    (build-system python-build-system)
    (native-inputs
     `(("python-pytest" ,python-pytest)))
    (propagated-inputs
     `(("python-plaster" ,python-plaster)
       ("python-pastedeploy" ,python-pastedeploy)))
    (home-page "https://github.com/Pylons/plaster_pastedeploy")
    (synopsis "Plugin for python-plaster adding PasteDeploy syntax")
    (description
     "This plugin for @code{python-plaster} adds support for PasteDeploy
syntax, it provides a plaster @code{Loader} object that can parse ini files
according to the standard set by PasteDeploy ")
    (license license:expat)))

(define-public python-hupper
  (package
    (name "python-hupper")
    (version "1.10.3")
    (source (origin
              (method url-fetch)
              (uri (pypi-uri "hupper" version))
              (sha256
               (base32
                "1nbc648d110jx6ziji980cdmzsd14p8fqrcarsdvr1vm5jvm2vyd"))))
    (build-system python-build-system)
    (arguments '(#:test-target "pytest"))
    (native-inputs
     `(("python-pytest" ,python-pytest)
       ("python-pytest-runner" ,python-pytest-runner)
       ("python-watchdog" ,python-watchdog)
       ("python-mock" ,python-mock)
       ("python-pytest-cov" ,python-pytest-cov)))
    (propagated-inputs
     `(("python-pytz" ,python-pytz)))
    (home-page "https://readthedocs.org/projects/hupper")
    (synopsis "Integrated process monitor tracking changes to imported Python files")
    (description
     "Hupper is an integrated process monitor that will track changes to any
imported Python files in sys.modules as well as custom paths.  When files are
changed the process is restarted.")
    (license license:expat)))

(define-public python-pyramid
  (package
    (name "python-pyramid")
    (version "1.10.4")
    (source (origin
              (method url-fetch)
              (uri (pypi-uri "pyramid" version))
              (sha256
               (base32
                "0rkxs1ajycg2zh1c94xlmls56mx5m161sn8112skj0amza6cn36q"))))
    (build-system python-build-system)
    (propagated-inputs
     `(("python-hupper" ,python-hupper)
       ("python-plaster-pastedeploy" ,python-plaster-pastedeploy)
       ("python-translationstring" ,python-translationstring)
       ("python-venusian" ,python-venusian)
       ("python-webob" ,python-webob)
       ("python-zope-deprecation" ,python-zope-deprecation)
       ("python-zope-interface" ,python-zope-interface)
       ("python-webtest" ,python-webtest)
       ("python-zope-component" ,python-zope-component)
       ("python-plaster" ,python-plaster)))
    (home-page "https://trypyramid.com/")
    (synopsis "Python web-framework suitable for small and large sites")
    (description
     "Pyramid makes it easy to write web applications.  From minimal
request/response web apps to larger, grown applications.")
    (license license:repoze)))

(define-public python-random-user-agent
  (package
    (name "python-random-user-agent")
    (version "1.0.1")
    (source
     (origin
       (method url-fetch)
       (uri (pypi-uri "random_user_agent" version))
       (sha256
        (base32
         "04nhzdh2ki7ybhjrmghxci6hcm6i03vvin2q2ynj87fbr1pa534g"))))
    (build-system python-build-system)
    (home-page "https://github.com/Luqman-Ud-Din/random_user_agent")
    (synopsis "List of user agents")
    (description
     "This package provides a list of user agents, from a collection of more
than 326,000 known user-agents.  Users can pick a random one, or select one
based on filters.")
    (license license:expat)))

(define-public python-flask-restx
  (package
    (name "python-flask-restx")
    (version "0.2.0")
    (source
     ;; We fetch from the Git repo because there are no tests in the PyPI
     ;; archive.
     (origin
       (method git-fetch)
       (uri (git-reference
             (url "https://github.com/python-restx/flask-restx")
             (commit version)))
       (file-name (git-file-name name version))
       (sha256
        (base32 "0xf2vkmdngp9cv9klznizai4byxjcf0iqh1pr4b83nann0jxqwy7"))))
    (build-system python-build-system)
    (propagated-inputs
     `(("python-aniso8601" ,python-aniso8601)
       ("python-flask" ,python-flask)
       ("python-jsonschema" ,python-jsonschema)
       ("python-pytz" ,python-pytz)))
    (native-inputs
     `(("python-blinker" ,python-blinker)
       ("python-faker" ,python-faker)
       ("python-pytest" ,python-pytest)
       ("python-pytest-benchmark"
        ,python-pytest-benchmark)
       ("python-pytest-flask" ,python-pytest-flask)
       ("python-pytest-mock" ,python-pytest-mock)))
    (arguments
     `(#:phases
       (modify-phases %standard-phases
         (replace 'check
           (lambda _
             (invoke "pytest" "--benchmark-skip" "-k"
                     ;; Those tests need internet access
                     "not test_check and not test_valid_value_check"))))))
    (home-page "https://github.com/python-restx/flask-restx")
    (synopsis
     "Framework for fast, easy and documented API development with Flask")
    (description
     "Flask-RESTX is an extension for Flask that adds support for quickly building
REST APIs.  Flask-RESTX encourages best practices with minimal setup.  If you are familiar
 with Flask, Flask-RESTX should be easy to pick up.  It provides a coherent collection of
decorators and tools to describe your API and expose its documentation properly using
Swagger.")
    (license license:bsd-3)))

(define-public python-flask-socketio
  (package
    (name "python-flask-socketio")
    (version "5.0.1")
    (source
     (origin
       (method url-fetch)
       (uri (pypi-uri "Flask-SocketIO" version))
       (sha256
        (base32
         "09r2gpj2nbn72v2zaf6xsvlazln77pgqzp2pg2021nja47sijhsw"))))
    (build-system python-build-system)
    (propagated-inputs
     `(("python-flask" ,python-flask)
       ("python-socketio" ,python-socketio)))
    (arguments '(#:tests? #f))        ; Tests not included in release tarball.
    (home-page "https://github.com/miguelgrinberg/Flask-SocketIO/")
    (synopsis "Socket.IO integration for Flask applications")
    (description "Socket.IO integration for Flask applications")
    (license license:expat)))

(define-public python-manuel
  (package
    (name "python-manuel")
    (version "1.10.1")
    (source
      (origin
        (method url-fetch)
        (uri (pypi-uri "manuel" version))
        (sha256
         (base32
          "1bdzay7j70fly5fy6wbdi8fbrxjrrlxnxnw226rwry1c8a351rpy"))))
    (build-system python-build-system)
    (propagated-inputs
     `(("python-six" ,python-six)))
    (native-inputs
     `(("python-zope-testing" ,python-zope-testing)))
    (home-page "https://pypi.org/project/manuel/")
    (synopsis "Build tested documentation")
    (description
     "Manuel lets you mix and match traditional doctests with custom test syntax.")
    (license license:asl2.0)))

(define-public python-persistent
  (package
    (name "python-persistent")
    (version "4.6.4")
    (source
      (origin
        (method url-fetch)
        (uri (pypi-uri "persistent" version))
        (sha256
         (base32
          "0imm9ji03lhkpcfmhid7x5209ix8g2rlgki9ik1qxks4b8sm8gzq"))))
    (build-system python-build-system)
    (propagated-inputs
     `(("python-cffi" ,python-cffi)
       ("python-zope-interface" ,python-zope-interface)))
    (native-inputs
     `(("python-manuel" ,python-manuel)
       ("python-zope-testrunner" ,python-zope-testrunner)))
    (home-page "https://github.com/zopefoundation/persistent/")
    (synopsis "Translucent persistent objects")
    (description "This package contains a generic persistence implementation for
Python.  It forms the core protocol for making objects interact
\"transparently\" with a database such as the ZODB.")
    (license license:zpl2.1)))

(define-public python-btrees
  (package
    (name "python-btrees")
    (version "4.7.2")
    (source
      (origin
        (method url-fetch)
        (uri (pypi-uri "BTrees" version))
        (sha256
         (base32
          "0iiq0g9k1g6qgqq84q9h6639vlvzznk1rgdm0rfcnnqkbkmsbr3w"))))
    (build-system python-build-system)
    (propagated-inputs
     `(("python-persistent" ,python-persistent)
       ("python-zope-interface" ,python-zope-interface)))
    (native-inputs
     `(("python-persistent" ,python-persistent)
       ("python-transaction" ,python-transaction)
       ("python-zope-testrunner" ,python-zope-testrunner)))
    (home-page "https://github.com/zopefoundation/BTrees")
    (synopsis "Scalable persistent object containers")
    (description
     "This package contains a set of persistent object containers built around a
modified BTree data structure.  The trees are optimized for use inside ZODB's
\"optimistic concurrency\" paradigm, and include explicit resolution of
conflicts detected by that mechanism.")
    (license license:zpl2.1)))

(define-public python-transaction
  (package
    (name "python-transaction")
    (version "3.0.0")
    (source
      (origin
        (method url-fetch)
        (uri (pypi-uri "transaction" version))
        (sha256
         (base32
          "0bdaks31bgfh78wnj3sij24bfysmqk25crsis6amz8kzrc0d82iv"))))
    (build-system python-build-system)
    (propagated-inputs
     `(("python-zope-interface" ,python-zope-interface)))
    (native-inputs
     `(("python-coverage" ,python-coverage)
       ("python-mock" ,python-mock)
       ("python-nose" ,python-nose)))
    (home-page "https://github.com/zopefoundation/transaction")
    (synopsis "Transaction management for Python")
    (description "This package contains a generic transaction implementation
for Python.  It is mainly used by the ZODB.")
    (license license:zpl2.1)))

(define-public python-robot-detection
  (package
    (name "python-robot-detection")
    (version "0.4")
    (source
      (origin
        (method url-fetch)
        (uri (pypi-uri "robot-detection" version))
        (sha256
         (base32
          "1xd2jm3yn31bnk1kqzggils2rxj26ylxsfz3ap7bhr3ilhnbg3rx"))))
    (build-system python-build-system)
    (arguments '(#:tests? #f)) ; Tests not shipped in pypi release.
    (propagated-inputs `(("python-six" ,python-six)))
    (home-page "https://github.com/rory/robot-detection")
    (synopsis "Detect web crawlers")
    (description
     "@code{robot_detection} is a python module to detect if a given HTTP User
Agent is a web crawler.  It uses the list of registered robots from
@url{http://www.robotstxt.org}.")
    (license license:gpl3+)))

(define-public python-pysolr
  (package
    (name "python-pysolr")
    (version "3.9.0")
    (source
      (origin
        (method url-fetch)
        (uri (pypi-uri "pysolr" version))
        (sha256
         (base32
          "1rj5jmscvxjwcmlfi6hmkj44l4x6n3ln5p7d8d18j566hzmmzw3f"))))
    (build-system python-build-system)
    (arguments
     '(#:tests? #f)) ; Tests require network access.
    (propagated-inputs
     `(("python-requests" ,python-requests)))
    (native-inputs
     `(("python-setuptools-scm" ,python-setuptools-scm)))
    (home-page "https://github.com/django-haystack/pysolr/")
    (synopsis "Lightweight python wrapper for Apache Solr")
    (description
     "This module provides an interface that queries the Apache Solr server
using a pure Python implementation.")
    (license license:bsd-3)))

(define-public python-http-ece
  (package
    (name "python-http-ece")
    (version "1.1.0")
    (source
      (origin
        (method git-fetch)
        (uri (git-reference
               (url "https://github.com/web-push-libs/encrypted-content-encoding")
               (commit (string-append "v" version))))
        (file-name (git-file-name name version))
        (sha256
         (base32
          "0bp4cc0xc123i72h80ax3qz3ixfwx3j7pw343kc7i6kdvfi8klx7"))))
    (build-system python-build-system)
    (arguments
     `(#:phases
       (modify-phases %standard-phases
         (add-after 'unpack 'change-directory
           (lambda _ (chdir "python") #t)))))
    (propagated-inputs
     `(("python-cryptography" ,python-cryptography)))
    (native-inputs
     `(("python-coverage" ,python-coverage)
       ("python-flake8" ,python-flake8)
       ("python-mock" ,python-mock)
       ("python-nose" ,python-nose)))
    (home-page "https://github.com/web-push-libs/encrypted-content-encoding")
    (synopsis "Encrypted Content Encoding for HTTP")
    (description
     "This package provices a simple implementation of Encrypted Content
Encoding for HTTP.")
    (license license:expat)))

(define-public python-cloudscraper
  (package
    (name "python-cloudscraper")
    (version "1.2.48")
    (source
     (origin
       (method url-fetch)
       (uri (pypi-uri "cloudscraper" version))
       (sha256
        (base32 "0qjxzb0z5bprvmdhx42ayqhlhi2h49d9dwc0vvycj817s71f2sxv"))
       (modules '((guix build utils)))
       (snippet
        '(with-directory-excursion "cloudscraper"
           (for-each delete-file
                     '("captcha/2captcha.py"
                       "captcha/9kw.py"
                       "captcha/anticaptcha.py"
                       "captcha/deathbycaptcha.py"))
           (substitute* "__init__.py"
             ;; Perhaps it's a joke, but don't promote proprietary software.
             (("([Th]is feature is not available) in the .*'" _ prefix)
              (string-append prefix ".'")))
           #t))))
    (build-system python-build-system)
    (arguments
     `(#:phases
       (modify-phases %standard-phases
         ;; XXX: Dependencies, that have not yet been packaged
         ;;      and cause an import error when included.
         (add-after 'unpack 'drop-unsupported-sources
           (lambda _
             (with-directory-excursion "cloudscraper"
               (for-each delete-file
                         '("interpreters/js2py.py"
                           "interpreters/v8.py")))
             #t)))))
    (propagated-inputs
     `(("python-requests" ,python-requests)
       ("python-requests-toolbelt" ,python-requests-toolbelt-0.9.1)
       ("python-pyparsing" ,python-pyparsing-2.4.7)))
    (native-inputs
     `(("python-pytest" ,python-pytest)))
    (home-page "https://github.com/venomous/cloudscraper")
    (synopsis "Cloudflare anti-bot bypass")
    (description
     "This module acts as a webbrowser solving Cloudflare's Javascript
challenges.")
    (license license:expat)))

(define-public python-imap-tools
  (package
    (name "python-imap-tools")
    (version "0.29.0")
    (source
      (origin
        (method url-fetch)
        (uri (pypi-uri "imap_tools" version))
        (sha256
          (base32
            "0x122jwpc74wwyw2rsv2fvh6p12y31019ndfr9717jzjkj2d3lhb"))))
    (build-system python-build-system)
    (arguments '(#:tests? #f))          ; tests require internet access
    (home-page "https://github.com/ikvk/imap_tools")
    (synopsis "Work with email and mailbox by IMAP")
    (description
      "This Python library provides tools to deal with email and mailboxes
over IMAP:

@itemize
@item Parsed email message attributes
@item Query builder for searching emails
@item Work with emails in folders (copy, delete, flag, move, seen)
@item Work with mailbox folders (list, set, get, create, exists, rename, delete, status)
@end itemize")
    (license license:asl2.0)))

(define-public python-hstspreload
  (package
    (name "python-hstspreload")
    (version "2020.10.20")
    (source
     (origin
       (method url-fetch)
       (uri (pypi-uri "hstspreload" version))
       (sha256
        (base32
         "1qah80p2xlib1rhivvdj9v5y3girxrj7dwp1mnh8mwaj5wy32y8a"))))
    (build-system python-build-system)
    (home-page
     "https://github.com/sethmlarson/hstspreload")
    (synopsis
     "Chromium HSTS Preload list as a Python package")
    (description
     "@code{python-hstspreload} contains Chromium HSTS Preload list
as a Python package.")
    (license license:bsd-3)))

(define-public python-sanic
  (package
    (name "python-sanic")
    (version "20.12.2")
    (source
     (origin
       (method url-fetch)
       (uri (pypi-uri "sanic" version))
       (sha256
        (base32
         "1c02gdp1j18xny9jd33fp0w57qqi7g66zwmaykv2dhcks96f5mxr"))))
    (build-system python-build-system)
    (arguments
     '(#:phases
       (modify-phases %standard-phases
         (add-after 'unpack 'use-recent-pytest
           ;; Allow using recent dependencies.
           (lambda* (#:key inputs #:allow-other-keys)
             (substitute* "setup.py"
               (("pytest==5.2.1") "pytest")
               (("multidict>=5.0,<6.0") "multidict")
               (("httpx==0\\.15\\.4") "httpx"))
             #t))
         (replace 'check
           (lambda* (#:key inputs outputs #:allow-other-keys)
             (add-installed-pythonpath inputs outputs)
             (invoke "pytest" "-vv" "./tests" "-k"
                     "not test_zero_downtime and not test_gunicorn_worker"))))))
    (propagated-inputs
     `(("python-aiofiles" ,python-aiofiles)
       ("python-httptools" ,python-httptools)
       ("python-httpx" ,python-httpx)
       ("python-multidict" ,python-multidict)
       ("python-ujson" ,python-ujson)
       ("python-uvloop" ,python-uvloop)
       ("python-websockets" ,python-websockets)))
    (native-inputs
     `(("gunicorn" ,gunicorn)
       ("python-beautifulsoup4" ,python-beautifulsoup4)
       ("python-hstspreload" ,python-hstspreload)
       ("python-httpcore" ,python-httpcore)
       ("python-pytest" ,python-pytest)
       ("python-pytest-cov" ,python-pytest-cov)
       ("python-pytest-benchmark" ,python-pytest-benchmark)
       ("python-pytest-sanic" ,python-pytest-sanic)
       ("python-pytest-sugar" ,python-pytest-sugar)
       ("python-pytest-asyncio" ,python-pytest-asyncio)
       ("python-urllib3" ,python-urllib3)
       ("python-uvicorn" ,python-uvicorn)))
    (home-page
     "https://github.com/sanic-org/sanic/")
    (synopsis
     "Async Python web server/framework")
    (description
     "Sanic is a Python web server and web framework
that's written to go fast.  It allows the usage of the
@code{async/await} syntax added in Python 3.5, which makes
your code non-blocking and speedy.")
    (license license:expat)))

(define-public python-socketio
  (package
    (name "python-socketio")
    (version "5.1.0")
    (source
     (origin
       (method url-fetch)
       (uri (pypi-uri "python-socketio" version))
       (sha256
        (base32
         "14vhpxdn54lz54mhcqlgcks0ssbws9gd1y7ii16a2g3gpfdc531k"))))
    (build-system python-build-system)
    (propagated-inputs
     `(("python-aiohttp" ,python-aiohttp)
       ("python-bidict" ,python-bidict)
       ("python-engineio" ,python-engineio)
       ("python-requests" ,python-requests)
       ("python-websocket-client" ,python-websocket-client)
       ("python-websockets" ,python-websockets)))
    (arguments '(#:tests? #f))        ; Tests not included in release tarball.
    (home-page "https://github.com/miguelgrinberg/python-socketio/")
    (synopsis "Python Socket.IO server")
    (description
     "Python implementation of the Socket.IO realtime client and server.")
    (license license:expat)))

(define-public python-socks
  (package
    (name "python-socks")
    (version "1.1.2")
    (source
      (origin
        (method url-fetch)
        (uri (pypi-uri "python-socks" version))
        (sha256
         (base32
          "06mgv3icsyglv50w3sb71x6cpbskza20pqd93l5xk59x574i6xgs"))))
    (build-system python-build-system)
    (arguments
     `(#:tests? #f  ; tests not included
       #:phases
       (modify-phases %standard-phases
         (replace 'check
           (lambda* (#:key tests? #:allow-other-keys)
             (when tests?
               (invoke "pytest" "tests/" "-s"))
             #t)))))
    (propagated-inputs
     `(("python-async-timeout" ,python-async-timeout)
       ("python-curio" ,python-curio)
       ("python-trio" ,python-trio)))
    (native-inputs
     `(("python-pytest" ,python-pytest)))
    (home-page "https://github.com/romis2012/python-socks")
    (synopsis
     "Core proxy (SOCKS4, SOCKS5, HTTP tunneling) functionality for Python")
    (description
     "Socks is a library providing core proxy (SOCKS4, SOCKS5, HTTP tunneling)
 functionality.")
    (license license:asl2.0)))<|MERGE_RESOLUTION|>--- conflicted
+++ resolved
@@ -477,16 +477,8 @@
                         ;; to avoid a dependency on 'git'.
                         (delete-file
                          "test/unit/module/maintenance/test_update_documentation.py")
-<<<<<<< HEAD
-=======
                         (delete-file
                          "test/unit/module/maintenance/test_update_resource_specs.py")
-                        (setenv "PYTHONPATH"
-                                (string-append "./build/lib:"
-                                               (getenv "PYTHONPATH")))
-                        (setenv "PATH" (string-append out "/bin:"
-                                                      (getenv "PATH")))
->>>>>>> 620669fd
                         (invoke "python" "-m" "unittest" "discover"
                                 "-s" "test")))))))
     (native-inputs
