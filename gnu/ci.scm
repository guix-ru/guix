--- conflicted
+++ resolved
@@ -424,25 +424,12 @@
 
 (define (arguments->manifests arguments channels)
   "Return the list of manifests extracted from ARGUMENTS."
-<<<<<<< HEAD
-  (define (channel-name->checkout name)
-    (let ((channel (find (lambda (channel)
-                           (eq? (channel-name channel) name))
-                         channels)))
-      (channel-url channel)))
-
-  (map (match-lambda
-         ((name . path)
-          (let ((checkout (channel-name->checkout name)))
-            (in-vicinity checkout path))))
-=======
   (map (lambda (manifest)
          (any (lambda (checkout)
                 (let ((path (in-vicinity checkout manifest)))
                   (and (file-exists? path)
                        path)))
               (map channel-url channels)))
->>>>>>> 65c46e79
        arguments))
 
 (define (manifests->packages store manifests)
@@ -533,8 +520,6 @@
           (let ((hello (specification->package "hello")))
             (list (package-job store (job-name hello)
                                hello system))))
-<<<<<<< HEAD
-=======
          (('channels . channels)
           ;; Build only the packages from CHANNELS.
           (let ((all (all-packages)))
@@ -545,7 +530,6 @@
                            (package->job store package system)))
                     (package-channels package)))
              all)))
->>>>>>> 65c46e79
          (('packages . rest)
           ;; Build selected list of packages only.
           (let ((packages (map specification->package rest)))
