;;; GNU Guix --- Functional package management for GNU
;;; Copyright © 2017 Peter Mikkelsen <petermikkelsen10@gmail.com>
;;; Copyright © 2018 Ricardo Wurmus <rekado@elephly.net>
;;;
;;; This file is part of GNU Guix.
;;;
;;; GNU Guix is free software; you can redistribute it and/or modify it
;;; under the terms of the GNU General Public License as published by
;;; the Free Software Foundation; either version 3 of the License, or (at
;;; your option) any later version.
;;;
;;; GNU Guix is distributed in the hope that it will be useful, but
;;; WITHOUT ANY WARRANTY; without even the implied warranty of
;;; MERCHANTABILITY or FITNESS FOR A PARTICULAR PURPOSE.  See the
;;; GNU General Public License for more details.
;;;
;;; You should have received a copy of the GNU General Public License
;;; along with GNU Guix.  If not, see <http://www.gnu.org/licenses/>.

(define-module (guix build meson-build-system)
  #:use-module ((guix build gnu-build-system) #:prefix gnu:)
  #:use-module ((guix build glib-or-gtk-build-system) #:prefix glib-or-gtk:)
  #:use-module (guix build utils)
  #:use-module (guix build rpath)
  #:use-module (guix build gremlin)
  #:use-module (guix elf)
  #:use-module (ice-9 match)
  #:use-module (rnrs io ports)
  #:use-module (srfi srfi-1)
  #:export (%standard-phases
            meson-build))

;; Commentary:
;;
;; Builder-side code of the standard meson build procedure.
;;
;; Code:

(define* (configure #:key outputs configure-flags build-type
                    #:allow-other-keys)
  "Configure the given package."
  (let* ((out (assoc-ref outputs "out"))
         (source-dir (getcwd))
         (build-dir "../build")
         (prefix (assoc-ref outputs "out"))
         (args `(,(string-append "--prefix=" prefix)
                 ,(string-append "--buildtype=" build-type)
                 ,@configure-flags
                 ,source-dir)))

    ;; Meson lacks good facilities for dealing with RUNPATH, so we
    ;; add the output "lib" directory here to avoid doing that in
    ;; many users.  Related issues:
    ;; * <https://github.com/mesonbuild/meson/issues/314>
    ;; * <https://github.com/mesonbuild/meson/issues/3038>
    ;; * <https://github.com/NixOS/nixpkgs/issues/31222>
    (unless (getenv "LDFLAGS")
      (setenv "LDFLAGS" (string-append "-Wl,-rpath=" out "/lib")))

    (mkdir build-dir)
    (chdir build-dir)
<<<<<<< HEAD
    (apply invoke "meson" args)
    #t))
=======
    (apply invoke "meson" args)))
>>>>>>> 8440db45

(define* (build #:key parallel-build?
                #:allow-other-keys)
  "Build a given meson package."
<<<<<<< HEAD
  (apply invoke "ninja"
         (if parallel-build?
             `("-j" ,(number->string (parallel-job-count)))
             '("-j" "1")))
  #t)
=======
  (invoke "ninja" "-j" (if parallel-build?
                           (number->string (parallel-job-count))
                           "1")))
>>>>>>> 8440db45

(define* (check #:key test-target parallel-tests? tests?
                #:allow-other-keys)
  (setenv "MESON_TESTTHREADS"
          (if parallel-tests?
              (number->string (parallel-job-count))
              "1"))
  (if tests?
      (invoke "ninja" test-target)
<<<<<<< HEAD
      (format #t "test suite not run~%"))
  #t)

(define* (install #:rest args)
  (invoke "ninja" "install")
  #t)
=======
      (begin
        (format #t "test suite not run~%")
        #t)))

(define* (install #:rest args)
  (invoke "ninja" "install"))
>>>>>>> 8440db45

(define* (fix-runpath #:key (elf-directories '("lib" "lib64" "libexec"
                                               "bin" "sbin"))
                      outputs #:allow-other-keys)
  "Try to make sure all ELF files in ELF-DIRECTORIES are able to find their
local dependencies in their RUNPATH, by searching for the needed libraries in
the directories of the package, and adding them to the RUNPATH if needed.
Also shrink the RUNPATH to what is needed,
since a lot of directories are left over from the build phase of meson,
for example libraries only needed for the tests."

  ;; Find the directories (if any) that contains DEP-NAME.  The directories
  ;; searched are the ones that ELF-FILES are in.
  (define (find-deps dep-name elf-files)
    (map dirname (filter (lambda (file)
                           (string=? dep-name (basename file)))
                         elf-files)))

  ;; Return a list of libraries that FILE needs.
  (define (file-needed file)
    (let* ((elf (call-with-input-file file
                  (compose parse-elf get-bytevector-all)))
           (dyninfo (elf-dynamic-info elf)))
      (if dyninfo
          (elf-dynamic-info-needed dyninfo)
          '())))


  ;; If FILE needs any libs that are part of ELF-FILES, the RUNPATH
  ;; is modified accordingly.
  (define (handle-file file elf-files)
    (let* ((dep-dirs (concatenate (map (lambda (dep-name)
                                         (find-deps dep-name elf-files))
                                       (file-needed file)))))
      (unless (null? dep-dirs)
        (augment-rpath file (string-join dep-dirs ":")))))

  (define handle-output
    (match-lambda
      ((output . directory)
       (let* ((elf-dirnames (map (lambda (subdir)
                                   (string-append directory "/" subdir))
                                 elf-directories))
              (existing-elf-dirs (filter (lambda (dir)
                                            (and (file-exists? dir)
                                                 (file-is-directory? dir)))
                                          elf-dirnames))
              (elf-pred (lambda (name stat)
                          (elf-file? name)))
              (elf-list (concatenate (map (lambda (dir)
                                            (find-files dir elf-pred))
                                          existing-elf-dirs))))
         (for-each (lambda (elf-file)
<<<<<<< HEAD
                     (strip-runpath elf-file)
=======
                     (invoke "patchelf" "--shrink-rpath" elf-file)
>>>>>>> 8440db45
                     (handle-file elf-file elf-list))
                   elf-list)))))
  (for-each handle-output outputs)
  #t)

(define %standard-phases
  ;; The standard-phases of glib-or-gtk contains a superset of the phases
  ;; from the gnu-build-system.  If the glib-or-gtk? key is #f (the default)
  ;; then the extra phases will be removed again in (guix build-system meson).
  (modify-phases glib-or-gtk:%standard-phases
    (replace 'configure configure)
    (replace 'build build)
    (replace 'check check)
    (replace 'install install)
    (add-after 'strip 'fix-runpath fix-runpath)))

(define* (meson-build #:key inputs phases
                      #:allow-other-keys #:rest args)
  "Build the given package, applying all of PHASES in order."
  (apply gnu:gnu-build #:inputs inputs #:phases phases args))

;;; meson-build-system.scm ends here<|MERGE_RESOLUTION|>--- conflicted
+++ resolved
@@ -59,27 +59,14 @@
 
     (mkdir build-dir)
     (chdir build-dir)
-<<<<<<< HEAD
-    (apply invoke "meson" args)
-    #t))
-=======
     (apply invoke "meson" args)))
->>>>>>> 8440db45
 
 (define* (build #:key parallel-build?
                 #:allow-other-keys)
   "Build a given meson package."
-<<<<<<< HEAD
-  (apply invoke "ninja"
-         (if parallel-build?
-             `("-j" ,(number->string (parallel-job-count)))
-             '("-j" "1")))
-  #t)
-=======
   (invoke "ninja" "-j" (if parallel-build?
                            (number->string (parallel-job-count))
                            "1")))
->>>>>>> 8440db45
 
 (define* (check #:key test-target parallel-tests? tests?
                 #:allow-other-keys)
@@ -89,21 +76,11 @@
               "1"))
   (if tests?
       (invoke "ninja" test-target)
-<<<<<<< HEAD
       (format #t "test suite not run~%"))
   #t)
 
 (define* (install #:rest args)
-  (invoke "ninja" "install")
-  #t)
-=======
-      (begin
-        (format #t "test suite not run~%")
-        #t)))
-
-(define* (install #:rest args)
   (invoke "ninja" "install"))
->>>>>>> 8440db45
 
 (define* (fix-runpath #:key (elf-directories '("lib" "lib64" "libexec"
                                                "bin" "sbin"))
@@ -157,11 +134,7 @@
                                             (find-files dir elf-pred))
                                           existing-elf-dirs))))
          (for-each (lambda (elf-file)
-<<<<<<< HEAD
                      (strip-runpath elf-file)
-=======
-                     (invoke "patchelf" "--shrink-rpath" elf-file)
->>>>>>> 8440db45
                      (handle-file elf-file elf-list))
                    elf-list)))))
   (for-each handle-output outputs)
