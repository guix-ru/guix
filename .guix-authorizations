--- conflicted
+++ resolved
@@ -86,11 +86,6 @@
    (name "lfam"))
   ("148B CB8B D80B FB16 B1DE  0E91 45A8 B1E8 6BCD 10A6"
    (name "lle_bout"))
-<<<<<<< HEAD
-  ("2AE3 1395 932B E642 FC0E  D99C 9BED 6EDA 32E5 B0BC"
-   (name "lsl88"))
-=======
->>>>>>> c762df54
   ("8887 84C4 1459 ACCB 83E7  E84C 634C 6E89 79FA BEC2"
    (name "m1gu3l"))
   ("CBF5 9755 CBE7 E7EF EF18  3FB1 DD40 9A15 D822 469D"
